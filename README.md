--- conflicted
+++ resolved
@@ -87,22 +87,13 @@
 ## Known Issues or Limitations
 
 ### On Windows Platform
-<<<<<<< HEAD
 - If you are using Visual Studio 2019, Visual Studio 2019 version 16.4.0 or newer is required.
 - Windows SDK version 10.0.17763.0 is required to build samples on Windows.
-- For beta, FPGA samples support Windows through the FPGA-emulator.
+- FPGA samples support Windows through the FPGA-emulator.
 - If you encounter a compilation error when building a sample program, such as the example error below, the directory path of the sample may be too long. The work around is to move the sample to a directory such as "c:\temp\sample_name".
     - Example error: *Error MSB6003 The specified task executable "dpcpp.exe" could not be run .......*
 
 ## Contribute
 
 See [CONTRIBUTING](https://github.com/oneapi-src/oneAPI-samples/blob/master/CONTRIBUTING.md)
-for more information.
-=======
-1. If you are using Visual Studio 2019, Visual Studio 2019 version 16.4.0 or newer is required.
-2. To build samples on Windows, the required Windows SDK is ver. 10.0.17763.0. 
-3. Now you should be able to build the code sample.
-4. FPGA samples support Windows through FPGA-emulator.
-5. If you encounter a compilation error like below when building a sample program, one reason is that the directory path of the sample is too long; the work around is to move the sample to a directory like "c:\temp\sample_name".
-  * Error MSB6003 The specified task executable "dpcpp.exe" could not be run .......
->>>>>>> 3c7bf053
+for more information.