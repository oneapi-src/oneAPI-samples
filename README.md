--- conflicted
+++ resolved
@@ -1,7 +1,2 @@
 # oneAPI-samples
-<<<<<<< HEAD
-This is the readme.
-EOF
-=======
-This is the readme.
->>>>>>> b697ddfa
+This is the readme.