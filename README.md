--- conflicted
+++ resolved
@@ -1,7 +1,4 @@
 # oneAPI-samples
-<<<<<<< HEAD
 
-Test update.
-=======
 This is the readme.
->>>>>>> b697ddfa
+Test update.