*This sample and any necessary extra files/data needed to run it are already located in the [AI-and-Analytics](https://github.com/oneapi-src/oneAPI-samples/tree/master/AI-and-Analytics) folder of this repository. Please go to the [IntelPython_daal4py_DistributedLinearRegression](https://github.com/oneapi-src/oneAPI-samples/tree/master/AI-and-Analytics/Features-and-Functionality/IntelPython_daal4py_DistributedLinearRegression)  folder within the AI-and-Analytics folder to get everything you need to build and run this sample.*

# `Intel Python daal4py Distributed Linear Regression` Sample
This sample code shows how to train and predict with a distributed linear regression model using the python API package daal4py for oneAPI Data Analytics Library. It assumes you have a working version of the Intel® MPI Library installed, and it demonstrates how to use software products that can be found in the [Intel® oneAPI Data Analytics Library](https://software.intel.com/content/www/us/en/develop/tools/oneapi/components/onedal.html) or [Intel® AI Analytics Toolkit powered by oneAPI](https://software.intel.com/content/www/us/en/develop/tools/oneapi/ai-analytics-toolkit.html).

| Optimized for                     | Description
| :---                              | :---
| OS                                | 64-bit Linux: Ubuntu 18.04 or higher, 64-bit Windows 10, macOS 10.14 or higher
| Hardware                          | Intel Atom® Processors; Intel® Core™ Processor Family; Intel® Xeon® Processor Family; Intel® Xeon® Scalable processor family
| Software                          | oneDAL Software Library, Python version >= 3.6, conda-build version >= 3, C++ compiler with C++11 support, Pickle, Pandas, NumPy
| What you will learn               | distributed oneDAL Linear Regression programming model for Intel CPU
| Time to complete                  | 5 minutes

## Purpose

daal4py is a simplified API to the Intel® Data Analytics Acceleration Library (Intel® DAAL) that allows for fast usage of the framework suited for Data Scientists or Machine Learning users. Built to help provide an abstraction to Intel® DAAL for either direct usage or integration into one's own framework.

In this sample, you will run a distributed Linear Regression model with oneDAL daal4py library memory objects. You will also learn how to train a model and save the information to a file.

## Key Implementation Details
This distributed linear regression sample code is implemented for the CPU using the Python language. The example assumes you have daal4py and scikit-learn installed inside a conda environment, similar to what is delivered with the installation of the Intel(R) Distribution for Python* as part of the [oneAPI AI Analytics Toolkit](https://software.intel.com/en-us/oneapi/ai-kit).


## Additional Requirements
<<<<<<< HEAD
You will need a working MPI library. We recommend to use Intel® MPI Library, which is included in the [Intel oneAPI HPC Toolkit](https://software.intel.com/en-us/oneapi/hpc-kit).
  
## License  
=======
You will need a working MPI library. We recommend to use Intel(R) MPI Library, which is included in the [Intel oneAPI HPC Toolkit](https://software.intel.com/en-us/oneapi/hpc-kit).

## License
>>>>>>> 5fc27aa2
Code samples are licensed under the MIT license. See
[License.txt](https://github.com/oneapi-src/oneAPI-samples/blob/master/License.txt) for details.

Third party program Licenses can be found here: [third-party-programs.txt](https://github.com/oneapi-src/oneAPI-samples/blob/master/third-party-programs.txt)

## Building daal4py for CPU

oneAPI Data Analytics Library is ready for use once you finish the Intel AI Analytics Toolkit installation and have run the post installation script.

You can refer to the oneAPI [main page](https://software.intel.com/en-us/oneapi) for toolkit installation and the Toolkit [Getting Started Guide for Linux](https://software.intel.com/en-us/get-started-with-intel-oneapi-linux-get-started-with-the-intel-ai-analytics-toolkit) for post-installation steps and scripts.


### Activate conda environment With Root Access

Please follow the Getting Started Guide steps (above) to set up your oneAPI environment with the `setvars.sh` script. Then navigate in Linux shell to your oneapi installation path, typically `/opt/intel/oneapi/` when installed as root or sudo, and `~/intel/oneapi/` when not installed as a superuser. If you customized the installation folder, the `setvars.sh` file is in your custom folder.

Intel Python environment will be active by default. However, if you activated another environment, you can return with the following command:

#### On a Linux* System
```
source activate base
```

### Activate conda environment Without Root Access (Optional)

By default, the Intel AI Analytics Toolkit is installed in the inteloneapi folder, which requires root privileges to manage it. If you would like to bypass using root access to manage your conda environment, then you can clone your desired conda environment using the following command:

#### On a Linux* System
```
conda create --name usr_intelpython --clone base
```

Then activate your conda environment with the following command:

```
source activate usr_intelpython
```

### Install Jupyter Notebook
```
conda install jupyter nb_conda_kernels
```

#### View in Jupyter Notebook

_Note: This distributed execution cannot be launched from the jupyter notebook version, but you can still view inside the notebook to follow the included write-up and description._

Launch Jupyter Notebook in the directory housing the code example

```
jupyter notebook
```

## Running the Sample

### Running the Sample as a Python File

When using daal4py for distributed memory systems, the command needed to execute the program should be executed in a bash shell. To execute this example, run the following command, where the number **4** is chosen as an example and means that it will run on **4 processes**:

Run the Program

`mpirun -n 4 python ./IntelPython_daal4py_Distributed_LinearRegression.py`

The output of the script will be saved in the included models and results directories.

_Note: These code samples focus on using daal4py to do distributed ML computations on chunks of data. The `mpirun` command above will only run on a single local node. To launch on a cluster, you will need to create a host file on the master node, among other steps. The **TensorFlow_Multinode_Training_with_Horovod** code sample explains this process.

##### Expected Printed Output (with similar numbers, printed 4 times):
```


Here's our model:


 NumberOfBetas: 15

NumberOfResponses: 1

InterceptFlag: False

Beta: array(
  [[ 0.00000000e+00 -3.20923431e-03 -1.06404233e-01  5.46052700e-02
     2.86834741e-03  2.75997053e+00 -2.54371297e+00  5.52421949e+00
     6.67604639e-04 -9.01293646e-01  1.96091421e-01 -7.50083536e-03
    -3.11567377e-01  1.58333298e-02 -4.62941338e-01]],
  dtype=float64, shape=(1, 15))

NumberOfFeatures: 14

Here is one of our loaded model's features:

 [[ 0.00000000e+00 -3.20923431e-03 -1.06404233e-01  5.46052700e-02
   2.86834741e-03  2.75997053e+00 -2.54371297e+00  5.52421949e+00
   6.67604639e-04 -9.01293646e-01  1.96091421e-01 -7.50083536e-03
  -3.11567377e-01  1.58333298e-02 -4.62941338e-01]]
[CODE_SAMPLE_COMPLETED_SUCCESFULLY]

```
<|MERGE_RESOLUTION|>--- conflicted
+++ resolved
@@ -22,15 +22,11 @@
 
 
 ## Additional Requirements
-<<<<<<< HEAD
+
 You will need a working MPI library. We recommend to use Intel® MPI Library, which is included in the [Intel oneAPI HPC Toolkit](https://software.intel.com/en-us/oneapi/hpc-kit).
   
 ## License  
-=======
-You will need a working MPI library. We recommend to use Intel(R) MPI Library, which is included in the [Intel oneAPI HPC Toolkit](https://software.intel.com/en-us/oneapi/hpc-kit).
 
-## License
->>>>>>> 5fc27aa2
 Code samples are licensed under the MIT license. See
 [License.txt](https://github.com/oneapi-src/oneAPI-samples/blob/master/License.txt) for details.
 
