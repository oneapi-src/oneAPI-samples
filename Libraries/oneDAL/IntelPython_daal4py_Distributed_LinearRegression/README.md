--- conflicted
+++ resolved
@@ -1,7 +1,7 @@
 *This sample and any necessary extra files/data needed to run it are already located in the [AI-and-Analytics](https://github.com/oneapi-src/oneAPI-samples/tree/master/AI-and-Analytics) folder of this repository. Please go to the [IntelPython_daal4py_DistributedLinearRegression](https://github.com/oneapi-src/oneAPI-samples/tree/master/AI-and-Analytics/Features-and-Functionality/IntelPython_daal4py_DistributedLinearRegression)  folder within the AI-and-Analytics folder to get everything you need to build and run this sample.*
 
 # `Intel Python daal4py Distributed Linear Regression` Sample
-This sample code shows how to train and predict with a distributed linear regression model using the python API package daal4py for oneAPI Data Analytics Library. It assumes you have a working version of the Intel® MPI Library installed, and it demonstrates how to use software products that can be found in the [Intel® oneAPI Data Analytics Library](https://software.intel.com/content/www/us/en/develop/tools/oneapi/components/onedal.html) or [Intel® AI Analytics Toolkit powered by oneAPI](https://software.intel.com/content/www/us/en/develop/tools/oneapi/ai-analytics-toolkit.html). 
+This sample code shows how to train and predict with a distributed linear regression model using the python API package daal4py for oneAPI Data Analytics Library. It assumes you have a working version of the Intel® MPI Library installed, and it demonstrates how to use software products that can be found in the [Intel® oneAPI Data Analytics Library](https://software.intel.com/content/www/us/en/develop/tools/oneapi/components/onedal.html) or [Intel® AI Analytics Toolkit powered by oneAPI](https://software.intel.com/content/www/us/en/develop/tools/oneapi/ai-analytics-toolkit.html).
 
 | Optimized for                     | Description
 | :---                              | :---
@@ -16,23 +16,17 @@
 daal4py is a simplified API to the Intel® Data Analytics Acceleration Library (Intel® DAAL) that allows for fast usage of the framework suited for Data Scientists or Machine Learning users. Built to help provide an abstraction to Intel® DAAL for either direct usage or integration into one's own framework.
 
 In this sample, you will run a distributed Linear Regression model with oneDAL daal4py library memory objects. You will also learn how to train a model and save the information to a file.
-  
-## Key Implementation Details 
-This distributed linear regression sample code is implemented for the CPU using the Python language. The example assumes you have daal4py and scikit-learn installed inside a conda environment, similar to what is delivered with the installation of the Intel(R) Distribution for Python* as part of the [oneAPI AI Analytics Toolkit](https://software.intel.com/en-us/oneapi/ai-kit). 
- 
+
+## Key Implementation Details
+This distributed linear regression sample code is implemented for the CPU using the Python language. The example assumes you have daal4py and scikit-learn installed inside a conda environment, similar to what is delivered with the installation of the Intel(R) Distribution for Python* as part of the [oneAPI AI Analytics Toolkit](https://software.intel.com/en-us/oneapi/ai-kit).
+
 
 ## Additional Requirements
-<<<<<<< HEAD
-You will need a working MPI library. We recommend to use Intel® MPI Library, which is included in the [Intel oneAPI HPC Toolkit](https://software.intel.com/en-us/oneapi/hpc-kit).
-  
-## License  
-=======
 
 You will need a working MPI library. We recommend to use Intel® MPI Library, which is included in the [Intel oneAPI HPC Toolkit](https://software.intel.com/en-us/oneapi/hpc-kit).
   
 ## License  
 
->>>>>>> 0617e2b4
 Code samples are licensed under the MIT license. See
 [License.txt](https://github.com/oneapi-src/oneAPI-samples/blob/master/License.txt) for details.
 
@@ -47,7 +41,7 @@
 
 ### Activate conda environment With Root Access
 
-Please follow the Getting Started Guide steps (above) to set up your oneAPI environment with the `setvars.sh` script. Then navigate in Linux shell to your oneapi installation path, typically `/opt/intel/oneapi/` when installed as root or sudo, and `~/intel/oneapi/` when not installed as a superuser. If you customized the installation folder, the `setvars.sh` file is in your custom folder. 
+Please follow the Getting Started Guide steps (above) to set up your oneAPI environment with the `setvars.sh` script. Then navigate in Linux shell to your oneapi installation path, typically `/opt/intel/oneapi/` when installed as root or sudo, and `~/intel/oneapi/` when not installed as a superuser. If you customized the installation folder, the `setvars.sh` file is in your custom folder.
 
 Intel Python environment will be active by default. However, if you activated another environment, you can return with the following command:
 
@@ -96,7 +90,7 @@
 
 `mpirun -n 4 python ./IntelPython_daal4py_Distributed_LinearRegression.py`
 
-The output of the script will be saved in the included models and results directories. 
+The output of the script will be saved in the included models and results directories.
 
 _Note: These code samples focus on using daal4py to do distributed ML computations on chunks of data. The `mpirun` command above will only run on a single local node. To launch on a cluster, you will need to create a host file on the master node, among other steps. The **TensorFlow_Multinode_Training_with_Horovod** code sample explains this process.
 
