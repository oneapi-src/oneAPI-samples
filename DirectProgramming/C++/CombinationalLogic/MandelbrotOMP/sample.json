--- conflicted
+++ resolved
@@ -2,13 +2,8 @@
     "name": "Mandelbrot OpenMP*",
     "description": "Calculates the mandelbrot set and outputs a bmp image representation using OpenMP*",
     "categories": ["Toolkit/Intel® oneAPI HPC Toolkit"],
-<<<<<<< HEAD
     "os": ["darwin"],
-    "builder": ["cmake"],
-=======
-    "os": ["linux", "darwin"],
     "builder": ["make"],
->>>>>>> fc69f8e8
     "languages": [{"cpp":{}}],
     "toolchain": ["icc"],
     "guid": "DD113F58-4D91-41BB-B46E-6CF2C0D9F6F9",
