{
    "name": "Intrinsics C++",
    "description": "Demonstrates the intrinsic functions of the Intel® oneAPI C++ Compiler Classic",
    "categories": ["Toolkit/Intel® oneAPI HPC Toolkit"],
<<<<<<< HEAD
    "os": ["darwin"],
    "builder": ["cmake"],
=======
    "os": ["linux", "darwin"],
    "builder": ["make"],
>>>>>>> fc69f8e8
    "languages": [{"cpp":{}}],
    "toolchain": ["icc"],
    "guid": "ACD0E89E-67CC-4CB4-87AB-B12B84962EAF",
    "ciTests": {
        "darwin": [ 
            { "id": "standard", "steps": [ "make", "make run", "make clean" ] },
            { "id": "debug", "steps": [ "make debug", "make debug_run", "make clean" ] }
        ]
    }
}<|MERGE_RESOLUTION|>--- conflicted
+++ resolved
@@ -2,13 +2,8 @@
     "name": "Intrinsics C++",
     "description": "Demonstrates the intrinsic functions of the Intel® oneAPI C++ Compiler Classic",
     "categories": ["Toolkit/Intel® oneAPI HPC Toolkit"],
-<<<<<<< HEAD
     "os": ["darwin"],
-    "builder": ["cmake"],
-=======
-    "os": ["linux", "darwin"],
     "builder": ["make"],
->>>>>>> fc69f8e8
     "languages": [{"cpp":{}}],
     "toolchain": ["icc"],
     "guid": "ACD0E89E-67CC-4CB4-87AB-B12B84962EAF",
