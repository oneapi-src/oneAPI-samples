{
    "name": "MergeSort C++/OpenMP*",
    "description": "Classic sorting algorithm using OpenMP*",
    "categories": ["Toolkit/Intel® oneAPI HPC Toolkit"],
<<<<<<< HEAD
    "os": ["darwin"],
    "builder": ["cmake"],
=======
    "os": ["linux", "darwin"],
    "builder": ["make"],
>>>>>>> fc69f8e8
    "languages": [{"cpp":{}}],
    "toolchain": ["icc"],
    "guid": "5AFED65F-F725-411D-B21C-B59008D1166D",
    "ciTests": {
        "darwin": [ 
            { "id": "standard", "steps": [ "make", "make run", "make clean" ] },
            { "id": "perf_num", "env": [ "export perf_num=1" ], "steps": [ "make", "make run", "make clean" ] }
        ]
    }
}<|MERGE_RESOLUTION|>--- conflicted
+++ resolved
@@ -2,13 +2,8 @@
     "name": "MergeSort C++/OpenMP*",
     "description": "Classic sorting algorithm using OpenMP*",
     "categories": ["Toolkit/Intel® oneAPI HPC Toolkit"],
-<<<<<<< HEAD
     "os": ["darwin"],
-    "builder": ["cmake"],
-=======
-    "os": ["linux", "darwin"],
     "builder": ["make"],
->>>>>>> fc69f8e8
     "languages": [{"cpp":{}}],
     "toolchain": ["icc"],
     "guid": "5AFED65F-F725-411D-B21C-B59008D1166D",
