#ifndef __STREAMING_QRD_HPP__
#define __STREAMING_QRD_HPP__

#include "constexpr_math.hpp"
#include "tuple.hpp"
#include "unrolled_loop.hpp"

namespace fpga_linalg {

/*
  QRD (QR decomposition) - Computes Q and R matrices such that A=QR where:
  - A is the input matrix
  - Q is a unitary/orthogonal matrix
  - R is an upper triangular matrix

  This function implements a OneAPI optimized version of the "High performance
  QR Decomposition for FPGAs" FPGA'18 paper by Martin Langhammer and Bogdan
  Pasca.

  Each matrix (input and output) are represented in a column wise (transposed).

  Then input and output matrices are consumed/produced from/to pipes.
*/
template <typename T,       // The datatype for the computation
          bool is_complex,  // True if T is ac_complex<X>
          int rows,         // Number of rows in the A matrices
          int columns,      // Number of columns in the A matrices
                            // , must be <= rows
          int raw_latency,  // Read after write latency (in iterations) of
                            // the triangular loop of this function.
                            // This value depends on the FPGA target, the
                            // datatype, the target frequency, etc.
                            // This value will have to be tuned for optimal
                            // performance. Refer to the Triangular Loop
                            // design pattern tutorial.
                            // In general, find a high value for which the
                            // compiler is able to achieve an II of 1 and
                            // go down from there.
          int pipe_size,    // Number of elements read/write per pipe
                            // operation
          typename AIn,     // A matrix input pipe, receive pipe_size
                            // elements from the pipe with each read
          typename QOut,    // Q matrix output pipe, send pipe_size
                            // elements to the pipe with each write
<<<<<<< HEAD
          typename ROut     // R matrix output pipe, send pipe_size
                            // elements to the pipe with each write.
                            // Only upper-right elements of R are
                            // sent in row order, starting with row 0.
=======
          typename ROut,    // R matrix output pipe, send pipe_size
                            // elements to the pipe with each write.
                            // Only upper-right elements of R are
                            // sent in row order, starting with row 0.
          bool k_column_order =
              true  // Default value is true for standard matrix input reads
                    // (reads the matrix one column at a time). False if read
                    // order by rows (sweeps the rows by pipe size). Each read
                    // contains pipe_size samples from the same column, then the
                    // next read contains samples from the next column.
>>>>>>> 2a2de607
          >
struct StreamingQRD {
  void operator()() const {
    // Functional limitations
    static_assert(rows >= columns,
                  "only rectangular matrices with rows>=columns are supported");
    static_assert(columns >= 4,
                  "only matrices of size 4x4 and over are supported");

    /*
      This code implements a OneAPI optimized variation of the following
      algorithm

      for i=0:n
        for j=max(i,1):n

          if(j==i)
            Q_i = a_i*ir
          else
            if(i>=0)
              a_j = a_j - s[j]*a_i

            if j=i+1
              pip1         = <a_{i+1},a_{i+1}>
              ir           = 1/sqrt(pip1)
              R_{i+1,i+1}  = sqrt(pip1)
            else
              p            = <a_{i+1}, a_j>
              s[j]         = p/pip1
              R_{i+1,j}    = p*ir


      Where:
      -> X_i represents the column i of the matrix X
      -> <x,y> represents the dot product of the vectors x and y
    */

    // Set the computation type to T or ac_complex<T> depending on the value
    // of is_complex
    using TT = std::conditional_t<is_complex, ac_complex<T>, T>;

    // Type used to store the matrices in the compute loop
    using column_tuple = fpga_tools::NTuple<TT, rows>;

    // Number of upper-right elements in the R output matrix
    constexpr int kRMatrixSize = columns * (columns + 1) / 2;
    // Fanout reduction factor for signals that fanout to rows compute cores
    constexpr int kFanoutReduction = 8;
    // Number of signal replication required to cover all the rows compute cores
    // given a kFanoutReduction factor
    constexpr int kBanksForFanout = (rows % kFanoutReduction)
                                        ? (rows / kFanoutReduction) + 1
                                        : rows / kFanoutReduction;

    // Number of iterations performed without any dummy work added for the
    // triangular loop optimization
    constexpr int kVariableIterations = columns - raw_latency;
    // Total number of dummy iterations
    static constexpr int kDummyIterations =
        raw_latency > columns
            ? (columns - 1) * columns / 2 + (raw_latency - columns) * columns
            : raw_latency * (raw_latency - 1) / 2;
    // Total number of iterations (including dummy iterations)
    static constexpr int kIterations =
        columns + columns * (columns + 1) / 2 + kDummyIterations;

    // Size in bits of the "i" loop variable in the triangular loop
    // i starts from -1 as we are doing a full copy of the matrix read from the
    // pipe to a "compute" matrix before starting the decomposition
    constexpr int kIBitSize = fpga_tools::BitsForMaxValue<rows + 1>() + 1;

    // j starts from i, so from -1 and goes up to columns
    // So we need:
    // -> enough bits to encode columns+1 for the positive iterations and
    //    the exit condition
    // -> one extra bit for the -1
    // But j may start below -1 if we perform more dummy iterations than the
    // number of columns in the matrix.
    // In that case, we need:
    // -> enough bits to encode columns+1 for the positive iterations and
    //    the exit condition
    // -> enough bits to encode the maximum number of negative iterations
    static constexpr int kJNegativeIterations =
        kVariableIterations < 0 ? -kVariableIterations : 1;
    static constexpr int kJBitSize =
        fpga_tools::BitsForMaxValue<columns + 1>() +
        fpga_tools::BitsForMaxValue<kJNegativeIterations>();

    // Compute QRDs as long as matrices are given as inputs
    while (1) {
      // Three copies of the full matrix, so that each matrix has a single
      // load and a single store.
      // a_load is the initial matrix received from the pipe
      // a_compute is used and modified during calculations
      // q_result is a copy of a_compute and is used to send the final output

      // Break memories up to store 4 complex numbers (32 bytes) per bank
      constexpr short kBankwidth = pipe_size * sizeof(TT);
      constexpr unsigned short kNumBanks = rows / pipe_size;

      // When specifying numbanks for a memory, it must be a power of 2.
      // Unused banks will be automatically optimized away.
      constexpr short kNumBanksNextPow2 =
          fpga_tools::Pow2(fpga_tools::CeilLog2(kNumBanks));

      [[intel::numbanks(kNumBanksNextPow2)]]  // NO-FORMAT: Attribute
      [[intel::bankwidth(kBankwidth)]]        // NO-FORMAT: Attribute
      [[intel::private_copies(4)]]            // NO-FORMAT: Attribute
      [[intel::max_replicates(1)]]            // NO-FORMAT: Attribute
      column_tuple a_load[columns],
          a_compute[columns], q_result[columns];

      // Contains the values of the upper-right part of R in a row by row
      // fashion, starting by row 0
      [[intel::private_copies(4)]]  // NO-FORMAT: Attribute
      TT r_result[kRMatrixSize];

      // Copy a matrix from the pipe to a local memory
      // Number of pipe reads of pipe_size required to read a full column
      constexpr int kExtraIteration = (rows % pipe_size) != 0 ? 1 : 0;
      constexpr int kLoopIterPerColumn = rows / pipe_size + kExtraIteration;
      // Number of pipe reads of pipe_size to read all the matrices
      constexpr int kLoopIter = kLoopIterPerColumn * columns;
      // Size in bits of the loop iterator over kLoopIter iterations
      constexpr int kLoopIterBitSize =
          fpga_tools::BitsForMaxValue<kLoopIter + 1>();

      [[intel::initiation_interval(1)]]  // NO-FORMAT: Attribute
      for (ac_int<kLoopIterBitSize, false> li = 0; li < kLoopIter; li++) {
        fpga_tools::NTuple<TT, pipe_size> pipe_read = AIn::read();

        int write_idx;
        int a_col_index;
        if constexpr (k_column_order) {
          write_idx = li % kLoopIterPerColumn;
          a_col_index = li / kLoopIterPerColumn;
        } else {
          write_idx = li / columns;
          a_col_index = li % columns;
        }
        // int write_idx = li / columns;

        fpga_tools::UnrolledLoop<kLoopIterPerColumn>([&](auto k) {
          fpga_tools::UnrolledLoop<pipe_size>([&](auto t) {
            if (write_idx == k) {
              if constexpr (k * pipe_size + t < rows) {
<<<<<<< HEAD
                a_load[li / kLoopIterPerColumn]
                    .template get<k * pipe_size + t>() =
=======
                a_load[a_col_index].template get<k * pipe_size + t>() =
>>>>>>> 2a2de607
                    pipe_read.template get<t>();
              }
            }

            // Delay data signals to create a vine-based data distribution
            // to lower signal fanout.
            pipe_read.template get<t>() =
                sycl::ext::intel::fpga_reg(pipe_read.template get<t>());
          });

          write_idx = sycl::ext::intel::fpga_reg(write_idx);
        });
      }

      // Compute the QR Decomposition

      // r_result write index
      int r_element_index = 0;

      // a local copy of a_{i+1} that is used across multiple j iterations
      // for the computation of pip1 and p
      TT a_ip1[rows];
      // a local copy of a_ip1 that is used across multiple j iterations
      // for the computation of a_j
      TT a_i[rows];
      // Depending on the context, will contain:
      // -> -s[j]: for all the iterations to compute a_j
      // -> ir: for one iteration per j iterations to compute Q_i
<<<<<<< HEAD
      [[intel::fpga_memory]] [[intel::private_copies(
          2)]]  // NO-FORMAT: Attribute
=======
      [[intel::fpga_memory]]
      [[intel::private_copies(2)]]  // NO-FORMAT: Attribute
>>>>>>> 2a2de607
      TT s_or_ir[columns];

      T pip1, ir;

      // Initialization of the i and j variables for the triangular loop
      ac_int<kIBitSize, true> i = -1;
      ac_int<kJBitSize, true> j = 0;

      // We keep track of the value of the current column
      // If it's a 0 vector, then we need to skip the iteration
      // This will result in columns in Q being set to 0
      // This occurs when the input matrix have linearly dependent columns
      bool projection_is_zero = false;

      [[intel::initiation_interval(1)]]  // NO-FORMAT: Attribute
      [[intel::ivdep(raw_latency)]]      // NO-FORMAT: Attribute
      for (int s = 0; s < kIterations; s++) {
        // Pre-compute the next values of i and j
        ac_int<kIBitSize, true> next_i;
        ac_int<kJBitSize, true> next_j;
        if (j == columns - 1) {
          // If i reached an index at which the j inner loop don't have
          // enough time to write its result for the next i iteration,
          // some "dummy" iterations are introduced
          next_j = (kVariableIterations > i)
                       ? ac_int<kJBitSize, true>{i + 1}
                       : ac_int<kJBitSize, true>{kVariableIterations};
          next_i = i + 1;
        } else {
          next_j = j + 1;
          next_i = i;
        }

        // Two matrix columns for partial results.
        TT col[rows];
        TT col1[rows];

        // Current value of s_or_ir depending on the value of j
        // It is replicated kFanoutReduction times to reduce fanout
        TT s_or_ir_j[kBanksForFanout];

        // All the control signals are precomputed and replicated
        // kFanoutReduction times to reduce fanout
        bool j_eq_i[kBanksForFanout], i_gt_0[kBanksForFanout],
            i_ge_0_j_ge_i[kBanksForFanout], j_eq_i_plus_1[kBanksForFanout],
            i_lt_0[kBanksForFanout];

        fpga_tools::UnrolledLoop<kBanksForFanout>([&](auto k) {
          i_gt_0[k] = sycl::ext::intel::fpga_reg(i > 0);
          i_lt_0[k] = sycl::ext::intel::fpga_reg(i < 0);
          j_eq_i[k] = sycl::ext::intel::fpga_reg(j == i);
          i_ge_0_j_ge_i[k] = sycl::ext::intel::fpga_reg(i >= 0 && j >= i);
          j_eq_i_plus_1[k] = sycl::ext::intel::fpga_reg(j == i + 1);
          s_or_ir_j[k] = sycl::ext::intel::fpga_reg(s_or_ir[j]);
        });

        // Preload col and a_i with the correct data for the current iteration
        // These are going to be use to compute the dot product of two
        // different columns of the input matrix.
        fpga_tools::UnrolledLoop<rows>([&](auto k) {
          // find which fanout bank this unrolled iteration is going to use
          constexpr auto fanout_bank_idx = k / kFanoutReduction;

          // Load col with the current column of matrix A.
          // At least one iteration of the outer loop i is required
          // for the "working copy" a_compute to contain data.
          // If no i iteration elapsed, we must read the column of
          // matrix A directly from the a_load; col then contains a_j

          if (i_gt_0[fanout_bank_idx]) {
            col[k] = a_compute[j].template get<k>();
          }
          // Using an else statement makes the compiler throw an
          // inexplicable warning when using non complex types:
          // "Compiler Warning: Memory instruction with unresolved
          // pointer may lead to bad QoR."
          if (!i_gt_0[fanout_bank_idx]) {
            col[k] = a_load[j].template get<k>();
          }

          // Load a_i for reuse across j iterations
          if (j_eq_i[fanout_bank_idx]) {
            a_i[k] = col[k];
          }
        });

        fpga_tools::UnrolledLoop<rows>([&](auto k) {
          // find which fanout bank this unrolled iteration is going to use
          constexpr auto fanout_bank_idx = k / kFanoutReduction;

          // Depending on the iteration this code will compute either:
          // -> If i=j, a column of Q: Q_i = a_i*ir
          //    In that case, no term is added to the mult_add construct
          // -> If i!=j, an updated column of a: a_j - s[j]*a_i
          //    There is a special case if i<0 where a_j is unmodified
          //    but the i iteration is still required to fill ir and s
          //    for subsequent iterations
          auto prod_lhs = a_i[k];
          auto prod_rhs =
              i_lt_0[fanout_bank_idx] ? TT{0.0} : s_or_ir_j[fanout_bank_idx];
          auto add = j_eq_i[fanout_bank_idx] ? TT{0.0} : col[k];
          if constexpr (is_complex) {
            col1[k] = prod_lhs * prod_rhs.conj() + add;
          } else {
            col1[k] = prod_lhs * prod_rhs + add;
          }

          // Store Q_i in q_result and the modified a_j in a_compute
          // To reduce the amount of control, q_result and a_compute
          // are both written to for each iteration of i>=0 && j>=i
          // In fact:
          // -> q_result could only be written to at iterations i==j
          // -> a_compute could only be written to at iterations
          //    j!=i && i>=0
          // The extra writes are harmless as the locations written to
          // are either going to be:
          // -> overwritten for the matrix Q (q_result)
          // -> unused for the a_compute
          if (i_ge_0_j_ge_i[fanout_bank_idx]) {
            q_result[j].template get<k>() = col1[k];
            a_compute[j].template get<k>() = col1[k];
          }

          // Store a_{i+1} for subsequent iterations of j
          if (j_eq_i_plus_1[fanout_bank_idx]) {
            a_ip1[k] = col1[k];
          }
        });

        // Perform the dot product <a_{i+1},a_{i+1}> or <a_{i+1}, a_j>
        TT p_ij{0.0};
        fpga_tools::UnrolledLoop<rows>([&](auto k) {
          if constexpr (is_complex) {
            p_ij = p_ij + col1[k] * a_ip1[k].conj();
          } else {
            p_ij = p_ij + col1[k] * a_ip1[k];
          }
        });

        // Compute pip1 and ir based on the results of the dot product
        if (j == i + 1) {
          // Check if the projection of the current columns is the 0 vector
          projection_is_zero = (i >= 0) && (p_ij == 0);

          if constexpr (is_complex) {
            pip1 = p_ij.r();
          } else {
            pip1 = p_ij;
          }

          // If the projection is 0, we set ir to 1 to be a no-op in the next
          // iteration when computing Q_i = a_i*ir
          if (projection_is_zero) {
            ir = 1;
          } else {
            if constexpr (is_complex) {
              ir = sycl::rsqrt(p_ij.r());
            } else {
              ir = sycl::rsqrt(p_ij);
            }
          }
        }

        // Compute the value of -s[j]
        TT s_j;
        if(projection_is_zero){
          s_j = TT{0};
        }
        else{
          if constexpr (is_complex) {
            s_j = TT{0.0f - (p_ij.r()) / pip1, p_ij.i() / pip1};
          } else {
            s_j = -p_ij / pip1;
          }
        }

        // j may be negative if the number of "dummy" iterations is
        // larger than the matrix size
        if (j >= 0) {
          if constexpr (is_complex) {
            s_or_ir[j] =
                TT{j == i + 1 ? ir : s_j.r(), j == i + 1 ? 0.0f : s_j.i()};
          } else {
            s_or_ir[j] = j == i + 1 ? ir : s_j;
          }
        }

        // Compute the R_{i+1,i+1} or R_{i+1,j}
        TT r_ip1j;
        if constexpr (is_complex) {
          r_ip1j = j == i + 1 ? TT{sycl::sqrt(pip1), 0.0}
                              : TT{ir * p_ij.r(), ir * p_ij.i()};
        } else {
          r_ip1j = j == i + 1 ? sycl::sqrt(pip1) : ir * p_ij;
        }

        // Write the computed R value when j is not a "dummy" iteration
        if ((j >= i + 1) && (i + 1 < columns)) {
          r_result[r_element_index] = r_ip1j;
          r_element_index++;
        }

        // Update loop indexes
        if (j == (columns - 1)) {
          // If i reached an index at which the j inner loop doesn't have
          // enough time to write its result for the next i iteration,
          // some "dummy" iterations are introduced
          j = (kVariableIterations > i)
                  ? ac_int<kJBitSize, true>{i + 1}
                  : ac_int<kJBitSize, true>{kVariableIterations};
          i = i + 1;
        } else {
          j = j + 1;
        }

      }  // end of s

      // Number of upper-right elements in the R output matrix
      constexpr int kRMatrixSize = columns * (columns + 1) / 2;

      [[intel::initiation_interval(1)]]  // NO-FORMAT: Attribute
      for (int r_idx = 0; r_idx < kRMatrixSize; r_idx++) {
        ROut::write(r_result[r_idx]);
      }

      [[intel::initiation_interval(1)]]  // NO-FORMAT: Attribute
      for (ac_int<kLoopIterBitSize, false> li = 0; li < kLoopIter; li++) {
        int column_iter = li % kLoopIterPerColumn;
        bool get[kLoopIterPerColumn];
        fpga_tools::UnrolledLoop<kLoopIterPerColumn>([&](auto k) {
          get[k] = column_iter == k;
          column_iter = sycl::ext::intel::fpga_reg(column_iter);
        });

        fpga_tools::NTuple<TT, pipe_size> pipe_write;
        fpga_tools::UnrolledLoop<kLoopIterPerColumn>([&](auto t) {
          fpga_tools::UnrolledLoop<pipe_size>([&](auto k) {
            if constexpr (t * pipe_size + k < rows) {
              pipe_write.template get<k>() =
                  get[t] ? q_result[li / kLoopIterPerColumn]
                               .template get<t * pipe_size + k>()
                         : sycl::ext::intel::fpga_reg(
                               pipe_write.template get<k>());
            }
          });
        });
        QOut::write(pipe_write);
      }

    }  // end of while(1)
  }    // end of operator
};     // end of struct

}  // namespace fpga_linalg

#endif /* __STREAMING_QRD_HPP__ */<|MERGE_RESOLUTION|>--- conflicted
+++ resolved
@@ -42,12 +42,6 @@
                             // elements from the pipe with each read
           typename QOut,    // Q matrix output pipe, send pipe_size
                             // elements to the pipe with each write
-<<<<<<< HEAD
-          typename ROut     // R matrix output pipe, send pipe_size
-                            // elements to the pipe with each write.
-                            // Only upper-right elements of R are
-                            // sent in row order, starting with row 0.
-=======
           typename ROut,    // R matrix output pipe, send pipe_size
                             // elements to the pipe with each write.
                             // Only upper-right elements of R are
@@ -58,7 +52,6 @@
                     // order by rows (sweeps the rows by pipe size). Each read
                     // contains pipe_size samples from the same column, then the
                     // next read contains samples from the next column.
->>>>>>> 2a2de607
           >
 struct StreamingQRD {
   void operator()() const {
@@ -205,12 +198,7 @@
           fpga_tools::UnrolledLoop<pipe_size>([&](auto t) {
             if (write_idx == k) {
               if constexpr (k * pipe_size + t < rows) {
-<<<<<<< HEAD
-                a_load[li / kLoopIterPerColumn]
-                    .template get<k * pipe_size + t>() =
-=======
                 a_load[a_col_index].template get<k * pipe_size + t>() =
->>>>>>> 2a2de607
                     pipe_read.template get<t>();
               }
             }
@@ -239,13 +227,8 @@
       // Depending on the context, will contain:
       // -> -s[j]: for all the iterations to compute a_j
       // -> ir: for one iteration per j iterations to compute Q_i
-<<<<<<< HEAD
-      [[intel::fpga_memory]] [[intel::private_copies(
-          2)]]  // NO-FORMAT: Attribute
-=======
-      [[intel::fpga_memory]]
+      [[intel::fpga_memory]]        // NO-FORMAT: Attribute
       [[intel::private_copies(2)]]  // NO-FORMAT: Attribute
->>>>>>> 2a2de607
       TT s_or_ir[columns];
 
       T pip1, ir;
