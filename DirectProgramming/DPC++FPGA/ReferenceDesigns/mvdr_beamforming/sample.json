--- conflicted
+++ resolved
@@ -4,11 +4,7 @@
   "name": "MVDR Beamforming",
   "categories": ["Toolkit/oneAPI Direct Programming/DPC++ FPGA/Reference Designs"],
   "description": "A reference design demonstrating a high-performance streaming MVDR beamformer",
-<<<<<<< HEAD
-  "toolchain": ["icpx -fsycl"],
-=======
   "toolchain": ["icpx"],
->>>>>>> a0e53d98
   "os": ["linux", "windows"],
   "builder": ["ide", "cmake"],
   "targetDevice": ["FPGA"],
