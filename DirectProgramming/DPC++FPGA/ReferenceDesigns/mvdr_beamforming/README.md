--- conflicted
+++ resolved
@@ -84,11 +84,7 @@
    If instead you are compiling for the Intel&reg; FPGA PAC D5005 (with Intel Stratix&reg; 10 SX), run `cmake` using the command:
 
    ```
-<<<<<<< HEAD
-   cmake .. -DFPGA_TARGET=intel_s10sx_pac:pac_s10
-=======
    cmake .. -DFPGA_DEVICE=intel_s10sx_pac:pac_s10
->>>>>>> ebaac483
    ```
 
 2. Compile the design through the generated `Makefile`. The following targets are provided, and they match the recommended development flow:
@@ -125,11 +121,7 @@
    ```
    Alternatively, to compile for the Intel&reg; FPGA PAC D5005 (with Intel Stratix&reg; 10 SX), run `cmake` using the command:
    ```
-<<<<<<< HEAD
-   cmake -G "NMake Makefiles" .. -DFPGA_TARGET=intel_s10sx_pac:pac_s10
-=======
    cmake -G "NMake Makefiles" .. -DFPGA_DEVICE=intel_s10sx_pac:pac_s10
->>>>>>> ebaac483
    ```
 
 2. Compile the design through the generated `Makefile`. The following build targets are provided, matching the recommended development flow:
@@ -254,11 +246,7 @@
 mkdir build
 cd build
 
-<<<<<<< HEAD
-cmake .. -DREAL_IO_PIPES=1 -DFPGA_TARGET=pac_s10_usm_udp
-=======
 cmake .. -DREAL_IO_PIPES=1 -DFPGA_DEVICE=pac_s10_usm_udp
->>>>>>> ebaac483
 ```
 
 The `REAL_IO_PIPES` cmake flag defines a variable that is used *exclusively* in `mvdr_beamforming.cpp` to create a kernel system using real IO pipes, as opposed to the fake IO pipes described earlier in this document.
