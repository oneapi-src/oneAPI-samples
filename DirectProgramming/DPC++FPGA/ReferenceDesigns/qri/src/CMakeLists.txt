set(TARGET_NAME qri)
set(HOST_SOURCE_FILE qri_demo.cpp)
set(EMULATOR_TARGET ${TARGET_NAME}.fpga_emu)
set(FPGA_TARGET ${TARGET_NAME}.fpga)
set(FPGA_EARLY_IMAGE ${TARGET_NAME}_report.a)

# FPGA board selection
if(NOT DEFINED FPGA_BOARD)
    set(FPGA_BOARD "intel_a10gx_pac:pac_a10")
    message(STATUS "FPGA_BOARD was not specified.\
                    \nConfiguring the design to run on the default FPGA board ${FPGA_BOARD} (Intel(R) PAC with Intel Arria(R) 10 GX FPGA). \
                    \nPlease refer to the README for information on board selection.")
else()
    message(STATUS "Configuring the design to run on FPGA board ${FPGA_BOARD}")
endif()

# This is a Windows-specific flag that enables error handling in host code
if(WIN32)
    set(PLATFORM_SPECIFIC_COMPILE_FLAGS "/EHsc /Qactypes /Wall")
    set(PLATFORM_SPECIFIC_LINK_FLAGS "/Qactypes")
else()
    set(PLATFORM_SPECIFIC_COMPILE_FLAGS "-qactypes -Wall")
    set(PLATFORM_SPECIFIC_LINK_FLAGS "")
endif()

<<<<<<< HEAD
# A10 parameters
set(ROWS_COMPONENT 32)
set(COLS_COMPONENT 32)
set(COMPLEX 0)
set(FIXED_ITERATIONS_QRD 45)
set(FIXED_ITERATIONS_QRI 36)
set(CLOCK_TARGET 360MHz)
set(SEED "-Xsseed=10")
# Overwrite design parameters according to the selected board
if(FPGA_BOARD MATCHES ".*s10.*")
=======
# Set design parameters according to the selected board
if(FPGA_BOARD MATCHES ".*a10.*")
    # A10 parameters
    set(ROWS_COMPONENT 32)
    set(COLS_COMPONENT 32)
    set(COMPLEX 0)
    set(FIXED_ITERATIONS_QRD 50)
    set(FIXED_ITERATIONS_QRI 36)
    set(CLOCK_TARGET 360MHz)
    set(SEED "-Xsseed=10")
elseif(FPGA_BOARD MATCHES ".*s10.*")
>>>>>>> 7bc10521
    # S10 parameters
    set(ROWS_COMPONENT 32)
    set(COLS_COMPONENT 32)
    set(COMPLEX 0)
    set(FIXED_ITERATIONS_QRD 59)
    set(FIXED_ITERATIONS_QRI 38)
    set(CLOCK_TARGET 450MHz)
    set(SEED "-Xsseed=5")
elseif(FPGA_BOARD MATCHES ".*agilex.*")
    # Agilex™ parameters
    set(ROWS_COMPONENT 32)
    set(COLS_COMPONENT 32)
    set(FIXED_ITERATIONS_QRD 58)
    set(FIXED_ITERATIONS_QRI 38)
    set(COMPLEX 0)
    set(CLOCK_TARGET 520MHz)
    set(SEED "-Xsseed=5")
else()
    message(STATUS "Unknown board ${FPGA_BOARD}!")
    message(STATUS "Using Arria 10 defaults.")
endif()

if(IGNORE_DEFAULT_SEED)
    set(SEED "")
endif()

if(SET_ROWS_COMPONENT)
    set(ROWS_COMPONENT ${SET_ROWS_COMPONENT})
endif()

if(SET_COLS_COMPONENT)
    set(COLS_COMPONENT ${SET_COLS_COMPONENT})
endif()

if(SET_COMPLEX)
    set(COMPLEX ${SET_COMPLEX})
endif()

if(SET_FIXED_ITERATIONS_QRD)
    set(FIXED_ITERATIONS_QRD ${SET_FIXED_ITERATIONS_QRD})
endif()

if(SET_FIXED_ITERATIONS_QRI)
    set(FIXED_ITERATIONS_QRI ${SET_FIXED_ITERATIONS_QRI})
endif()

message(STATUS "ROWS_COMPONENT=${ROWS_COMPONENT}")
message(STATUS "COLS_COMPONENT=${COLS_COMPONENT}")
message(STATUS "COMPLEX=${COMPLEX}")
message(STATUS "FIXED_ITERATIONS_QRD=${FIXED_ITERATIONS_QRD}")
message(STATUS "FIXED_ITERATIONS_QRI=${FIXED_ITERATIONS_QRI}")
message(STATUS "SEED=${SEED}")

# A DPC++ ahead-of-time (AoT) compile processes the device code in two stages.
# 1. The "compile" stage compiles the device code to an intermediate representation (SPIR-V).
# 2. The "link" stage invokes the compiler's FPGA backend before linking.
#    For this reason, FPGA backend flags must be passed as link flags in CMake.
set(EMULATOR_COMPILE_FLAGS "${PLATFORM_SPECIFIC_COMPILE_FLAGS} -Wformat-security -Werror=format-security -fbracket-depth=512 -fintelfpga -fno-finite-math-only -DFIXED_ITERATIONS_QRD=${FIXED_ITERATIONS_QRD} -DFIXED_ITERATIONS_QRI=${FIXED_ITERATIONS_QRI} -DCOMPLEX=${COMPLEX} -DROWS_COMPONENT=${ROWS_COMPONENT} -DCOLS_COMPONENT=${COLS_COMPONENT} -DFPGA_EMULATOR")
set(EMULATOR_LINK_FLAGS "-fintelfpga ${PLATFORM_SPECIFIC_LINK_FLAGS}")
set(HARDWARE_COMPILE_FLAGS "${PLATFORM_SPECIFIC_COMPILE_FLAGS} -Wformat-security -Werror=format-security -fintelfpga -qactypes -fbracket-depth=512 -DFIXED_ITERATIONS_QRD=${FIXED_ITERATIONS_QRD} -DFIXED_ITERATIONS_QRI=${FIXED_ITERATIONS_QRI} -DCOMPLEX=${COMPLEX} -DROWS_COMPONENT=${ROWS_COMPONENT} -DCOLS_COMPONENT=${COLS_COMPONENT} -fp-model=precise -Xsfp-relaxed")
set(HARDWARE_LINK_FLAGS "-fintelfpga ${PLATFORM_SPECIFIC_LINK_FLAGS} -Xshardware -Xsclock=${CLOCK_TARGET} -Xsparallel=2 ${SEED} -Xsboard=${FPGA_BOARD} ${USER_HARDWARE_FLAGS} -fp-model=precise -Xsfp-relaxed")
# use cmake -D USER_HARDWARE_FLAGS=<flags> to set extra flags for FPGA backend compilation

###############################################################################
### FPGA Emulator
###############################################################################
add_executable(${EMULATOR_TARGET} ${HOST_SOURCE_FILE})
target_include_directories(${EMULATOR_TARGET} PRIVATE ../../../include)
set_target_properties(${EMULATOR_TARGET} PROPERTIES COMPILE_FLAGS "${EMULATOR_COMPILE_FLAGS}")
set_target_properties(${EMULATOR_TARGET} PROPERTIES LINK_FLAGS "${EMULATOR_LINK_FLAGS}")
add_custom_target(fpga_emu DEPENDS ${EMULATOR_TARGET})

###############################################################################
### Generate Report
###############################################################################
# The compile output is not an executable, but an intermediate compilation result unique to DPC++.
add_executable(${FPGA_EARLY_IMAGE} EXCLUDE_FROM_ALL ${HOST_SOURCE_FILE})
target_include_directories(${FPGA_EARLY_IMAGE} PRIVATE ../../../include)
add_custom_target(report DEPENDS ${FPGA_EARLY_IMAGE})
set_target_properties(${FPGA_EARLY_IMAGE} PROPERTIES COMPILE_FLAGS "${HARDWARE_COMPILE_FLAGS}")
set_target_properties(${FPGA_EARLY_IMAGE} PROPERTIES LINK_FLAGS "${HARDWARE_LINK_FLAGS} -fsycl-link=early")
# fsycl-link=early stops the compiler after RTL generation, before invoking Quartus

###############################################################################
### FPGA Hardware
###############################################################################
add_executable(${FPGA_TARGET} EXCLUDE_FROM_ALL ${HOST_SOURCE_FILE})
target_include_directories(${FPGA_TARGET} PRIVATE ../../../include)
add_custom_target(fpga DEPENDS ${FPGA_TARGET})
set_target_properties(${FPGA_TARGET} PROPERTIES COMPILE_FLAGS "${HARDWARE_COMPILE_FLAGS}")
set_target_properties(${FPGA_TARGET} PROPERTIES LINK_FLAGS "${HARDWARE_LINK_FLAGS} -reuse-exe=${CMAKE_BINARY_DIR}/${FPGA_TARGET}")
# The -reuse-exe flag enables rapid recompilation of host-only code changes.
# See DPC++FPGA/GettingStarted/fast_recompile for details.<|MERGE_RESOLUTION|>--- conflicted
+++ resolved
@@ -23,30 +23,16 @@
     set(PLATFORM_SPECIFIC_LINK_FLAGS "")
 endif()
 
-<<<<<<< HEAD
 # A10 parameters
 set(ROWS_COMPONENT 32)
 set(COLS_COMPONENT 32)
 set(COMPLEX 0)
-set(FIXED_ITERATIONS_QRD 45)
+set(FIXED_ITERATIONS_QRD 50)
 set(FIXED_ITERATIONS_QRI 36)
 set(CLOCK_TARGET 360MHz)
 set(SEED "-Xsseed=10")
 # Overwrite design parameters according to the selected board
 if(FPGA_BOARD MATCHES ".*s10.*")
-=======
-# Set design parameters according to the selected board
-if(FPGA_BOARD MATCHES ".*a10.*")
-    # A10 parameters
-    set(ROWS_COMPONENT 32)
-    set(COLS_COMPONENT 32)
-    set(COMPLEX 0)
-    set(FIXED_ITERATIONS_QRD 50)
-    set(FIXED_ITERATIONS_QRI 36)
-    set(CLOCK_TARGET 360MHz)
-    set(SEED "-Xsseed=10")
-elseif(FPGA_BOARD MATCHES ".*s10.*")
->>>>>>> 7bc10521
     # S10 parameters
     set(ROWS_COMPONENT 32)
     set(COLS_COMPONENT 32)
