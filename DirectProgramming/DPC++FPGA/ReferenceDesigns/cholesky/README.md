--- conflicted
+++ resolved
@@ -144,11 +144,7 @@
    ```
    For the **Intel® FPGA PAC D5005 (with Intel Stratix® 10 SX)**, enter the following command instead:
    ```
-<<<<<<< HEAD
-   cmake .. -DFPGA_TARGET=intel_s10sx_pac:pac_s10
-=======
    cmake .. -DFPGA_DEVICE=intel_s10sx_pac:pac_s10
->>>>>>> ebaac483
    ```
 3. Compile the design. (The provided targets match the recommended development flow.)
 
@@ -182,11 +178,7 @@
    ```
    For the Intel® FPGA PAC D5005 (with Intel Stratix® 10 SX), enter the following command instead:
    ```
-<<<<<<< HEAD
-   cmake -G "NMake Makefiles" .. -DFPGA_TARGET=intel_s10sx_pac:pac_s10
-=======
    cmake -G "NMake Makefiles" .. -DFPGA_DEVICE=intel_s10sx_pac:pac_s10
->>>>>>> ebaac483
    ```
 3. Compile the design. (The provided targets match the recommended development flow.)
    1. Compile for emulation (fast compile time, targets emulated FPGA device):
