--- conflicted
+++ resolved
@@ -159,14 +159,10 @@
      ```
      nmake report
      ```
-<<<<<<< HEAD
-   * Compile for FPGA hardware (longer compile time, targets FPGA device).
+   - Compile for FPGA hardware (longer compile time, targets FPGA device).
      ```
      nmake fpga
      ```
-=======
-   - An FPGA hardware target is not provided on Windows*.
->>>>>>> df64d0cf
 
 > **Note**: The Intel&reg; PAC with Intel Arria&reg; 10 GX FPGA and Intel&reg; FPGA PAC D5005 (with Intel Stratix&reg; 10 SX) do not yet support Windows*. Compiling to FPGA hardware on Windows* requires a third-party or custom Board Support Package (BSP) with Windows* support.<br>
 
