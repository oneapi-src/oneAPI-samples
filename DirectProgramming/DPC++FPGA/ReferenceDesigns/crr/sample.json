{
  "guid": "748eb906-309f-469b-95c9-5258006c7587",
  "name": "CRR Binomial Tree",
  "categories": ["Toolkit/oneAPI Direct Programming/DPC++ FPGA/Reference Designs"],
  "description": "This sample shows a Binomial Tree Model for Option Pricing using a FPGA-optimized reference design of the Cox-Ross-Rubinstein (CRR) Binomial Tree Model with Greeks for American exercise options",
<<<<<<< HEAD
  "toolchain": ["icpx -fsycl"],
=======
  "toolchain": ["icpx"],
>>>>>>> a0e53d98
  "os": ["linux", "windows"],
  "builder": ["ide", "cmake"],
  "targetDevice": ["FPGA"],
  "languages": [{"cpp":{}}],
  "commonFolder": {
    "base": "../..",
    "include": [
      "README.md",
      "ReferenceDesigns/crr",
      "include"
    ],
    "exclude": []
  },
  "ciTests": {
    "linux": [
      {
        "id": "fpga_emu",
        "steps": [
          "icpx --version",
          "mkdir build",
          "cd build",
          "cmake ..",
          "make fpga_emu",
          "./crr.fpga_emu"
        ]
      },
      {
        "id": "report",
        "steps": [
          "icpx --version",
          "mkdir build",
          "cd build",
          "cmake ..",
          "make report"
        ]
      }
    ],
    "windows": [
      {
        "id": "fpga_emu",
        "steps": [
          "icpx --version",
          "cd ../..",
          "mkdir build",
          "cd build",
          "cmake -G \"NMake Makefiles\" ../ReferenceDesigns/crr",
          "nmake fpga_emu",
          "crr.fpga_emu.exe"
        ]
      },
      {
        "id": "report",
        "steps": [
          "icpx --version",
          "cd ../..",
          "mkdir build",
          "cd build",
          "cmake -G \"NMake Makefiles\" ../ReferenceDesigns/crr",
          "nmake report"
        ]
      }
    ]
  },
  "expertise": "Reference Designs and End to End"
}<|MERGE_RESOLUTION|>--- conflicted
+++ resolved
@@ -3,11 +3,7 @@
   "name": "CRR Binomial Tree",
   "categories": ["Toolkit/oneAPI Direct Programming/DPC++ FPGA/Reference Designs"],
   "description": "This sample shows a Binomial Tree Model for Option Pricing using a FPGA-optimized reference design of the Cox-Ross-Rubinstein (CRR) Binomial Tree Model with Greeks for American exercise options",
-<<<<<<< HEAD
-  "toolchain": ["icpx -fsycl"],
-=======
   "toolchain": ["icpx"],
->>>>>>> a0e53d98
   "os": ["linux", "windows"],
   "builder": ["ide", "cmake"],
   "targetDevice": ["FPGA"],
