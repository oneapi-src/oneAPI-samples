--- conflicted
+++ resolved
@@ -139,11 +139,7 @@
    ```
    For **Intel® FPGA PAC D5005 (with Intel Stratix® 10 SX)**, enter the following:
    ```
-<<<<<<< HEAD
-   cmake .. -DFPGA_TARGET=intel_s10sx_pac:pac_s10
-=======
    cmake .. -DFPGA_DEVICE=intel_s10sx_pac:pac_s10
->>>>>>> ebaac483
    ```
 3. Compile the design. (The provided targets match the recommended development flow.)
 
@@ -177,11 +173,7 @@
    ```
    To compile for the **Intel® FPGA PAC D5005 (with Intel Stratix® 10 SX)**, enter the following:
    ```
-<<<<<<< HEAD
-   cmake -G "NMake Makefiles" .. -DFPGA_TARGET=intel_s10sx_pac:pac_s10
-=======
    cmake -G "NMake Makefiles" .. -DFPGA_DEVICE=intel_s10sx_pac:pac_s10
->>>>>>> ebaac483
    ```
 
 3. Compile the design. (The provided targets match the recommended development flow.)
