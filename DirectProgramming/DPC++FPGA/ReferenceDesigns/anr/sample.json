--- conflicted
+++ resolved
@@ -3,11 +3,7 @@
   "name": "Adaptive Noise Reduction",
   "categories": ["Toolkit/oneAPI Direct Programming/DPC++ FPGA/Reference Designs"],
   "description": "A highly optimized adaptive noise reduction (ANR) algorithm on an FPGA.",
-<<<<<<< HEAD
-  "toolchain": ["icpx -fsycl"],
-=======
   "toolchain": ["icpx"],
->>>>>>> a0e53d98
   "os": ["linux", "windows"],
   "builder": ["ide", "cmake"],
   "targetDevice": ["FPGA"],
