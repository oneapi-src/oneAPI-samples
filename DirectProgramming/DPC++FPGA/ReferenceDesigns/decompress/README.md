--- conflicted
+++ resolved
@@ -74,11 +74,7 @@
    If instead you are compiling for the Intel&reg; FPGA PAC D5005 (with Intel Stratix&reg; 10 SX), run `cmake` using the command:
 
    ```
-<<<<<<< HEAD
-   cmake .. -DFPGA_TARGET=intel_s10sx_pac:pac_s10
-=======
    cmake .. -DFPGA_DEVICE=intel_s10sx_pac:pac_s10
->>>>>>> ebaac483
    ```
 
    To select between GZIP and Snappy decompression, use the -DGZIP=1 and -DSNAPPY=1 `cmake` flags, respectively:
@@ -121,11 +117,7 @@
    ```
    Alternatively, to compile for the Intel&reg; FPGA PAC D5005 (with Intel Stratix&reg; 10 SX), run `cmake` using the command:
    ```
-<<<<<<< HEAD
-   cmake -G "NMake Makefiles" .. -DFPGA_TARGET=intel_s10sx_pac:pac_s10
-=======
    cmake -G "NMake Makefiles" .. -DFPGA_DEVICE=intel_s10sx_pac:pac_s10
->>>>>>> ebaac483
    ```
    To select between GZIP and Snappy decompression, use the -DGZIP=1 and -DSNAPPY=1 `cmake` flags, respectively:
    ```
