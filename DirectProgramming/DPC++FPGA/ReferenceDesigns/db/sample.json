--- conflicted
+++ resolved
@@ -3,11 +3,7 @@
   "name": "DB",
   "categories": ["Toolkit/oneAPI Direct Programming/DPC++ FPGA/Reference Designs"],
   "description": "An FPGA reference design that demonstrates high-performance Database Query Acceleration on Intel® FPGAs",
-<<<<<<< HEAD
-  "toolchain": ["icpx -fsycl"],
-=======
   "toolchain": ["icpx"],
->>>>>>> a0e53d98
   "os": ["linux", "windows"],
   "targetDevice": ["FPGA"],
   "builder": ["ide", "cmake"],
