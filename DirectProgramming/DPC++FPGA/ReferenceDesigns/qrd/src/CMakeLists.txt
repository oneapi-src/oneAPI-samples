--- conflicted
+++ resolved
@@ -30,11 +30,7 @@
     set(COMPLEX 1)
     set(FIXED_ITERATIONS 64)
     set(CLOCK_TARGET 360MHz)
-<<<<<<< HEAD
-    set(SEED "-Xsseed=29")
-=======
     set(SEED "-Xsseed=5")
->>>>>>> 4efb9fc6
 elseif(FPGA_BOARD MATCHES ".*s10.*")
     # S10 parameters
     set(ROWS_COMPONENT 256)
