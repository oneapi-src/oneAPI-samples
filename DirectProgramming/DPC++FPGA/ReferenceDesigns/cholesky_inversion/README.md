--- conflicted
+++ resolved
@@ -18,28 +18,16 @@
 
 The Cholesky decomposition takes a hermitian, positive-definite matrix $A$ (input) and computes the lower triangular matrix $L$ such that:
 
-<<<<<<< HEAD
 $LL^{\star} = A$
-=======
-$$ LL^{\star} = A $$
->>>>>>> 1a86fe33
 where $L^{\star}$ in the conjugate transpose of $L$.
 
 Given this decomposition, the inverse of A can be computed as
 
-<<<<<<< HEAD
 $A^{-1} = (LL^{\star})^{-1} = (L^{\star})^{-1}L^{-1} = (L^{-1})^{\star} L^{-1}$
 
 Therefore, in order to compute the inverse of A, one can: compute $LI$, the invert of $L$ (triangular matrix) and perform a matrix multiplication of the transpose of $LI$ by $LI$.
 
 $A^{-1} = LI^{\star}LI$
-=======
-$$ A^{-1} = (LL^{\star})^{-1} = (L^{\star})^{-1}L^{-1} = (L^{-1})^{\star} L^{-1} $$
-
-Therefore, in order to compute the inverse of A, one can: compute $LI$, the invert of $L$ (triangular matrix) and perform a matrix multiplication of the transpose of $LI$ by $LI$.
-
-$$ A^{-1} = LI^{\star}LI $$
->>>>>>> 1a86fe33
 
 Because $A^{-1}$  is going to be symmetric, one can also compute only half of the values.
 
