<<<<<<< HEAD
  zlib.h -- interface of the 'zlib' general purpose compression library
=======
 zlib.h -- interface of the 'zlib' general purpose compression library
>>>>>>> 81da9e2f
  version 1.2.11, January 15th, 2017

  Copyright (C) 1995-2017 Jean-loup Gailly and Mark Adler

  This software is provided 'as-is', without any express or implied
  warranty.  In no event will the authors be held liable for any damages
  arising from the use of this software.

  Permission is granted to anyone to use this software for any purpose,
  including commercial applications, and to alter it and redistribute it
  freely, subject to the following restrictions:

  1. The origin of this software must not be misrepresented; you must not
     claim that you wrote the original software. If you use this software
     in a product, an acknowledgment in the product documentation would be
     appreciated but is not required.
  2. Altered source versions must be plainly marked as such, and must not be
     misrepresented as being the original software.
  3. This notice may not be removed or altered from any source distribution.

  Jean-loup Gailly        Mark Adler
  jloup@gzip.org          madler@alumni.caltech.edu<|MERGE_RESOLUTION|>--- conflicted
+++ resolved
@@ -1,8 +1,6 @@
-<<<<<<< HEAD
+zlib License
+
   zlib.h -- interface of the 'zlib' general purpose compression library
-=======
- zlib.h -- interface of the 'zlib' general purpose compression library
->>>>>>> 81da9e2f
   version 1.2.11, January 15th, 2017
 
   Copyright (C) 1995-2017 Jean-loup Gailly and Mark Adler
