set(TARGET_NAME gzip)


if(LOW_LATENCY)
    # Compile the low latency version of the design
    message(STATUS "Compiling the Low Latency variant of the design")
    set(SOURCE_FILE gzip_ll.cpp crc32.cpp WriteGzip.cpp CompareGzip.cpp)
    set(DEVICE_SOURCE_FILE gzipkernel_ll.cpp)
    set(DEVICE_HEADER_FILE gzipkernel_ll.hpp)
else()
    # Compile the high bandwidth version of the design
    message(STATUS "Compiling the High Bandwidth variation of the design")
    set(SOURCE_FILE gzip.cpp crc32.cpp WriteGzip.cpp CompareGzip.cpp)
    set(DEVICE_SOURCE_FILE gzipkernel.cpp)
    set(DEVICE_HEADER_FILE gzipkernel.hpp)
endif()

set(EMULATOR_TARGET ${TARGET_NAME}.fpga_emu)
set(FPGA_TARGET ${TARGET_NAME}.fpga)

# FPGA board selection
if(NOT DEFINED FPGA_DEVICE)
    set(FPGA_DEVICE "intel_a10gx_pac:pac_a10")
    message(STATUS "FPGA_DEVICE was not specified.\
                    \nConfiguring the design to run on the default FPGA board ${FPGA_DEVICE} (Intel(R) PAC with Intel Arria(R) 10 GX FPGA). \
                    \nPlease refer to the README for information on board selection.")
else()
    message(STATUS "Configuring the design to run on FPGA board ${FPGA_DEVICE}")
<<<<<<< HEAD
=======
endif()

# This is a Windows-specific flag that enables error handling in host code
if(WIN32)
    set(WIN_FLAG "/EHsc")
>>>>>>> ebaac483
endif()

# Set design parameters according to the selected chip
if(FPGA_DEVICE MATCHES ".*a10.*")
    # A10 parameters
    set(NUM_ENGINES 1)
    if(DEFINED LOW_LATENCY)
        set(SEED "-Xsseed=4")
        set(NUM_REORDER "")
    else()
        set(SEED "-Xsseed=4")
        set(NUM_REORDER "")
    endif()
elseif(FPGA_DEVICE MATCHES ".*s10.*")
    # S10 parameters
    set(NUM_ENGINES 2)
    if(DEFINED LOW_LATENCY)
        set(SEED "-Xsseed=16")
        set(NUM_REORDER "")
    else()
        set(SEED "-Xsseed=4")
        # For the High Bandwidth variant, specify 6 reordering units to improve global memory read bandwidth across 4 channels of DDR.
        # For Low Latency variant this is not necessary since only one channel of global memory is used (host memory).
        set(NUM_REORDER "-Xsnum-reorder=6")
    endif()
elseif(FPGA_DEVICE MATCHES ".*agilex.*")
    # Agilex™
    set(NUM_ENGINES 2)
    if(DEFINED LOW_LATENCY)
        set(SEED "-Xsseed=1")
        set(NUM_REORDER "")
    else()
        set(SEED "-Xsseed=8")
        # For the High Bandwidth variant, specify 6 reordering units to improve global memory read bandwidth across 4 channels of DDR.
        # For Low Latency variant this is not necessary since only one channel of global memory is used (host memory).
        set(NUM_REORDER "-Xsnum-reorder=6")
    endif()
else()
    set(NUM_ENGINES 1)
    set(SEED "-Xsseed=1")
    set(NUM_REORDER "")
endif()

if(IGNORE_DEFAULT_SEED)
    set(SEED "")
endif()


# Presence of USM host allocations (and whether to turn on enable the low-latency target) is detected automatically by
# looking at the name of the BSP, or manually by the user when running CMake.
# E.g., cmake .. -DUSER_ENABLE_USM=1
if(FPGA_DEVICE MATCHES ".*usm.*" OR USER_ENABLE_USM)
    set(USM_ENABLED 1)
elseif(LOW_LATENCY)
    # Low latency design requires USM, so error out
    message(FATAL_ERROR "Error: The Low Latency variant of the design requires USM host allocations")
endif()

message(STATUS "NUM_ENGINES=${NUM_ENGINES}")
message(STATUS "SEED=${SEED}")
message(STATUS "NUM_REORDER=${NUM_REORDER}")

# A DPC++ ahead-of-time (AoT) compile processes the device code in two stages.
# 1. The "compile" stage compiles the device code to an intermediate representation (SPIR-V).
# 2. The "link" stage invokes the compiler's FPGA backend before linking.
#    For this reason, FPGA backend flags must be passed as link flags in CMake.
<<<<<<< HEAD
set(EMULATOR_COMPILE_FLAGS "-Wall -fintelfpga -DNUM_ENGINES=${NUM_ENGINES} -DFPGA_EMULATOR")
set(EMULATOR_LINK_FLAGS "-fintelfpga -DNUM_ENGINES=${NUM_ENGINES}")
set(HARDWARE_COMPILE_FLAGS "-Wall -fintelfpga -DNUM_ENGINES=${NUM_ENGINES}")
set(HARDWARE_LINK_FLAGS "-fintelfpga -Xshardware -Xsparallel=2 -Xsopt-arg=\"-nocaching\" -Xstarget=${FPGA_DEVICE} -DNUM_ENGINES=${NUM_ENGINES} ${USER_HARDWARE_FLAGS}")
=======
set(EMULATOR_COMPILE_FLAGS "-Wall ${WIN_FLAG} -fsycl -fintelfpga -DNUM_ENGINES=${NUM_ENGINES} -DFPGA_EMULATOR")
set(EMULATOR_LINK_FLAGS "-fsycl -fintelfpga -DNUM_ENGINES=${NUM_ENGINES}")
set(HARDWARE_COMPILE_FLAGS "-Wall ${WIN_FLAG} -fsycl -fintelfpga -DNUM_ENGINES=${NUM_ENGINES}")
set(HARDWARE_LINK_FLAGS "-fsycl -fintelfpga -Xshardware -Xsparallel=2 -Xsopt-arg=\"-nocaching\" -Xstarget=${FPGA_DEVICE} -DNUM_ENGINES=${NUM_ENGINES} ${USER_HARDWARE_FLAGS}")
>>>>>>> ebaac483
# use cmake -D USER_HARDWARE_FLAGS=<flags> to set extra flags for FPGA backend compilation

###############################################################################
### FPGA Emulator
###############################################################################
add_executable(${EMULATOR_TARGET} ${SOURCE_FILE} ${DEVICE_SOURCE_FILE})
target_include_directories(${EMULATOR_TARGET} PRIVATE ../../../include)
set_target_properties(${EMULATOR_TARGET} PROPERTIES COMPILE_FLAGS "${EMULATOR_COMPILE_FLAGS}")
set_target_properties(${EMULATOR_TARGET} PROPERTIES LINK_FLAGS "${EMULATOR_LINK_FLAGS}")
add_custom_target(fpga_emu DEPENDS ${EMULATOR_TARGET})

###############################################################################
### Generate Report
###############################################################################
set(FPGA_EARLY_IMAGE ${TARGET_NAME}_report.a)
# The compile output is not an executable, but an intermediate compilation result unique to DPC++.
add_executable(${FPGA_EARLY_IMAGE} ${SOURCE_FILE} ${DEVICE_SOURCE_FILE})
target_include_directories(${FPGA_EARLY_IMAGE} PRIVATE ../../../include)
add_custom_target(report DEPENDS ${FPGA_EARLY_IMAGE})
set_target_properties(${FPGA_EARLY_IMAGE} PROPERTIES COMPILE_FLAGS "${HARDWARE_COMPILE_FLAGS}")
set_target_properties(${FPGA_EARLY_IMAGE} PROPERTIES LINK_FLAGS "${HARDWARE_LINK_FLAGS} ${NUM_REORDER} ${SEED} -fsycl-link=early")
# fsycl-link=early stops the compiler after RTL generation, before invoking Quartus

###############################################################################
### FPGA Hardware
###############################################################################
add_executable(${FPGA_TARGET} EXCLUDE_FROM_ALL ${SOURCE_FILE} ${DEVICE_SOURCE_FILE})
target_include_directories(${FPGA_TARGET} PRIVATE ../../../include)
add_custom_target(fpga DEPENDS ${FPGA_TARGET})
set_target_properties(${FPGA_TARGET} PROPERTIES COMPILE_FLAGS "${HARDWARE_COMPILE_FLAGS}")
set_target_properties(${FPGA_TARGET} PROPERTIES LINK_FLAGS "${HARDWARE_LINK_FLAGS} ${NUM_REORDER} ${SEED} -reuse-exe=${CMAKE_BINARY_DIR}/${FPGA_TARGET}")
# The -reuse-exe flag enables rapid recompilation of host-only code changes.
# See DPC++FPGA/GettingStarted/fast_recompile for details.


<|MERGE_RESOLUTION|>--- conflicted
+++ resolved
@@ -26,14 +26,11 @@
                     \nPlease refer to the README for information on board selection.")
 else()
     message(STATUS "Configuring the design to run on FPGA board ${FPGA_DEVICE}")
-<<<<<<< HEAD
-=======
 endif()
 
 # This is a Windows-specific flag that enables error handling in host code
 if(WIN32)
     set(WIN_FLAG "/EHsc")
->>>>>>> ebaac483
 endif()
 
 # Set design parameters according to the selected chip
@@ -100,17 +97,10 @@
 # 1. The "compile" stage compiles the device code to an intermediate representation (SPIR-V).
 # 2. The "link" stage invokes the compiler's FPGA backend before linking.
 #    For this reason, FPGA backend flags must be passed as link flags in CMake.
-<<<<<<< HEAD
-set(EMULATOR_COMPILE_FLAGS "-Wall -fintelfpga -DNUM_ENGINES=${NUM_ENGINES} -DFPGA_EMULATOR")
-set(EMULATOR_LINK_FLAGS "-fintelfpga -DNUM_ENGINES=${NUM_ENGINES}")
-set(HARDWARE_COMPILE_FLAGS "-Wall -fintelfpga -DNUM_ENGINES=${NUM_ENGINES}")
-set(HARDWARE_LINK_FLAGS "-fintelfpga -Xshardware -Xsparallel=2 -Xsopt-arg=\"-nocaching\" -Xstarget=${FPGA_DEVICE} -DNUM_ENGINES=${NUM_ENGINES} ${USER_HARDWARE_FLAGS}")
-=======
 set(EMULATOR_COMPILE_FLAGS "-Wall ${WIN_FLAG} -fsycl -fintelfpga -DNUM_ENGINES=${NUM_ENGINES} -DFPGA_EMULATOR")
 set(EMULATOR_LINK_FLAGS "-fsycl -fintelfpga -DNUM_ENGINES=${NUM_ENGINES}")
 set(HARDWARE_COMPILE_FLAGS "-Wall ${WIN_FLAG} -fsycl -fintelfpga -DNUM_ENGINES=${NUM_ENGINES}")
 set(HARDWARE_LINK_FLAGS "-fsycl -fintelfpga -Xshardware -Xsparallel=2 -Xsopt-arg=\"-nocaching\" -Xstarget=${FPGA_DEVICE} -DNUM_ENGINES=${NUM_ENGINES} ${USER_HARDWARE_FLAGS}")
->>>>>>> ebaac483
 # use cmake -D USER_HARDWARE_FLAGS=<flags> to set extra flags for FPGA backend compilation
 
 ###############################################################################
