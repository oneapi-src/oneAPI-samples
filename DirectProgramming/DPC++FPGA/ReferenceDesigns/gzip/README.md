# GZIP Compression
This reference design demonstrates high-performance GZIP compression on FPGA.

| Optimized for                     | Description
---                                 |---
| OS                                | Linux* Ubuntu* 18.04/20.04 <br> RHEL*/CentOS* 8 <br> SUSE* 15 <br>Windows* 10
| Hardware                          | Intel&reg; Programmable Acceleration Card (PAC) with Intel Arria&reg; 10 GX FPGA; <br> Intel&reg; FPGA Programmable Acceleration Card (PAC) D5005 (with Intel Stratix&reg; 10 SX)
| Software                          | Intel&reg; oneAPI DPC++ Compiler <br> Intel&reg; FPGA Add-On for oneAPI Base Toolkit
| What you will learn               | How to implement a high-performance multi-engine compression algorithm on FPGA
| Time to complete                  | 1 hr (not including compile time)


***Performance***: Please refer to the performance disclaimer at the end of this README.

| Device                                                | Throughput
|:---                                                   |:---
| Intel&reg; PAC with Intel Arria&reg; 10 GX FPGA               | 1 engine @ 3.4 GB/s
| Intel&reg; FPGA PAC D5005 (with Intel Stratix&reg; 10 SX)             | 2 engines @ 5.5 GB/s each = 11.0 GB/s total (High Bandwidth variant) using 120MB+ input, 2 engines @ 3.5 GB/s = 7.0 GB/s (Low Latency variant) using 80kB input


## Purpose

This reference design implements a compression algorithm. The implementation is optimized for the FPGA device. The compression result is GZIP-compatible and can be decompressed with GUNZIP. The GZIP output file format is compatible with GZIP's DEFLATE algorithm and follows a fixed subset [RFC 1951](https://www.ietf.org/rfc/rfc1951.txt). See the References section for more specific references.

The algorithm uses a GZIP-compatible Limpel-Ziv 77 (LZ77) algorithm for data de-duplication and a GZIP-compatible Static Huffman algorithm for bit reduction. The implementation includes three FPGA accelerated tasks (LZ77, Static Huffman and CRC).

The FPGA implementation of the algorithm enables either one or two independent GZIP compute engines to operate in parallel on the FPGA. The available FPGA resources constrain the number of engines. By default, the design is parameterized to create a single engine when the design is compiled to target Intel&reg; PAC with Intel Arria&reg; 10 GX FPGA. Two engines are created when compiling for Intel&reg; FPGA PAC D5005 (with Intel Stratix&reg; 10 SX), a larger device.

This reference design contains two variants: "High Bandwidth" and "Low-Latency."
The High Bandwidth variant maximizes system throughput without regard for latency. It transfers input/output SYCL Buffers to FPGA-attached DDR. The kernel then operates on these buffers.
The Low-Latency variant takes advantage of Universal Shared Memory (USM) to avoid these copy operations, allowing the GZIP engine to directly access input/output buffers in host-memory. This reduces latency, but throughput is also reduced. "Latency" in this context is defined as the duration of time between when the input buffer is available in host memory to when the output buffer (i.e., the compressed result) is available in host memory.
The Low-Latency variant is only supported on Stratix&reg; 10 SX.

### Additional Documentation
- [Explore SYCL* Through Intel&reg; FPGA Code Samples](https://software.intel.com/content/www/us/en/develop/articles/explore-dpcpp-through-intel-fpga-code-samples.html) helps you to navigate the samples and build your knowledge of FPGAs and SYCL.
- [FPGA Optimization Guide for Intel&reg; oneAPI Toolkits](https://software.intel.com/content/www/us/en/develop/documentation/oneapi-fpga-optimization-guide) helps you understand how to target FPGAs using SYCL and Intel&reg; oneAPI Toolkits.
- [Intel&reg; oneAPI Programming Guide](https://software.intel.com/en-us/oneapi-programming-guide) helps you understand target-independent, SYCL-compliant programming using Intel&reg; oneAPI Toolkits.

## Key Implementation Details

 | Kernel                     | Description
---                          |---
| LZ Reduction               | Implements an LZ77 algorithm for data de-duplication. The algorithm produces distance and length information that is compatible with GZIP's DEFLATE implementation.
| Static Huffman             | Uses the same Static Huffman codes used by GZIP's DEFLATE algorithm when it chooses a Static Huffman coding scheme for bit reduction. This choice maintains compatibility with GUNZIP.
| CRC                        | Adds a CRC checksum based on the input file; the gzip file format requires this

To optimize performance, GZIP leverages techniques discussed in the following FPGA tutorials:
* **Double Buffering to Overlap Kernel Execution with Buffer Transfers and Host Processing** (double_buffering)
* **On-Chip Memory Attributes** (mem_config)



## Building the `gzip` Reference Design

> **Note**: If you have not already done so, set up your CLI
> environment by sourcing  the `setvars` script located in
> the root of your oneAPI installation.
>
> Linux*:
> - For system wide installations: `. /opt/intel/oneapi/setvars.sh`
> - For private installations: `. ~/intel/oneapi/setvars.sh`
>
> Windows*:
> - `C:\Program Files(x86)\Intel\oneAPI\setvars.bat`
>
>For more information on environment variables, see Use the setvars Script for [Linux or macOS](https://www.intel.com/content/www/us/en/develop/documentation/oneapi-programming-guide/top/oneapi-development-environment-setup/use-the-setvars-script-with-linux-or-macos.html), or [Windows](https://www.intel.com/content/www/us/en/develop/documentation/oneapi-programming-guide/top/oneapi-development-environment-setup/use-the-setvars-script-with-windows.html).


### Running Samples in Intel&reg; DevCloud
If running a sample in the Intel&reg; DevCloud, remember that you must specify the type of compute node and whether to run in batch or interactive mode. Compiles to FPGA are only supported on fpga_compile nodes. Executing programs on FPGA hardware is only supported on fpga_runtime nodes of the appropriate type, such as fpga_runtime:arria10 or fpga_runtime:stratix10.  Neither compiling nor executing programs on FPGA hardware are supported on the login nodes. For more information, see the Intel&reg; oneAPI Base Toolkit Get Started Guide ([https://devcloud.intel.com/oneapi/documentation/base-toolkit/](https://devcloud.intel.com/oneapi/documentation/base-toolkit/)).

When compiling for FPGA hardware, it is recommended to increase the job timeout to 24h.


### Using Visual Studio Code*  (Optional)

You can use Visual Studio Code (VS Code) extensions to set your environment, create launch configurations,
and browse and download samples.

The basic steps to build and run a sample using VS Code include:
 - Download a sample using the extension **Code Sample Browser for Intel oneAPI Toolkits**.
 - Configure the oneAPI environment with the extension **Environment Configurator for Intel oneAPI Toolkits**.
 - Open a Terminal in VS Code (**Terminal>New Terminal**).
 - Run the sample in the VS Code terminal using the instructions below.

To learn more about the extensions and how to configure the oneAPI environment, see
[Using Visual Studio Code with Intel&reg; oneAPI Toolkits](https://software.intel.com/content/www/us/en/develop/documentation/using-vs-code-with-intel-oneapi/top.html).

After learning how to use the extensions for Intel oneAPI Toolkits, return to this readme for instructions on how to build and run a sample.

### On a Linux* System

1. Generate the `Makefile` by running `cmake`.
     ```
   mkdir build
   cd build
   ```
   To compile for the Intel&reg; PAC with Intel Arria&reg; 10 GX FPGA, run `cmake` using the command:
    ```
    cmake ..
   ```
   Alternatively, to compile for the Intel&reg; FPGA PAC D5005 (with Intel Stratix&reg; 10 SX), run `cmake` using the command:

   ```
<<<<<<< HEAD
   cmake .. -DFPGA_TARGET=intel_s10sx_pac:pac_s10_usm
=======
   cmake .. -DFPGA_DEVICE=intel_s10sx_pac:pac_s10_usm
>>>>>>> ebaac483
   ```
   To compile for the Low Latency version of the design use the command

   ```
<<<<<<< HEAD
   cmake .. -DLOW_LATENCY=1 -DFPGA_TARGET=intel_s10sx_pac:pac_s10_usm
=======
   cmake .. -DLOW_LATENCY=1 -DFPGA_DEVICE=intel_s10sx_pac:pac_s10_usm
>>>>>>> ebaac483
   ```
2. Compile the design through the generated `Makefile`. The following build targets are provided, matching the recommended development flow:

   * Compile for emulation (fast compile time, targets emulated FPGA device):
      ```
      make fpga_emu
      ```

   * Generate the optimization report:
     ```
     make report
     ```

   * Compile for FPGA hardware (longer compile time, targets FPGA device):
     ```
     make fpga
     ```
3. (Optional) As the above hardware compile may take several hours to complete, FPGA precompiled binaries (compatible with Linux* Ubuntu* 18.04) can be downloaded <a href="https://iotdk.intel.com/fpga-precompiled-binaries/latest/gzip.fpga.tar.gz" download>here</a>.

### On a Windows* System

1. Generate the `Makefile` by running `cmake`.
     ```
   mkdir build
   cd build
   ```
   To compile for the Intel&reg; PAC with Intel Arria&reg; 10 GX FPGA, run `cmake` using the command:
    ```
    cmake -G "NMake Makefiles" ..
   ```
   Alternatively, to compile for the Intel&reg; FPGA PAC D5005 (with Intel Stratix&reg; 10 SX), run `cmake` using the command:

   ```
<<<<<<< HEAD
   cmake -G "NMake Makefiles" .. -DFPGA_TARGET=intel_s10sx_pac:pac_s10_usm
=======
   cmake -G "NMake Makefiles" .. -DFPGA_DEVICE=intel_s10sx_pac:pac_s10_usm
>>>>>>> ebaac483
   ```
   To compile for the Low Latency version of the design use the command:

   ```
<<<<<<< HEAD
   cmake -G "Nmake Makefiles" .. -DLOW_LATENCY=1 -DFPGA_TARGET=intel_s10sx_pac:pac_s10_usm
=======
   cmake -G "Nmake Makefiles" .. -DLOW_LATENCY=1 -DFPGA_DEVICE=intel_s10sx_pac:pac_s10_usm
>>>>>>> ebaac483
   ```

2. Compile the design through the generated `Makefile`. The following build targets are provided, matching the recommended development flow:

   * Compile for emulation (fast compile time, targets emulated FPGA device):
     ```
     nmake fpga_emu
     ```
   * Generate the optimization report:
     ```
     nmake report
     ```
   * Compile for FPGA hardware (longer compile time, targets FPGA device):
     ```
     nmake fpga
     ```

*Note:* The Intel&reg; PAC with Intel Arria&reg; 10 GX FPGA and Intel&reg; FPGA PAC D5005 (with Intel Stratix&reg; 10 SX) do not yet support Windows*. Compiling to FPGA hardware on Windows* requires a third-party or custom Board Support Package (BSP) with Windows* support.<br>
*Note:* If you encounter any issues with long paths when compiling under Windows*, you may have to create your ‘build’ directory in a shorter path, for example c:\samples\build.  You can then run cmake from that directory, and provide cmake with the full path to your sample directory.

If an error occurs, you can get more details by running `make` with
the `VERBOSE=1` argument:
``make VERBOSE=1``
For more comprehensive troubleshooting, use the Diagnostics Utility for
Intel&reg; oneAPI Toolkits, which provides system checks to find missing
dependencies and permissions errors.
[Learn more](https://software.intel.com/content/www/us/en/develop/documentation/diagnostic-utility-user-guide/top.html).


 ### In Third-Party Integrated Development Environments (IDEs)

You can compile and run this tutorial in the Eclipse* IDE (in Linux*) and the Visual Studio* IDE (in Windows*). For instructions, refer to the following link: [FPGA Workflows on Third-Party IDEs for Intel&reg; oneAPI Toolkits](https://www.intel.com/content/www/us/en/developer/articles/technical/intel-oneapi-dpcpp-fpga-workflow-on-ide.html)


## Running the Reference Design

 1. Run the sample on the FPGA emulator (the kernel executes on the CPU):
     ```
     ./gzip.fpga_emu <input_file> [-o=<output_file>]     (Linux)
     gzip.fpga_emu.exe <input_file> [-o=<output_file>]   (Windows)
     ```
2. Run the sample on the FPGA device:
     ```
     aocl initialize acl0 pac_s10_usm
     ./gzip.fpga <input_file> [-o=<output_file>]         (Linux)
     gzip.fpga.exe <input_file> [-o=<output_file>]       (Windows)
     ```
 ### Application Parameters

| Argument | Description
---        |---
| `<input_file>` | Mandatory argument that specifies the file to be compressed. Use a 120+ MB file to achieve peak performance (80kB for Low Latency variant).
| `-o=<output_file>` | Optional argument that specifies the name of the output file. The default name of the output file is `<input_file>.gz`. When targeting Intel&reg; FPGA PAC D5005 (with Intel Stratix&reg; 10 SX), the single `<input_file>` is fed to both engines, yielding two identical output files, using `<output_file>` as the basis for the filenames.

### Example of Output

```
Running on device:  pac_a10 : Intel PAC Platform (pac_ee00000)
Throughput: 3.4321 GB/s
Compression Ratio 33.2737%
PASSED
```
## Additional Design Information
### Source Code Explanation

| File                         | Description
---                            |---
| `gzip.cpp`                   | Contains the `main()` function and the top-level interfaces to the SYCL* GZIP functions.
| `gzip_ll.cpp`                | Low latency variant of the top level file.
| `gzipkernel.cpp`             | Contains the SYCL* kernels used to implement GZIP.
| `gzipkernel_ll.cpp`          | Low-latency variant of kernels.
| `CompareGzip.cpp`            | Contains code to compare a GZIP-compatible file with the original input.
| `WriteGzip.cpp`              | Contains code to write a GZIP compatible file.
| `crc32.cpp`                  | Contains code to calculate a 32-bit CRC compatible with the GZIP file format and to combine multiple 32-bit CRC values. It is only used to account for the CRC of the last few bytes in the file, which are not processed by the accelerated CRC kernel.
| `kernels.hpp`                  | Contains miscellaneous defines and structure definitions required by the LZReduction and Static Huffman kernels.
| `crc32.hpp`                    | Header file for `crc32.cpp`.
| `gzipkernel.hpp`              | Header file for `gzipkernels.cpp`.
| `gzipkernel)ll.hpp`              | Header file for `gzipkernels_ll.cpp`.
| `CompareGzip.hpp`              | Header file for `CompareGzip.cpp`.
| `pipe_utils.hpp`             | Header file containing the definition of an array of pipes. This header can be found in the DirectProgramming/DPC++FPGA/include/ directory of this repository.
| `WriteGzip.hpp`                | Header file for `WriteGzip.cpp`.

### Compiler Flags Used

| Flag | Description
---    |---
`-Xshardware` | Target FPGA hardware (as opposed to FPGA emulator)
`-Xsparallel=2` | Uses two cores when compiling the bitstream through Quartus&reg;
`-Xsseed=<seed_num>` | Uses a particular seed while running Quartus&reg;, selected to yield the best Fmax for this desgin
`-Xsnum-reorder=6` | On Intel Stratix&reg; 10 SX only, specify a wider data path for read data from global memory
`-Xsopt-arg="-nocaching"` | Specifies that cached LSUs should not be used.
`-DNUM_ENGINES=<1|2>` | Specifies that 1 GZIP engine should be compiled when targeting Intel Arria&reg; 10 GX and two engines when targeting Intel Stratix&reg; 10 SX


### Performance disclaimers

Tests document the performance of components on a particular test on a specific system. Differences in hardware, software, or configuration will affect actual performance. Consult other sources of information to evaluate performance as you consider your purchase.  For complete information about performance and benchmark results, visit [this page](https://edc.intel.com/content/www/us/en/products/performance/benchmarks/overview).

Performance results are based on testing as of October 27, 2020 (using tool version 2021.1), and may not reflect all publicly available security updates.  See configuration disclosure for details.  No product or component can be absolutely secure.

Intel technologies’ features and benefits depend on system configuration and may require enabled hardware, software or service activation. Performance varies depending on system configuration. Check with your system manufacturer or retailer or learn more at [intel.com](www.intel.com).

Intel measured the performance on October 27, 2020 (using tool version 2021.1).

Intel and the Intel logo are trademarks of Intel Corporation or its subsidiaries in the U.S. and/or other countries.

&copy; Intel Corporation.

###  Additional References
- [Khronos SYCL Resources](https://www.khronos.org/sycl/resources)
- [Intel GZIP OpenCL Design Example](https://www.intel.com/content/www/us/en/programmable/support/support-resources/design-examples/design-software/opencl/gzip-compression.html)
- [RFC 1951 - DEFLATE Data Format](https://www.ietf.org/rfc/rfc1951.txt)
- [RFC 1952 - GZIP Specification 4.3](https://www.ietf.org/rfc/rfc1952.txt)
- [OpenCL Intercept Layer](https://github.com/intel/opencl-intercept-layer)

## License
Code samples are licensed under the MIT license. See
[License.txt](https://github.com/oneapi-src/oneAPI-samples/blob/master/License.txt) for details.

Third party program Licenses can be found here: [third-party-programs.txt](https://github.com/oneapi-src/oneAPI-samples/blob/master/third-party-programs.txt).<|MERGE_RESOLUTION|>--- conflicted
+++ resolved
@@ -102,20 +102,12 @@
    Alternatively, to compile for the Intel&reg; FPGA PAC D5005 (with Intel Stratix&reg; 10 SX), run `cmake` using the command:
 
    ```
-<<<<<<< HEAD
-   cmake .. -DFPGA_TARGET=intel_s10sx_pac:pac_s10_usm
-=======
    cmake .. -DFPGA_DEVICE=intel_s10sx_pac:pac_s10_usm
->>>>>>> ebaac483
    ```
    To compile for the Low Latency version of the design use the command
 
    ```
-<<<<<<< HEAD
-   cmake .. -DLOW_LATENCY=1 -DFPGA_TARGET=intel_s10sx_pac:pac_s10_usm
-=======
    cmake .. -DLOW_LATENCY=1 -DFPGA_DEVICE=intel_s10sx_pac:pac_s10_usm
->>>>>>> ebaac483
    ```
 2. Compile the design through the generated `Makefile`. The following build targets are provided, matching the recommended development flow:
 
@@ -149,20 +141,12 @@
    Alternatively, to compile for the Intel&reg; FPGA PAC D5005 (with Intel Stratix&reg; 10 SX), run `cmake` using the command:
 
    ```
-<<<<<<< HEAD
-   cmake -G "NMake Makefiles" .. -DFPGA_TARGET=intel_s10sx_pac:pac_s10_usm
-=======
    cmake -G "NMake Makefiles" .. -DFPGA_DEVICE=intel_s10sx_pac:pac_s10_usm
->>>>>>> ebaac483
    ```
    To compile for the Low Latency version of the design use the command:
 
    ```
-<<<<<<< HEAD
-   cmake -G "Nmake Makefiles" .. -DLOW_LATENCY=1 -DFPGA_TARGET=intel_s10sx_pac:pac_s10_usm
-=======
    cmake -G "Nmake Makefiles" .. -DLOW_LATENCY=1 -DFPGA_DEVICE=intel_s10sx_pac:pac_s10_usm
->>>>>>> ebaac483
    ```
 
 2. Compile the design through the generated `Makefile`. The following build targets are provided, matching the recommended development flow:
