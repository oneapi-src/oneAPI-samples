--- conflicted
+++ resolved
@@ -3,11 +3,7 @@
   "name": "System Profiling",
   "categories": ["Toolkit/oneAPI Direct Programming/DPC++ FPGA/Tutorials/Tools"],
   "description": "An Intel® FPGA tutorial demonstrating how to use the OpenCL* Intercept Layer to improve a design with the double buffering optimization",
-<<<<<<< HEAD
-  "toolchain": ["icpx -fsycl"],
-=======
   "toolchain": ["icpx"],
->>>>>>> a0e53d98
   "os": ["linux"],
   "targetDevice": ["FPGA"],
   "builder": ["cmake"],
