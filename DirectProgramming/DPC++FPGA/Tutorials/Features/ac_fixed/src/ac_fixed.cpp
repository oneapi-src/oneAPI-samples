--- conflicted
+++ resolved
@@ -119,11 +119,7 @@
 
   try {
     // Create the SYCL device queue
-<<<<<<< HEAD
-    queue q(device_selector, dpc_common::exception_handler);
-=======
-    queue q(selector, fpga_tools::exception_handler);
->>>>>>> 7e9bea5d
+    queue q(device_selector, fpga_tools::exception_handler);
 
     // I. Constructing `ac_fixed` Numbers
     std::cout << "1. Testing Constructing ac_fixed from float or ac_fixed:\n";
