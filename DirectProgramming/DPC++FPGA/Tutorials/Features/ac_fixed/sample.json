{
  "guid": "FB4643A1-64B1-4B09-9B98-4E23BA6D0925",
  "name": "AC Fixed",
  "categories": ["Toolkit/oneAPI Direct Programming/DPC++ FPGA/Tutorials/Features"],
  "description": "An Intel® FPGA tutorial demonstrating how to use the Algorithmic C Fixed Point Data Type (AC Fixed) ",
<<<<<<< HEAD
  "toolchain": ["icpx -fsycl"],
=======
  "toolchain": ["icpx"],
>>>>>>> a0e53d98
  "os": ["linux", "windows"],
  "targetDevice": ["FPGA"],
  "builder": ["ide", "cmake"],
  "languages": [{"cpp":{}}],
  "commonFolder": {
    "base": "../../..",
    "include": [
      "README.md",
      "Tutorials/Features/ac_fixed",
      "include"
    ],
    "exclude": []
  },
  "ciTests": {
    "linux": [
      {
        "id": "fpga_emu",
        "steps": [
          "icpx --version",
          "mkdir build",
          "cd build",
          "cmake ..",
          "make fpga_emu",
          "./ac_fixed.fpga_emu"
        ]
      },
      {
        "id": "report",
        "steps": [
          "icpx --version",
          "mkdir build",
          "cd build",
          "cmake ..",
          "make report"
        ]
      }
    ],
    "windows": [
      {
        "id": "fpga_emu",
        "steps": [
          "icpx --version",
          "cd ../../..",
          "mkdir build",
          "cd build",
          "cmake -G \"NMake Makefiles\" ../Tutorials/Features/ac_fixed",
          "nmake fpga_emu",
          "ac_fixed.fpga_emu.exe"
        ]
      },
      {
        "id": "report",
        "steps": [
          "icpx --version",
          "cd ../../..",
          "mkdir build",
          "cd build",
          "cmake -G \"NMake Makefiles\" ../Tutorials/Features/ac_fixed",
          "nmake report"
        ]
      }
    ]
  },
  "expertise": "Concepts and Functionality"
}<|MERGE_RESOLUTION|>--- conflicted
+++ resolved
@@ -3,11 +3,7 @@
   "name": "AC Fixed",
   "categories": ["Toolkit/oneAPI Direct Programming/DPC++ FPGA/Tutorials/Features"],
   "description": "An Intel® FPGA tutorial demonstrating how to use the Algorithmic C Fixed Point Data Type (AC Fixed) ",
-<<<<<<< HEAD
-  "toolchain": ["icpx -fsycl"],
-=======
   "toolchain": ["icpx"],
->>>>>>> a0e53d98
   "os": ["linux", "windows"],
   "targetDevice": ["FPGA"],
   "builder": ["ide", "cmake"],
