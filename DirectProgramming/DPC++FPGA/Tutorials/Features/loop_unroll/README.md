--- conflicted
+++ resolved
@@ -1,9 +1,6 @@
 # Unrolling Loops
-<<<<<<< HEAD
-This FPGA tutorial demonstrates a simple example of unrolling loops to improve a DPC++ FPGA program's throughput.
-=======
+
 This tutorial demonstrates a simple example of unrolling loops to improve throughput for a SYCL*-compliant FPGA program.
->>>>>>> e4f0492a
 
 | Optimized for                     | Description
 |:---                                 |:---
@@ -13,10 +10,6 @@
 | What you will learn               |  Basics of loop unrolling. <br> How to unroll loops in your program. <br> Determining the optimal unroll factor for your program.
 | Time to complete                  | 15 minutes
 
-<<<<<<< HEAD
-
-=======
->>>>>>> e4f0492a
 ## Purpose
 
 The loop unrolling mechanism is used to increase program parallelism by duplicating the compute logic within a loop. The number of times the loop logic is duplicated is called the *unroll factor*. Depending on whether the *unroll factor* is equal to the number of loop iterations or not, loop unroll methods can be categorized as *full-loop unrolling* and *partial-loop unrolling*.
@@ -94,50 +87,7 @@
 * How to unroll loops in your program.
 * Determining the optimal unroll factor for your program.
 
-<<<<<<< HEAD
 ## Building the `loop_unroll` Tutorial
-=======
-
-## Building the `loop_unroll` Tutorial
-
-> **Note**: If you have not already done so, set up your CLI
-> environment by sourcing  the `setvars` script located in
-> the root of your oneAPI installation.
->
-> Linux*:
-> - For system wide installations: `. /opt/intel/oneapi/setvars.sh`
-> - For private installations: `. ~/intel/oneapi/setvars.sh`
->
-> Windows*:
-> - `C:\Program Files(x86)\Intel\oneAPI\setvars.bat`
->
->For more information on environment variables, see **Use the setvars Script** for [Linux or macOS](https://www.intel.com/content/www/us/en/develop/documentation/oneapi-programming-guide/top/oneapi-development-environment-setup/use-the-setvars-script-with-linux-or-macos.html), or [Windows](https://www.intel.com/content/www/us/en/develop/documentation/oneapi-programming-guide/top/oneapi-development-environment-setup/use-the-setvars-script-with-windows.html).
-
-
-### Include Files
-The included header `dpc_common.hpp` is located at `%ONEAPI_ROOT%\dev-utilities\latest\include` on your development system.
-
-### Running Samples in Intel&reg; DevCloud
-If running a sample in the Intel&reg; DevCloud, remember that you must specify the type of compute node and whether to run in batch or interactive mode. Compiles to FPGA are only supported on fpga_compile nodes. Executing programs on FPGA hardware is only supported on fpga_runtime nodes of the appropriate type, such as fpga_runtime:arria10 or fpga_runtime:stratix10.  Neither compiling nor executing programs on FPGA hardware are supported on the login nodes. For more information, see the Intel&reg; oneAPI Base Toolkit Get Started Guide ([https://devcloud.intel.com/oneapi/documentation/base-toolkit/](https://devcloud.intel.com/oneapi/documentation/base-toolkit/)).
-
-When compiling for FPGA hardware, it is recommended to increase the job timeout to 12h.
-
-
-### Using Visual Studio Code*  (Optional)
-
-You can use Visual Studio Code (VS Code) extensions to set your environment, create launch configurations,
-and browse and download samples.
-
-The basic steps to build and run a sample using VS Code include:
- - Download a sample using the extension **Code Sample Browser for Intel&reg; oneAPI Toolkits**.
- - Configure the oneAPI environment with the extension **Environment Configurator for Intel&reg; oneAPI Toolkits**.
- - Open a Terminal in VS Code (**Terminal>New Terminal**).
- - Run the sample in the VS Code terminal using the instructions below.
- - (Linux only) Debug your GPU application with GDB for Intel&reg; oneAPI toolkits using the Generate Launch Configurations extension.
-
-To learn more about the extensions and how to configure the oneAPI environment, see the 
-[Using Visual Studio Code with Intel&reg; oneAPI Toolkits User Guide](https://software.intel.com/content/www/us/en/develop/documentation/using-vs-code-with-intel-oneapi/top.html).
->>>>>>> e4f0492a
 
 ### On a Linux* System
 
@@ -216,22 +166,6 @@
 
 > **Note**: If you encounter any issues with long paths when compiling under Windows*, you may have to create your ‘build’ directory in a shorter path, for example c:\samples\build.  You can then run cmake from that directory, and provide cmake with the full path to your sample directory.
 
-<<<<<<< HEAD
-=======
-### Troubleshooting
-If an error occurs, you can get more details by running `make` with
-the `VERBOSE=1` argument:
-``make VERBOSE=1``
-For more comprehensive troubleshooting, use the Diagnostics Utility for
-Intel&reg; oneAPI Toolkits, which provides system checks to find missing
-dependencies and permissions errors.
-[Learn more](https://software.intel.com/content/www/us/en/develop/documentation/diagnostic-utility-user-guide/top.html).
-
- ### In Third-Party Integrated Development Environments (IDEs)
-
-You can compile and run this tutorial in the Eclipse* IDE (in Linux*) and the Visual Studio* IDE (in Windows*). For instructions, refer to the following link: [FPGA Workflows on Third-Party IDEs for Intel&reg; oneAPI Toolkits](https://www.intel.com/content/www/us/en/developer/articles/technical/intel-oneapi-dpcpp-fpga-workflow-on-ide.html).
-
->>>>>>> e4f0492a
 ## Examining the Reports
 Locate `report.html` in the `loop_unroll_report.prj/reports/` directory. Open the report in Chrome*, Firefox*, Edge*, or Internet Explorer*.
 
