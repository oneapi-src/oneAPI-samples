{
  "guid": "2013EC16-5BB7-4EBF-9F55-E224A1C8CB73",
  "name": "Max Interleaving",
  "categories": ["Toolkit/oneAPI Direct Programming/DPC++ FPGA/Tutorials/Features"],
  "description": "An Intel® FPGA tutorial demonstrating the usage of the loop max_interleaving attribute",
<<<<<<< HEAD
  "toolchain": ["icpx -fsycl"],
=======
  "toolchain": ["icpx"],
>>>>>>> a0e53d98
  "os": ["linux", "windows"],
  "targetDevice": ["FPGA"],
  "builder": ["ide", "cmake"],
  "languages": [{"cpp":{}}],
  "commonFolder": {
    "base": "../../..",
    "include": [
      "README.md",
      "Tutorials/Features/max_interleaving",
      "include"
    ],
    "exclude": []
  },
  "ciTests": {
    "linux": [
      {
        "id": "fpga_emu",
        "steps": [
          "icpx --version",
          "mkdir build",
          "cd build",
          "cmake ..",
          "make fpga_emu",
          "./max_interleaving.fpga_emu"
        ]
      },
      {
        "id": "report",
        "steps": [
          "icpx --version",
          "mkdir build",
          "cd build",
          "cmake ..",
          "make report"
        ]
      }
    ],
    "windows": [
      {
        "id": "fpga_emu",
        "steps": [
          "icpx --version",
          "cd ../../..",
          "mkdir build",
          "cd build",
          "cmake -G \"NMake Makefiles\" ../Tutorials/Features/max_interleaving",
          "nmake fpga_emu",
          "max_interleaving.fpga_emu.exe"
        ]
      },
      {
        "id": "report",
        "steps": [
          "icpx --version",
          "cd ../../..",
          "mkdir build",
          "cd build",
          "cmake -G \"NMake Makefiles\" ../Tutorials/Features/max_interleaving",
          "nmake report"
        ]
      }
    ]
  },
  "expertise": "Concepts and Functionality"
}<|MERGE_RESOLUTION|>--- conflicted
+++ resolved
@@ -3,11 +3,7 @@
   "name": "Max Interleaving",
   "categories": ["Toolkit/oneAPI Direct Programming/DPC++ FPGA/Tutorials/Features"],
   "description": "An Intel® FPGA tutorial demonstrating the usage of the loop max_interleaving attribute",
-<<<<<<< HEAD
-  "toolchain": ["icpx -fsycl"],
-=======
   "toolchain": ["icpx"],
->>>>>>> a0e53d98
   "os": ["linux", "windows"],
   "targetDevice": ["FPGA"],
   "builder": ["ide", "cmake"],
