{
  "guid": "CDC9540F-B89F-499E-BC27-E8EC9EA3B2D7",
  "name": "Private Copies",
  "categories": ["Toolkit/oneAPI Direct Programming/DPC++ FPGA/Tutorials/Features"],
  "description": "An Intel® FPGA tutorial demonstrating how to use the private_copies attribute to trade off the resource use and the throughput of a DPC++ FPGA program",
<<<<<<< HEAD
  "toolchain": ["icpx -fsycl"],
=======
  "toolchain": ["icpx"],
>>>>>>> a0e53d98
  "os": ["linux", "windows"],
  "targetDevice": ["FPGA"],
  "builder": ["ide", "cmake"],
  "languages": [{"cpp":{}}],
  "commonFolder": {
    "base": "../../..",
    "include": [
      "README.md",
      "Tutorials/Features/private_copies",
      "include"
    ],
    "exclude": []
  },
  "ciTests": {
    "linux": [
      {
        "id": "fpga_emu",
        "steps": [
          "icpx --version",
          "mkdir build",
          "cd build",
          "cmake ..",
          "make fpga_emu",
          "./private_copies.fpga_emu"
        ]
      },
      {
        "id": "report",
        "steps": [
          "icpx --version",
          "mkdir build",
          "cd build",
          "cmake ..",
          "make report"
        ]
      }
    ],
    "windows": [
      {
        "id": "fpga_emu",
        "steps": [
          "icpx --version",
          "cd ../../..",
          "mkdir build",
          "cd build",
          "cmake -G \"NMake Makefiles\" ../Tutorials/Features/private_copies",
          "nmake fpga_emu",
          "private_copies.fpga_emu.exe"
        ]
      },
      {
        "id": "report",
        "steps": [
          "icpx --version",
          "cd ../../..",
          "mkdir build",
          "cd build",
          "cmake -G \"NMake Makefiles\" ../Tutorials/Features/private_copies",
          "nmake report"
        ]
      }
    ]
  },
  "expertise": "Concepts and Functionality"
}<|MERGE_RESOLUTION|>--- conflicted
+++ resolved
@@ -3,11 +3,7 @@
   "name": "Private Copies",
   "categories": ["Toolkit/oneAPI Direct Programming/DPC++ FPGA/Tutorials/Features"],
   "description": "An Intel® FPGA tutorial demonstrating how to use the private_copies attribute to trade off the resource use and the throughput of a DPC++ FPGA program",
-<<<<<<< HEAD
-  "toolchain": ["icpx -fsycl"],
-=======
   "toolchain": ["icpx"],
->>>>>>> a0e53d98
   "os": ["linux", "windows"],
   "targetDevice": ["FPGA"],
   "builder": ["ide", "cmake"],
