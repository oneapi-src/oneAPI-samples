--- conflicted
+++ resolved
@@ -31,14 +31,6 @@
 # 1. The "compile" stage compiles the device code to an intermediate representation (SPIR-V).
 # 2. The "link" stage invokes the compiler's FPGA backend before linking.
 #    For this reason, FPGA backend flags must be passed as link flags in CMake.
-<<<<<<< HEAD
-set(EMULATOR_COMPILE_FLAGS "-fintelfpga ${AC_TYPES_FLAG} -DFPGA_EMULATOR -Wall")
-set(EMULATOR_LINK_FLAGS "-fintelfpga ${AC_TYPES_FLAG}")
-set(HARDWARE_COMPILE_FLAGS "-fintelfpga ${AC_TYPES_FLAG} -Wall")
-set(HARDWARE_LINK_FLAGS "-fintelfpga ${AC_TYPES_FLAG} -Xshardware -Xstarget=${FPGA_DEVICE} ${USER_HARDWARE_FLAGS}")
-# We do not need to supply the AC_TYPES_FLAG for the 'report' target's linking stage.
-set(REPORT_LINK_FLAGS "-fintelfpga -Xshardware -Xstarget=${FPGA_DEVICE} ${USER_HARDWARE_FLAGS}")
-=======
 set(EMULATOR_COMPILE_FLAGS "-fsycl -fintelfpga ${AC_TYPES_FLAG} -DFPGA_EMULATOR -Wall ${WIN_FLAG}")
 set(EMULATOR_LINK_FLAGS "-fsycl -fintelfpga ${AC_TYPES_FLAG}")
 # simulator compilation
@@ -48,7 +40,6 @@
 set(HARDWARE_LINK_FLAGS "-fsycl -fintelfpga ${AC_TYPES_FLAG} -Xshardware -Xstarget=${FPGA_DEVICE} ${USER_HARDWARE_FLAGS}")
 # We do not need to supply the AC_TYPES_FLAG for the 'report' target's linking stage.
 set(REPORT_LINK_FLAGS "-fsycl -fintelfpga -Xshardware -Xstarget=${FPGA_DEVICE} ${USER_HARDWARE_FLAGS}")
->>>>>>> ebaac483
 # use cmake -D USER_HARDWARE_FLAGS=<flags> to set extra flags for FPGA backend compilation
 
 ###############################################################################
@@ -69,11 +60,7 @@
 ### Generate Report
 ###############################################################################
 # To compile manually:
-<<<<<<< HEAD
-#   dpcpp -fintelfpga ${AC_TYPES_FLAG} -Xshardware -Xstarget=<FPGA_DEVICE> -fsycl-link=early ac_int.cpp -o ac_int_report.a
-=======
 #   icpx -fsycl -fintelfpga ${AC_TYPES_FLAG} -Xshardware -Xstarget=<FPGA_DEVICE> -fsycl-link=early ac_int.cpp -o ac_int_report.a
->>>>>>> ebaac483
 set(FPGA_EARLY_IMAGE ${TARGET_NAME}_report.a)
 # The compile output is not an executable, but an intermediate compilation result unique to DPC++.
 add_executable(${FPGA_EARLY_IMAGE} ${SOURCE_FILE})
@@ -102,17 +89,10 @@
 ### FPGA Hardware
 ###############################################################################
 # To compile in a single command:
-<<<<<<< HEAD
-#   dpcpp -fintelfpga ${AC_TYPES_FLAG} -Xshardware -Xstarget=<FPGA_DEVICE> ac_int.cpp -o ac_int.fpga
-# CMake executes:
-#   [compile] dpcpp -fintelfpga ${AC_TYPES_FLAG} -o ac_int.cpp.o -c ac_int.cpp
-#   [link]    dpcpp -fintelfpga ${AC_TYPES_FLAG} -Xshardware -Xstarget=<FPGA_DEVICE> ac_int.cpp.o -o ac_int.fpga
-=======
 #   icpx -fsycl -fintelfpga ${AC_TYPES_FLAG} -Xshardware -Xstarget=<FPGA_DEVICE> ac_int.cpp -o ac_int.fpga
 # CMake executes:
 #   [compile] icpx -fsycl -fintelfpga ${AC_TYPES_FLAG} -o ac_int.cpp.o -c ac_int.cpp
 #   [link]    icpx -fsycl -fintelfpga ${AC_TYPES_FLAG} -Xshardware -Xstarget=<FPGA_DEVICE> ac_int.cpp.o -o ac_int.fpga
->>>>>>> ebaac483
 add_executable(${FPGA_TARGET} EXCLUDE_FROM_ALL ${SOURCE_FILE})
 target_include_directories(${FPGA_TARGET} PRIVATE ../../../../include)
 add_custom_target(fpga DEPENDS ${FPGA_TARGET})
