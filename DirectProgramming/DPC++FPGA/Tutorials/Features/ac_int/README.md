# Using the Algorithmic C Integer Data Type `ac_int`

This FPGA tutorial demonstrates how to use the Algorithmic C (AC) data type `ac_int` and some best practices.

| Optimized for                     | Description
|:---                               |:---
| OS                                | Linux* Ubuntu* 18.04/20.04 <br> RHEL*/CentOS* 8 <br> SUSE* 15 <br> Windows* 10
| Hardware                          | Intel&reg; Programmable Acceleration Card (PAC) with Intel Arria&reg; 10 GX FPGA <br> Intel&reg; FPGA Programmable Acceleration Card (PAC) D5005 (with Intel Stratix&reg; 10 SX) <br> Intel&reg; FPGA 3rd party / custom platforms with oneAPI support <br> **Note**: Intel&reg; FPGA PAC hardware is only compatible with Ubuntu 18.04*
| Software                          | Intel&reg; oneAPI DPC++ Compiler <br> Intel&reg; FPGA Add-On for oneAPI Base Toolkit
| What you will learn               | Using the `ac_int` data type for basic operations <br> Efficiently using the left shift operation <br> Setting and reading certain bits of an `ac_int` number
| Time to complete                  | 20 minutes

## Purpose

This FPGA tutorial shows how to use the `ac_int` data type with some simple examples.

This data type can be used in place of native integer types to generate area efficient and optimized designs for the FPGA. When you have a computation that does not require the full dynamic range of a 32-bit integer, you should replace your `int` variables with `ac_int` variables of the correct, reduced width. For example, if you know that a loop will iterate from 0 to 12, only 4 bits are required.

Please refer to the [FPGA Optimization Guide for Intel&reg; oneAPI Toolkits Developer Guide](https://software.intel.com/content/www/us/en/develop/documentation/oneapi-fpga-optimization-guide/top/optimize-your-design/resource-use/data-types-and-operations/var-prec-fp-sup/adv-disadv-ac-dt.html) to see advantages and limitations of `ac_int` data types.

### Simple Code Example

An `ac_int` number can be defined as follows:

```cpp
ac_int<W, S> a;
```

Here `W` is the width in bits and `S` is a bool indicating if the number is signed. Signed numbers use the most significant bit (MSB) to store the sign bit.

To use the `ac_int` type in your code, you must include the following header:

```cpp
#include <sycl/ext/intel/ac_types/ac_int.hpp>
```
<<<<<<< HEAD

Additionally, you must pass the flag `-qactypes` on Linux or `/Qactypes` on Windows to the `dpcpp` command when compiling your SYCL program in order to ensure that the headers are correctly included. In this tutorial, this is done in `src/CMakeLists.txt`.
=======
Additionally, you must pass the  `-qactypes` option to the `icpx` command on Linux or the `/Qactypes` option to the `icx-cl` command on Windows when compiling your SYCL program in order to ensure that the headers are correctly included. In this tutorial, this is done in `src/CMakeLists.txt`.
>>>>>>> 7e9bea5d

### Basic Operations and Promotion Rules

When using `ac_int`, the results of addition, subtraction, multiplication, and division operations are automatically promoted to the number of bits needed to represent all possible results without overflowing. However, the data type you use to store the result may result in truncation.

For example, the addition of two 8-bit integers results in a 9-bit result to support overflow. Internally, the result will be 9-bit. However, if the user attempts to store the result in an 8-bit container, `ac_int` will let the user do this, which leads to the most significant bit being discarded. The responsibility lies on the user to use the correct data type.

These promotion rules are consistent across all architectures, so the behavior will be equivalent on x86 or on FPGA.

### Shift Operations

The behavior of shift operations of `ac_int` data types is slightly different from shift operations of native integer types. Some key points to remember are as follows:

- If the data type of the shift amount is not explicitly `unsigned` (either using `ac_int<N, false>` or using the `unsigned` keyword), then the compiler will generate a more complex shifter that allows negative shifts and positive shifts. A shift by a negative amount is equivalent to a positive shift in the opposite direction. Normally, you will not want to use negative shifting, so you should use an `unsigned` data type for the shift value to obtain a more resource efficient shifter.
- Shift values greater than the width of the data types are treated as a shift equal to the width of the data type.
- The shift operation can be done more efficiently by specifying the amount to shift with the smallest possible `ac_int`.

### Bit Select Operator

The bit select operator `[]` allows reading and modifying an individual bit in an `ac_int`.

*Note:* You must initialize an `ac_int` variable before accessing it using the bit select operator `[]`. Using the `[]` operator on an uninitialized `ac_int` variable is undefined behavior and can give you unexpected results. Assigning each bit explicitly using the `[]` operator does not count as initializing the `ac_int` variable.

### Bit Slice Operations

The slice read operation `slc` and the slice write operation `set_slc` allows reading and modifying a slice in an `ac_int`.

Slice read is provided with the template function `slc<int W>(int lsb)`. The two arguments are defined as:

- `W` is the bit length of the slice. It must be known at compile time.
- `lsb` is the index of the LSB of the slice being read.

Slice write is provided with the function `set_slc(int lsb, const ac_int<W, S> &slc)`. The two arguments are defined as:

- `lsb` is the index of the least significant bit (LSB) of the slice being written.
- `slc` is an `ac_int` slice that is to be written into the target `ac_int` starting at bit `lsb`. The bit length of slice is inferred from the width `W` of `slc`.

*Note:* An `ac_int` must be initialized before being accessed by bit slice operations `slc` and `set_slc`. Using the `slc` and `set_slc` functions on an uninitialized `ac_int` variable is undefined behavior and can give you unexpected results.

### Understanding the Tutorial Design

This tutorial consists of five kernels:

Kernel `BasicOpsInt` contains native `int` type addition, multiplication, and division operations, while kernel `BasicOpsAcInt` contains `ac_int` type addition, multiplication, and division operations. By comparing these two kernels, you will find reduced width `ac_int` generates hardware that is more area efficient than native `int`.

Kernel `ShiftOps` contains an `ac_int` left-shifter and an `ac_int` right-shifter, and the data type of the shift amount is a large width signed `ac_int`. In contrast, kernel `EfficientShiftOps` also contains an `ac_int` left-shifter and an `ac_int` right-shifter, but the data type of the shift amount is a reduced width unsigned `ac_int`. By comparing these two kernels, you will find shift operations of `ac_int` can generate more efficient hardware if the amount to shift by is stored in a minimally sized unsigned `ac_int`.

Kernel `BitOps` demonstrates bit operations with bit select operator `[]` and bit slice operations `slc` and `set_slc`.

### Additional Documentation

- [Explore SYCL* Through Intel&reg; FPGA Code Samples](https://software.intel.com/content/www/us/en/develop/articles/explore-dpcpp-through-intel-fpga-code-samples.html) helps you to navigate the samples and build your knowledge of FPGAs and SYCL.
- [FPGA Optimization Guide for Intel&reg; oneAPI Toolkits](https://software.intel.com/content/www/us/en/develop/documentation/oneapi-fpga-optimization-guide) helps you understand how to target FPGAs using SYCL and Intel&reg; oneAPI Toolkits.
- [Intel&reg; oneAPI Programming Guide](https://software.intel.com/en-us/oneapi-programming-guide) helps you understand target-independent, SYCL-compliant programming using Intel&reg; oneAPI Toolkits.

## Key Concepts

- The `ac_int` data type can be used to generate hardware for only as many bits as are needed by your application. Native integer types must generate hardware for only 8, 16, 32, or 64 bits.
- Shift operations in `ac_int` can be implemented more efficiently when the amount to shift by is stored in a minimally sized unsigned `ac_int`.
- The `ac_int` data type provides several useful operations, including reading and modifying certain bits in an `ac_int`.

## Building the `ac_int` Tutorial

> **Note**: If you have not already done so, set up your CLI
> environment by sourcing  the `setvars` script located in
> the root of your oneAPI installation.
>
> Linux*:
>
> - For system wide installations: `. /opt/intel/oneapi/setvars.sh`
> - For private installations: `. ~/intel/oneapi/setvars.sh`
>
> Windows*:
>
> - `C:\Program Files(x86)\Intel\oneAPI\setvars.bat`
>
>For more information on environment variables, see **Use the setvars Script** for [Linux or macOS](https://www.intel.com/content/www/us/en/develop/documentation/oneapi-programming-guide/top/oneapi-development-environment-setup/use-the-setvars-script-with-linux-or-macos.html), or [Windows](https://www.intel.com/content/www/us/en/develop/documentation/oneapi-programming-guide/top/oneapi-development-environment-setup/use-the-setvars-script-with-windows.html).

### Running Samples in Intel&reg; DevCloud

If running a sample in the Intel&reg; DevCloud, remember that you must specify the type of compute node and whether to run in batch or interactive mode. Compiles to FPGA are only supported on fpga_compile nodes. Executing programs on FPGA hardware is only supported on fpga_runtime nodes of the appropriate type, such as fpga_runtime:arria10 or fpga_runtime:stratix10.  Neither compiling nor executing programs on FPGA hardware are supported on the login nodes. For more information, see the Intel&reg; oneAPI Base Toolkit Get Started Guide ([https://devcloud.intel.com/oneapi/documentation/base-toolkit/](https://devcloud.intel.com/oneapi/documentation/base-toolkit/)).

When compiling for FPGA hardware, it is recommended to increase the job timeout to 12h.

### Using Visual Studio Code*  (Optional)

You can use Visual Studio Code (VS Code) extensions to set your environment, create launch configurations,
and browse and download samples.

The basic steps to build and run a sample using VS Code include:

- Download a sample using the extension **Code Sample Browser for Intel&reg; oneAPI Toolkits**.
- Configure the oneAPI environment with the extension **Environment Configurator for Intel&reg; oneAPI Toolkits**.
- Open a Terminal in VS Code (**Terminal>New Terminal**).
- Run the sample in the VS Code terminal using the instructions below.

To learn more about the extensions and how to configure the oneAPI environment, see the
[Using Visual Studio Code with Intel&reg; oneAPI Toolkits User Guide](https://software.intel.com/content/www/us/en/develop/documentation/using-vs-code-with-intel-oneapi/top.html).

### On a Linux* System

1. Install the design in `build` directory from the design directory by running `cmake`:

   ```bash
   mkdir build
   cd build
   ```

   If you are compiling for the Intel&reg; PAC with Intel Arria&reg; 10 GX FPGA, run `cmake` using the command:

   ```bash
   cmake ..
   ```

   Alternatively, to compile for the Intel&reg; FPGA PAC D5005 (with Intel Stratix&reg; 10 SX), run `cmake` using the command:

   ```bash
   cmake .. -DFPGA_DEVICE=intel_s10sx_pac:pac_s10
   ```

   You can also compile for a custom FPGA platform. Ensure that the board support package is installed on your system. Then run `cmake` using the command:

   ```bash
   cmake .. -DFPGA_DEVICE=<board-support-package>:<board-variant>
   ```

2. Compile the design using the generated `Makefile`. The following four build targets are provided that match the recommended development flow:

   - Compile and run for emulation (fast compile time, targets emulates an FPGA device) using:

     ```bash
     make fpga_emu
     ```

   - Generate HTML optimization reports using:

     ```bash
     make report
     ```

   - Compile for simulation (fast compile time, targets simulated FPGA device)

     ```bash
     make fpga_sim
     ```

   - Compile and run on FPGA hardware (longer compile time, targets an FPGA device) using:

     ```bash
     make fpga
     ```

3. (Optional) As the above hardware compile may take several hours to complete, FPGA precompiled binaries (compatible with Linux* Ubuntu* 18.04) can be downloaded <a href="https://iotdk.intel.com/fpga-precompiled-binaries/latest/ac_int.fpga.tar.gz" download>here</a>.

### On a Windows* System

1. Generate the `Makefile` by running `cmake`.

     ```
   mkdir build
   cd build
   ```

   To compile for the Intel&reg; PAC with Intel Arria&reg; 10 GX FPGA, run `cmake` using the command:

    ```
    cmake -G "NMake Makefiles" ..
   ```

   Alternatively, to compile for the Intel&reg; FPGA PAC D5005 (with Intel Stratix&reg; 10 SX), run `cmake` using the command:

   ```
   cmake -G "NMake Makefiles" .. -DFPGA_DEVICE=intel_s10sx_pac:pac_s10
   ```

   You can also compile for a custom FPGA platform. Ensure that the board support package is installed on your system. Then run `cmake` using the command:

   ```
   cmake -G "NMake Makefiles" .. -DFPGA_DEVICE=<board-support-package>:<board-variant>
   ```

2. Compile the design through the generated `Makefile`. The following build targets are provided, matching the recommended development flow:

   - Compile for emulation (fast compile time, targets emulated FPGA device):

     ```
     nmake fpga_emu
     ```

   - Generate the optimization report:

     ```
     nmake report
     ```

   - Compile for simulation (fast compile time, targets simulated FPGA device, reduced problem size):

     ```
     nmake fpga_sim
     ```

   - Compile for FPGA hardware (longer compile time, targets FPGA device):

     ```
     nmake fpga
     ```

> **Note**: The Intel&reg; PAC with Intel Arria&reg; 10 GX FPGA and Intel&reg; FPGA PAC D5005
(with Intel Stratix&reg; 10 SX) do not yet support Windows*. Compiling to FPGA
hardware on Windows* requires a third-party or custom Board Support Package
(BSP) with Windows* support.

> **Note**: If you encounter any issues with long
paths when compiling under Windows*, you may have to create your ‘build’
directory in a shorter path, for example c:\samples\build. You can then run
cmake from that directory, and provide cmake with the full path to your sample
directory.

### Troubleshooting

If an error occurs, you can get more details by running `make` with
the `VERBOSE=1` argument:
``make VERBOSE=1``
For more comprehensive troubleshooting, use the Diagnostics Utility for
Intel&reg; oneAPI Toolkits, which provides system checks to find missing
dependencies and permissions errors.
[Learn more](https://software.intel.com/content/www/us/en/develop/documentation/diagnostic-utility-user-guide/top.html).

### In Third-Party Integrated Development Environments (IDEs)

You can compile and run this tutorial in the Eclipse*IDE (in Linux*) and the Visual Studio*IDE (in Windows*).
For instructions, refer to the following link: [FPGA Workflows on Third-Party IDEs for Intel&reg; oneAPI Toolkits](https://www.intel.com/content/www/us/en/developer/articles/technical/intel-oneapi-dpcpp-fpga-workflow-on-ide.html)

## Examining the Reports

Locate `report.html` in the `ac_int_report.prj/reports/` directory. Open the report in any of Chrome*, Firefox*, Edge*, or Internet Explorer*.

On the main report page, scroll down to the section titled *Compile Estimated Kernel Resource Utilization Summary*. You can see the overall resource usage of kernel `BasicOpsAcInt` is less than kernel `BasicOpsInt`. Navigate to *Area Analysis of System* (*Area Analysis* > *Area Analysis of System*), you can find resource usage information of the individual addition, multiplication, and division operations, and you can verify each individual operation consumes fewer resources in kernel `BasicOpsAcInt` than in kernel `BasicOpsInt`.

Navigate to *System Viewer* (*Views* > *System Viewer*) and find the cluster in kernel `ShiftOps` that contains the left-shifter node (`<<`) and the right-shifter node (`>>`). Similarly, locate the cluster that contains the left-shifter node and the right-shifter node in kernel `EfficientShiftOps`. Observe that the compiler generates an additional shifter in kernel `ShiftOps` to deal with the signedness of the shift amount `b`. You can verify that kernel `EfficientShiftOps` consumes fewer resources than kernel `ShiftOps` in *Compile Estimated Kernel Resource Utilization Summary* on the main report page and *Area Analysis of System*.

## Running the Sample

1. Run the sample on the FPGA emulator (the kernel executes on the CPU):

   ```bash
   ./ac_int.fpga_emu     (Linux)
   ac_int.fpga_emu.exe   (Windows)
   ```

2. Run the sample of the FPGA simulator device

   ```bash
   ./ac_int.fpga_sim        (Linux)
   ac_int.fpga_sim.exe      (Windows)
   ```

3. Run the sample on the FPGA device

   ```bash
   ./ac_int.fpga         (Linux)
   ac_int.fpga.exe       (Windows)
   ```

### Example of Output

```txt
PASSED: all kernel results are correct.
```

### Discussion

`ac_int` can help minimize the generated hardware and achieve the same numerical result as native integer types. This can be very useful when the logic does not need to utilize all the bits provided by the native integer type.

## License

Code samples are licensed under the MIT license. See [License.txt](https://github.com/oneapi-src/oneAPI-samples/blob/master/License.txt) for details.

Third-party program Licenses can be found here: [third-party-programs.txt](https://github.com/oneapi-src/oneAPI-samples/blob/master/third-party-programs.txt).<|MERGE_RESOLUTION|>--- conflicted
+++ resolved
@@ -33,12 +33,7 @@
 ```cpp
 #include <sycl/ext/intel/ac_types/ac_int.hpp>
 ```
-<<<<<<< HEAD
-
-Additionally, you must pass the flag `-qactypes` on Linux or `/Qactypes` on Windows to the `dpcpp` command when compiling your SYCL program in order to ensure that the headers are correctly included. In this tutorial, this is done in `src/CMakeLists.txt`.
-=======
 Additionally, you must pass the  `-qactypes` option to the `icpx` command on Linux or the `/Qactypes` option to the `icx-cl` command on Windows when compiling your SYCL program in order to ensure that the headers are correctly included. In this tutorial, this is done in `src/CMakeLists.txt`.
->>>>>>> 7e9bea5d
 
 ### Basic Operations and Promotion Rules
 
