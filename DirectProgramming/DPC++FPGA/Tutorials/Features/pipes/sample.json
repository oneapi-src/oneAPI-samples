{
  "guid": "58CF1ABA-5D08-40B7-ACC2-5CB904261413",
  "name": "Pipes",
  "categories": ["Toolkit/oneAPI Direct Programming/DPC++ FPGA/Tutorials/Features"],
  "description": "How to use Pipes to transfer data between kernels on an Intel® FPGA",
<<<<<<< HEAD
  "toolchain": ["icpx -fsycl"],
=======
  "toolchain": ["icpx"],
>>>>>>> a0e53d98
  "os": ["linux", "windows"],
  "targetDevice": ["FPGA"],
  "builder": ["ide", "cmake"],
  "languages": [{"cpp":{}}],
  "commonFolder": {
    "base": "../../..",
    "include": [
      "README.md",
      "Tutorials/Features/pipes",
      "include"
    ],
    "exclude": []
  },
  "ciTests": {
    "linux": [
      {
        "id": "fpga_emu",
        "steps": [
          "icpx --version",
          "mkdir build",
          "cd build",
          "cmake ..",
          "make fpga_emu",
          "./pipes.fpga_emu"
        ]
      },
      {
        "id": "report",
        "steps": [
          "icpx --version",
          "mkdir build",
          "cd build",
          "cmake ..",
          "make report"
        ]
      }
    ],
    "windows": [
      {
        "id": "fpga_emu",
        "steps": [
          "icpx --version",
          "cd ../../..",
          "mkdir build",
          "cd build",
          "cmake -G \"NMake Makefiles\" ../Tutorials/Features/pipes",
          "nmake fpga_emu",
          "pipes.fpga_emu.exe"
        ]
      },
      {
        "id": "report",
        "steps": [
          "icpx --version",
          "cd ../../..",
          "mkdir build",
          "cd build",
          "cmake -G \"NMake Makefiles\" ../Tutorials/Features/pipes",
          "nmake report"
        ]
      }
    ]
  },
  "expertise": "Concepts and Functionality"
}<|MERGE_RESOLUTION|>--- conflicted
+++ resolved
@@ -3,11 +3,7 @@
   "name": "Pipes",
   "categories": ["Toolkit/oneAPI Direct Programming/DPC++ FPGA/Tutorials/Features"],
   "description": "How to use Pipes to transfer data between kernels on an Intel® FPGA",
-<<<<<<< HEAD
-  "toolchain": ["icpx -fsycl"],
-=======
   "toolchain": ["icpx"],
->>>>>>> a0e53d98
   "os": ["linux", "windows"],
   "targetDevice": ["FPGA"],
   "builder": ["ide", "cmake"],
