--- conflicted
+++ resolved
@@ -3,11 +3,7 @@
   "name": "Kernel Args Restrict",
   "categories": ["Toolkit/oneAPI Direct Programming/DPC++ FPGA/Tutorials/Features"],
   "description": "Explain the kernel_args_restrict attribute and its effect on the performance of Intel® FPGA kernels",
-<<<<<<< HEAD
-  "toolchain": ["icpx -fsycl"],
-=======
   "toolchain": ["icpx"],
->>>>>>> a0e53d98
   "os": ["linux", "windows"],
   "targetDevice": ["FPGA"],
   "builder": ["ide", "cmake"],
