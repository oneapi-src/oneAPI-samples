--- conflicted
+++ resolved
@@ -3,11 +3,7 @@
   "name": "Latency Control",
   "categories": ["Toolkit/oneAPI Direct Programming/DPC++ FPGA/Tutorials/Features/experimental"],
   "description": "An Intel® FPGA tutorial demonstrating the Latency control feature",
-<<<<<<< HEAD
-  "toolchain": ["icpx -fsycl"],
-=======
   "toolchain": ["icpx"],
->>>>>>> a0e53d98
   "os": ["linux", "windows"],
   "targetDevice": ["FPGA"],
   "builder": ["ide", "cmake"],
