# To see a Makefile equivalent of this build system:
# https://github.com/oneapi-src/oneAPI-samples/blob/master/DirectProgramming/DPC++/ProjectTemplates/makefile-fpga

set(SOURCE_FILE read_only_cache.cpp)
set(TARGET_NAME read_only_cache)
set(EMULATOR_TARGET ${TARGET_NAME}.fpga_emu)
set(FPGA_TARGET_CACHE_DISABLED ${TARGET_NAME}_disabled.fpga)
set(FPGA_TARGET_CACHE_ENABLED ${TARGET_NAME}_enabled.fpga)

# FPGA board selection
if(NOT DEFINED FPGA_DEVICE)
    set(FPGA_DEVICE "intel_a10gx_pac:pac_a10")
    message(STATUS "FPGA_DEVICE was not specified.\
                    \nConfiguring the design to run on the default FPGA board ${FPGA_DEVICE} (Intel(R) PAC with Intel Arria(R) 10 GX FPGA). \
                    \nPlease refer to the README for information on board selection.")
else()
    message(STATUS "Configuring the design to run on FPGA board ${FPGA_DEVICE}")
<<<<<<< HEAD
=======
endif()

# This is a Windows-specific flag that enables exception handling in host code
if(WIN32)
    set(WIN_FLAG "/EHsc")
>>>>>>> ebaac483
endif()

# A DPC++ ahead-of-time (AoT) compile processes the device code in two stages.
# 1. The "compile" stage compiles the device code to an intermediate representation (SPIR-V).
# 2. The "link" stage invokes the compiler's FPGA backend before linking.
#    For this reason, FPGA backend flags must be passed as link flags in CMake.
<<<<<<< HEAD
set(EMULATOR_COMPILE_FLAGS "-Wall -fintelfpga -DFPGA_EMULATOR")
set(EMULATOR_LINK_FLAGS "-fintelfpga")
set(HARDWARE_COMPILE_FLAGS "-Wall -fintelfpga")
set(HARDWARE_LINK_FLAGS "-fintelfpga -Xshardware -Xstarget=${FPGA_DEVICE} ${USER_HARDWARE_FLAGS}")
=======
set(EMULATOR_COMPILE_FLAGS "-Wall ${WIN_FLAG} -fsycl -fintelfpga -DFPGA_EMULATOR")
set(EMULATOR_LINK_FLAGS "-fsycl -fintelfpga")
set(HARDWARE_COMPILE_FLAGS "-Wall ${WIN_FLAG} -fsycl -fintelfpga")
set(HARDWARE_LINK_FLAGS "-fsycl -fintelfpga -Xshardware -Xstarget=${FPGA_DEVICE} ${USER_HARDWARE_FLAGS}")
>>>>>>> ebaac483
# use cmake -D USER_HARDWARE_FLAGS=<flags> to set extra flags for FPGA backend compilation

###############################################################################
### FPGA Emulator
###############################################################################
# To compile in a single command:
#    icpx -fsycl -fintelfpga -DFPGA_EMULATOR read_only_cache.cpp -o read_only_cache.fpga_emu
# CMake executes:
#    [compile] icpx -fsycl -fintelfpga -DFPGA_EMULATOR -o read_only_cache.cpp.o -c read_only_cache.cpp
#    [link]    icpx -fsycl -fintelfpga read_only_cache.cpp.o -o read_only_cache.fpga_emu
add_executable(${EMULATOR_TARGET} ${SOURCE_FILE})
target_include_directories(${EMULATOR_TARGET} PRIVATE ../../../../include)
set_target_properties(${EMULATOR_TARGET} PROPERTIES COMPILE_FLAGS "${EMULATOR_COMPILE_FLAGS}")
set_target_properties(${EMULATOR_TARGET} PROPERTIES LINK_FLAGS "${EMULATOR_LINK_FLAGS}")
add_custom_target(fpga_emu DEPENDS ${EMULATOR_TARGET})

###############################################################################
### Generate Report
###############################################################################
# To compile manually:
<<<<<<< HEAD
#   dpcpp -fintelfpga -Xshardware -Xstarget=<FPGA_DEVICE> -fsycl-link=early read_only_cache.cpp -o read_only_cache_report.a
=======
#   icpx -fsycl -fintelfpga -Xshardware -Xstarget=<FPGA_DEVICE> -fsycl-link=early read_only_cache.cpp -o read_only_cache_report.a
>>>>>>> ebaac483
set(FPGA_EARLY_IMAGE_CACHE_DISABLED ${TARGET_NAME}_disabled_report.a)
set(FPGA_EARLY_IMAGE_CACHE_ENABLED ${TARGET_NAME}_enabled_report.a)
# The compile output is not an executable, but an intermediate compilation result unique to DPC++.
add_executable(${FPGA_EARLY_IMAGE_CACHE_DISABLED} ${SOURCE_FILE})
target_include_directories(${FPGA_EARLY_IMAGE_CACHE_DISABLED} PRIVATE ../../../../include)
add_executable(${FPGA_EARLY_IMAGE_CACHE_ENABLED} ${SOURCE_FILE})
target_include_directories(${FPGA_EARLY_IMAGE_CACHE_ENABLED} PRIVATE ../../../../include)
add_custom_target(report DEPENDS ${FPGA_EARLY_IMAGE_CACHE_DISABLED} ${FPGA_EARLY_IMAGE_CACHE_ENABLED})
set_target_properties(${FPGA_EARLY_IMAGE_CACHE_DISABLED} PROPERTIES COMPILE_FLAGS "${HARDWARE_COMPILE_FLAGS}")
set_target_properties(${FPGA_EARLY_IMAGE_CACHE_DISABLED} PROPERTIES LINK_FLAGS "${HARDWARE_LINK_FLAGS} -fsycl-link=early")

set_target_properties(${FPGA_EARLY_IMAGE_CACHE_ENABLED} PROPERTIES COMPILE_FLAGS "${HARDWARE_COMPILE_FLAGS} -DCACHE_ENABLED")
set_target_properties(${FPGA_EARLY_IMAGE_CACHE_ENABLED} PROPERTIES LINK_FLAGS "${HARDWARE_LINK_FLAGS} -Xsread-only-cache-size=2048 -fsycl-link=early")
# fsycl-link=early stops the compiler after RTL generation, before invoking Quartus®

###############################################################################
### FPGA Hardware
###############################################################################
# To compile in a single command:
<<<<<<< HEAD
#   dpcpp -fintelfpga -Xshardware -Xstarget=<FPGA_DEVICE> read_only_cache.cpp -o read_only_cache.fpga
# CMake executes:
#   [compile] dpcpp -fintelfpga -o read_only_cache.cpp.o -c read_only_cache.cpp
#   [link]    dpcpp -fintelfpga -Xshardware -Xstarget=<FPGA_DEVICE> read_only_cache.cpp.o -o read_only_cache.fpga
=======
#   icpx -fsycl -fintelfpga -Xshardware -Xstarget=<FPGA_DEVICE> read_only_cache.cpp -o read_only_cache.fpga
# CMake executes:
#   [compile] icpx -fsycl -fintelfpga -o read_only_cache.cpp.o -c read_only_cache.cpp
#   [link]    icpx -fsycl -fintelfpga -Xshardware -Xstarget=<FPGA_DEVICE> read_only_cache.cpp.o -o read_only_cache.fpga
>>>>>>> ebaac483
add_executable(${FPGA_TARGET_CACHE_DISABLED} EXCLUDE_FROM_ALL ${SOURCE_FILE})
target_include_directories(${FPGA_TARGET_CACHE_DISABLED} PRIVATE ../../../../include)
add_executable(${FPGA_TARGET_CACHE_ENABLED} EXCLUDE_FROM_ALL ${SOURCE_FILE})
target_include_directories(${FPGA_TARGET_CACHE_ENABLED} PRIVATE ../../../../include)
add_custom_target(fpga DEPENDS ${FPGA_TARGET_CACHE_DISABLED} ${FPGA_TARGET_CACHE_ENABLED})
set_target_properties(${FPGA_TARGET_CACHE_DISABLED} PROPERTIES COMPILE_FLAGS "${HARDWARE_COMPILE_FLAGS}")
set_target_properties(${FPGA_TARGET_CACHE_DISABLED} PROPERTIES LINK_FLAGS "${HARDWARE_LINK_FLAGS} -reuse-exe=${CMAKE_BINARY_DIR}/${FPGA_TARGET_CACHE_DISABLED}")
# The -reuse-exe flag enables rapid recompilation of host-only code changes.
# See DPC++FPGA/GettingStarted/fast_recompile for details.
set_target_properties(${FPGA_TARGET_CACHE_ENABLED} PROPERTIES COMPILE_FLAGS "${HARDWARE_COMPILE_FLAGS} -DCACHE_ENABLED")
set_target_properties(${FPGA_TARGET_CACHE_ENABLED} PROPERTIES LINK_FLAGS "${HARDWARE_LINK_FLAGS} -Xsread-only-cache-size=2048 -reuse-exe=${CMAKE_BINARY_DIR}/${FPGA_TARGET_CACHE_ENABLED}")<|MERGE_RESOLUTION|>--- conflicted
+++ resolved
@@ -15,31 +15,21 @@
                     \nPlease refer to the README for information on board selection.")
 else()
     message(STATUS "Configuring the design to run on FPGA board ${FPGA_DEVICE}")
-<<<<<<< HEAD
-=======
 endif()
 
 # This is a Windows-specific flag that enables exception handling in host code
 if(WIN32)
     set(WIN_FLAG "/EHsc")
->>>>>>> ebaac483
 endif()
 
 # A DPC++ ahead-of-time (AoT) compile processes the device code in two stages.
 # 1. The "compile" stage compiles the device code to an intermediate representation (SPIR-V).
 # 2. The "link" stage invokes the compiler's FPGA backend before linking.
 #    For this reason, FPGA backend flags must be passed as link flags in CMake.
-<<<<<<< HEAD
-set(EMULATOR_COMPILE_FLAGS "-Wall -fintelfpga -DFPGA_EMULATOR")
-set(EMULATOR_LINK_FLAGS "-fintelfpga")
-set(HARDWARE_COMPILE_FLAGS "-Wall -fintelfpga")
-set(HARDWARE_LINK_FLAGS "-fintelfpga -Xshardware -Xstarget=${FPGA_DEVICE} ${USER_HARDWARE_FLAGS}")
-=======
 set(EMULATOR_COMPILE_FLAGS "-Wall ${WIN_FLAG} -fsycl -fintelfpga -DFPGA_EMULATOR")
 set(EMULATOR_LINK_FLAGS "-fsycl -fintelfpga")
 set(HARDWARE_COMPILE_FLAGS "-Wall ${WIN_FLAG} -fsycl -fintelfpga")
 set(HARDWARE_LINK_FLAGS "-fsycl -fintelfpga -Xshardware -Xstarget=${FPGA_DEVICE} ${USER_HARDWARE_FLAGS}")
->>>>>>> ebaac483
 # use cmake -D USER_HARDWARE_FLAGS=<flags> to set extra flags for FPGA backend compilation
 
 ###############################################################################
@@ -60,11 +50,7 @@
 ### Generate Report
 ###############################################################################
 # To compile manually:
-<<<<<<< HEAD
-#   dpcpp -fintelfpga -Xshardware -Xstarget=<FPGA_DEVICE> -fsycl-link=early read_only_cache.cpp -o read_only_cache_report.a
-=======
 #   icpx -fsycl -fintelfpga -Xshardware -Xstarget=<FPGA_DEVICE> -fsycl-link=early read_only_cache.cpp -o read_only_cache_report.a
->>>>>>> ebaac483
 set(FPGA_EARLY_IMAGE_CACHE_DISABLED ${TARGET_NAME}_disabled_report.a)
 set(FPGA_EARLY_IMAGE_CACHE_ENABLED ${TARGET_NAME}_enabled_report.a)
 # The compile output is not an executable, but an intermediate compilation result unique to DPC++.
@@ -84,17 +70,10 @@
 ### FPGA Hardware
 ###############################################################################
 # To compile in a single command:
-<<<<<<< HEAD
-#   dpcpp -fintelfpga -Xshardware -Xstarget=<FPGA_DEVICE> read_only_cache.cpp -o read_only_cache.fpga
-# CMake executes:
-#   [compile] dpcpp -fintelfpga -o read_only_cache.cpp.o -c read_only_cache.cpp
-#   [link]    dpcpp -fintelfpga -Xshardware -Xstarget=<FPGA_DEVICE> read_only_cache.cpp.o -o read_only_cache.fpga
-=======
 #   icpx -fsycl -fintelfpga -Xshardware -Xstarget=<FPGA_DEVICE> read_only_cache.cpp -o read_only_cache.fpga
 # CMake executes:
 #   [compile] icpx -fsycl -fintelfpga -o read_only_cache.cpp.o -c read_only_cache.cpp
 #   [link]    icpx -fsycl -fintelfpga -Xshardware -Xstarget=<FPGA_DEVICE> read_only_cache.cpp.o -o read_only_cache.fpga
->>>>>>> ebaac483
 add_executable(${FPGA_TARGET_CACHE_DISABLED} EXCLUDE_FROM_ALL ${SOURCE_FILE})
 target_include_directories(${FPGA_TARGET_CACHE_DISABLED} PRIVATE ../../../../include)
 add_executable(${FPGA_TARGET_CACHE_ENABLED} EXCLUDE_FROM_ALL ${SOURCE_FILE})
