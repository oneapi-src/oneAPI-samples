--- conflicted
+++ resolved
@@ -3,11 +3,7 @@
   "name": "FPGA Reg",
   "categories": ["Toolkit/oneAPI Direct Programming/DPC++ FPGA/Tutorials/Features"],
   "description": "An Intel® FPGA advanced tutorial demonstrating how to apply the Data Parallel C++ (DPC++) extension ext::intel::fpga_reg",
-<<<<<<< HEAD
-  "toolchain": ["icpx -fsycl"],
-=======
   "toolchain": ["icpx"],
->>>>>>> a0e53d98
   "os": ["linux", "windows"],
   "targetDevice": ["FPGA"],
   "builder": ["ide", "cmake"],
