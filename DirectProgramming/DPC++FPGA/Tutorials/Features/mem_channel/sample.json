--- conflicted
+++ resolved
@@ -3,11 +3,7 @@
   "name": "Mem Channels",
   "categories": ["Toolkit/oneAPI Direct Programming/DPC++ FPGA/Tutorials/Features"],
   "description": "An Intel® FPGA tutorial demonstrating how to use the mem_channel buffer property and the -Xsno-interleaving flag",
-<<<<<<< HEAD
-  "toolchain": ["icpx -fsycl"],
-=======
   "toolchain": ["icpx"],
->>>>>>> a0e53d98
   "os": ["linux", "windows"],
   "targetDevice": ["FPGA"],
   "builder": ["ide", "cmake"],
