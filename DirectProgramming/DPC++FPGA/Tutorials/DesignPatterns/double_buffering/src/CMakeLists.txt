--- conflicted
+++ resolved
@@ -14,31 +14,21 @@
                     \nPlease refer to the README for information on board selection.")
 else()
     message(STATUS "Configuring the design to run on FPGA board ${FPGA_DEVICE}")
-<<<<<<< HEAD
-=======
 endif()
 
 # This is a Windows-specific flag that enables exception handling in host code
 if(WIN32)
     set(WIN_FLAG "/EHsc")
->>>>>>> ebaac483
 endif()
 
 # A DPC++ ahead-of-time (AoT) compile processes the device code in two stages.
 # 1. The "compile" stage compiles the device code to an intermediate representation (SPIR-V).
 # 2. The "link" stage invokes the compiler's FPGA backend before linking.
 #    For this reason, FPGA backend flags must be passed as link flags in CMake.
-<<<<<<< HEAD
-set(EMULATOR_COMPILE_FLAGS "-Wall -fintelfpga -DFPGA_EMULATOR ${MATH_FLAGS}")
-set(EMULATOR_LINK_FLAGS "-fintelfpga")
-set(HARDWARE_COMPILE_FLAGS "-Wall -fintelfpga ${MATH_FLAGS}")
-set(HARDWARE_LINK_FLAGS "-fintelfpga -Xshardware -Xstarget=${FPGA_DEVICE} ${USER_HARDWARE_FLAGS}")
-=======
 set(EMULATOR_COMPILE_FLAGS "-Wall ${WIN_FLAG} -fsycl -fintelfpga -DFPGA_EMULATOR ${MATH_FLAGS}")
 set(EMULATOR_LINK_FLAGS "-fsycl -fintelfpga")
 set(HARDWARE_COMPILE_FLAGS "-Wall ${WIN_FLAG} -fsycl -fintelfpga ${MATH_FLAGS}")
 set(HARDWARE_LINK_FLAGS "-fsycl -fintelfpga -Xshardware -Xstarget=${FPGA_DEVICE} ${USER_HARDWARE_FLAGS}")
->>>>>>> ebaac483
 # use cmake -D USER_HARDWARE_FLAGS=<flags> to set extra flags for FPGA backend compilation
 
 ###############################################################################
@@ -59,11 +49,7 @@
 ### Generate Report
 ###############################################################################
 # To compile manually:
-<<<<<<< HEAD
-#   dpcpp -fintelfpga -Xshardware -Xstarget=<FPGA_DEVICE> -fsycl-link=early double_buffering.cpp -o double_buffering_report.a
-=======
 #   icpx -fsycl -fintelfpga -Xshardware -Xstarget=<FPGA_DEVICE> -fsycl-link=early double_buffering.cpp -o double_buffering_report.a
->>>>>>> ebaac483
 set(FPGA_EARLY_IMAGE ${TARGET_NAME}_report.a)
 # The compile output is not an executable, but an intermediate compilation result unique to DPC++.
 add_executable(${FPGA_EARLY_IMAGE} ${SOURCE_FILE})
@@ -77,17 +63,10 @@
 ### FPGA Hardware
 ###############################################################################
 # To compile in a single command:
-<<<<<<< HEAD
-#   dpcpp -fintelfpga -Xshardware -Xstarget=<FPGA_DEVICE> double_buffering.cpp -o double_buffering.fpga
-# CMake executes:
-#   [compile] dpcpp -fintelfpga -o double_buffering.cpp.o -c double_buffering.cpp
-#   [link]    dpcpp -fintelfpga -Xshardware -Xstarget=<FPGA_DEVICE> double_buffering.cpp.o -o double_buffering.fpga
-=======
 #   icpx -fsycl -fintelfpga -Xshardware -Xstarget=<FPGA_DEVICE> double_buffering.cpp -o double_buffering.fpga
 # CMake executes:
 #   [compile] icpx -fsycl -fintelfpga -o double_buffering.cpp.o -c double_buffering.cpp
 #   [link]    icpx -fsycl -fintelfpga -Xshardware -Xstarget=<FPGA_DEVICE> double_buffering.cpp.o -o double_buffering.fpga
->>>>>>> ebaac483
 add_executable(${FPGA_TARGET} EXCLUDE_FROM_ALL ${SOURCE_FILE})
 target_include_directories(${FPGA_TARGET} PRIVATE ../../../../include)
 add_custom_target(fpga DEPENDS ${FPGA_TARGET})
