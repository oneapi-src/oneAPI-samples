{
  "guid": "5E7932C9-B208-4A50-8700-D4970927D39D",
  "name": "Compute Units",
  "categories": ["Toolkit/oneAPI Direct Programming/DPC++ FPGA/Tutorials/Design Patterns"],
  "description": "Intel® FPGA tutorial showcasing a design pattern to enable the creation of compute units",
<<<<<<< HEAD
  "toolchain": ["icpx -fsycl"],
=======
  "toolchain": ["icpx"],
>>>>>>> a0e53d98
  "os": ["linux", "windows"],
  "targetDevice": ["FPGA"],
  "builder": ["ide", "cmake"],
  "languages": [{"cpp":{}}],
  "commonFolder": {
    "base": "../../..",
    "include": [
      "README.md",
      "Tutorials/DesignPatterns/compute_units",
      "include"
    ],
    "exclude": []
  },
  "ciTests": {
    "linux": [
      {
        "id": "fpga_emu",
        "steps": [
          "icpx --version",
          "mkdir build",
          "cd build",
          "cmake ..",
          "make fpga_emu",
          "./compute_units.fpga_emu"
        ]
      },
      {
        "id": "report",
        "steps": [
          "icpx --version",
          "mkdir build",
          "cd build",
          "cmake ..",
          "make report"
        ]
      }
    ],
    "windows": [
      {
        "id": "fpga_emu",
        "steps": [
          "icpx --version",
          "cd ../../..",
          "mkdir build",
          "cd build",
          "cmake -G \"NMake Makefiles\" ../Tutorials/DesignPatterns/compute_units",
          "nmake fpga_emu",
          "compute_units.fpga_emu.exe"
        ]
      },
      {
        "id": "report",
        "steps": [
          "icpx --version",
          "cd ../../..",
          "mkdir build",
          "cd build",
          "cmake -G \"NMake Makefiles\" ../Tutorials/DesignPatterns/compute_units",
          "nmake report"
        ]
      }
    ]
  },
  "expertise": "Code Optimization"
}<|MERGE_RESOLUTION|>--- conflicted
+++ resolved
@@ -3,11 +3,7 @@
   "name": "Compute Units",
   "categories": ["Toolkit/oneAPI Direct Programming/DPC++ FPGA/Tutorials/Design Patterns"],
   "description": "Intel® FPGA tutorial showcasing a design pattern to enable the creation of compute units",
-<<<<<<< HEAD
-  "toolchain": ["icpx -fsycl"],
-=======
   "toolchain": ["icpx"],
->>>>>>> a0e53d98
   "os": ["linux", "windows"],
   "targetDevice": ["FPGA"],
   "builder": ["ide", "cmake"],
