--- conflicted
+++ resolved
@@ -3,11 +3,7 @@
   "name": "Shannonization",
   "categories": ["Toolkit/oneAPI Direct Programming/DPC++ FPGA/Tutorials/Design Patterns"],
   "description": "An Intel® FPGA tutorial design that demonstrates an optimization for removing computation from the critical path and improves Fmax/II",
-<<<<<<< HEAD
-  "toolchain": ["icpx -fsycl"],
-=======
   "toolchain": ["icpx"],
->>>>>>> a0e53d98
   "os": ["linux", "windows"],
   "targetDevice": ["FPGA"],
   "builder": ["ide", "cmake"],
