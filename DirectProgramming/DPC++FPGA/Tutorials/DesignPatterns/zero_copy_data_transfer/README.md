# Zero-copy Data Transfer
This tutorial demonstrates how to use zero-copy host memory via the SYCL Unified Shared Memory (USM) to improve your FPGA design's performance.

| Optimized for                     | Description
|:---                               |:---
| OS                                | Linux* Ubuntu* 18.04/20.04 <br> RHEL*/CentOS* 8 <br> SUSE* 15 <br> Windows* 10
| Hardware                          | Intel&reg; FPGA Programmable Acceleration Card (PAC) D5005 (with Intel Stratix&reg; 10 SX) <br> Intel&reg; FPGA 3rd party / custom platforms with oneAPI support (and SYCL USM support) <br> *__Note__: Intel&reg; FPGA PAC hardware is only compatible with Ubuntu 18.04*
| Software                          | Intel&reg; oneAPI DPC++ Compiler
| What you will learn               | How to use SYCL USM host allocations for the FPGA
| Time to complete                  | 15 minutes

*Notice: SYCL USM host allocations (and therefore this tutorial) are only supported for the Intel&reg; FPGA PAC D5005 (with Intel Stratix&reg; 10 SX) with USM support (i.e., intel_s10sx_pac:pac_s10_usm)*

## Purpose
The purpose of this tutorial is to show you how to take advantage of zero-copy host memory for the FPGA to improve the performance of your design. On FPGA, SYCL* implements all host and shared allocations as *zero-copy* data in host memory. This means that the FPGA will access the data directly over PCIe, which can improve performance in cases where there is little or no temporal reuse of data in the FPGA kernel. This tutorial includes two different kernels: one using traditional SYCL buffers (`src/buffer_kernel.hpp`) and one using USM host allocations (`src/zero_copy_kernel.hpp`) that takes advantage of zero-copy host memory. Before completing this tutorial, it is suggested you review the **Explicit USM** (explicit_usm) tutorial.

### USM host allocations
USM host allocations allow the host and device to share their respective memories. A typical SYCL design, which transfers data using either SYCL buffers/accessors or USM device allocations, copies its input data from the Host Memory to the FPGA's Device Memory. To do this, the data is sent to the FPGA board over PCIe. Once all the data is copied to the FPGA's Device Memory, the FPGA kernel is run and produces output that is also stored in Device Memory. Finally, the output data is transferred from the FPGA's Device Memory back to the CPU's Host Memory over PCIe. This model is shown in the figure below.

<img src="basic.png" alt="basic" width="800"/>

Consider a kernel that simply performs computation for each entry in a buffer independently. Using SYCL buffers or explicit USM, we would bulk transfer the data from the Host Memory to the FPGA's Device Memory, run the kernel that performs the computation on each entry in the buffer, and then bulk transfer the buffer back to the host.

However, a better approach would simply stream the data from the host memory to the FPGA over PCIe, perform the computation on each piece of data, and then stream it back to host memory over PCIe. The desired structure is illustrated below. This would enable us to eliminate the overhead of copying the data to and from the Host Memory and the FPGA's Device Memory. This is done by using zero-copy host memory via the SYCL USM host allocations. This technique is demonstrated in `src/zero_copy_kernel.hpp`.

<img src="zero_copy.png" alt="zero_copy" width="800"/>

This approach is not considered host streaming since the CPU and FPGA cannot (reliably) access the input/output data simultaneously. In other words, the host must wait until all the FPGA kernels have finished before accessing the output data. However, we did avoid copying the data to and from the FPGA's Device Memory and therefore, we get overall savings in total latency. This savings can be seen by running the sample on FPGA hardware or the example output later in the [Example of Output](#example-of-output) section. Another FPGA tutorial, **Simple Host Streaming** (simple_host_streaming), describes how to achieve true host streaming using USM host allocations.

### Additional Documentation
- [Explore SYCL* Through Intel&reg; FPGA Code Samples](https://software.intel.com/content/www/us/en/develop/articles/explore-dpcpp-through-intel-fpga-code-samples.html) helps you to navigate the samples and build your knowledge of FPGAs and SYCL.
- [FPGA Optimization Guide for Intel&reg; oneAPI Toolkits](https://software.intel.com/content/www/us/en/develop/documentation/oneapi-fpga-optimization-guide) helps you understand how to target FPGAs using SYCL and Intel&reg; oneAPI Toolkits.
- [Intel&reg; oneAPI Programming Guide](https://software.intel.com/en-us/oneapi-programming-guide) helps you understand target-independent, SYCL-compliant programming using Intel&reg; oneAPI Toolkits.

## Key Concepts
* How to use USM host allocations for the FPGA.
* The performance benefits of using host allocations over traditional SYCL buffers or device allocations.

## Building the `zero_copy_data_transfer` Tutorial
> **Note**: If you have not already done so, set up your CLI
> environment by sourcing  the `setvars` script located in
> the root of your oneAPI installation.
>
> Linux*:
> - For system wide installations: `. /opt/intel/oneapi/setvars.sh`
> - For private installations: `. ~/intel/oneapi/setvars.sh`
>
> Windows*:
> - `C:\Program Files(x86)\Intel\oneAPI\setvars.bat`
>
>For more information on environment variables, see **Use the setvars Script** for [Linux or macOS](https://www.intel.com/content/www/us/en/develop/documentation/oneapi-programming-guide/top/oneapi-development-environment-setup/use-the-setvars-script-with-linux-or-macos.html), or [Windows](https://www.intel.com/content/www/us/en/develop/documentation/oneapi-programming-guide/top/oneapi-development-environment-setup/use-the-setvars-script-with-windows.html).


### Running Samples in Intel&reg; DevCloud
If running a sample in the Intel&reg; DevCloud, remember that you must specify the type of compute node and whether to run in batch or interactive mode. Compiles to FPGA are only supported on fpga_compile nodes. Executing programs on FPGA hardware is only supported on fpga_runtime nodes of the appropriate type, such as fpga_runtime:arria10 or fpga_runtime:stratix10.  Neither compiling nor executing programs on FPGA hardware are supported on the login nodes. For more information, see the Intel&reg; oneAPI Base Toolkit Get Started Guide ([https://devcloud.intel.com/oneapi/documentation/base-toolkit/](https://devcloud.intel.com/oneapi/documentation/base-toolkit/)).

When compiling for FPGA hardware, it is recommended to increase the job timeout to 12h.


### Using Visual Studio Code*  (Optional)

You can use Visual Studio Code (VS Code) extensions to set your environment, create launch configurations,
and browse and download samples.

The basic steps to build and run a sample using VS Code include:
 - Download a sample using the extension **Code Sample Browser for Intel&reg; oneAPI Toolkits**.
 - Configure the oneAPI environment with the extension **Environment Configurator for Intel&reg; oneAPI Toolkits**.
 - Open a Terminal in VS Code (**Terminal>New Terminal**).
 - Run the sample in the VS Code terminal using the instructions below.

To learn more about the extensions and how to configure the oneAPI environment, see the 
[Using Visual Studio Code with Intel&reg; oneAPI Toolkits User Guide](https://software.intel.com/content/www/us/en/develop/documentation/using-vs-code-with-intel-oneapi/top.html).

### On a Linux* System

1. Generate the `Makefile` by running `cmake`.
     ```
   mkdir build
   cd build
   ```

   To compile for the Intel&reg; FPGA PAC D5005 (with Intel Stratix&reg; 10 SX), run `cmake` using the command:
    ```
    cmake ..
   ```
   You can also compile for a custom FPGA platform with SYCL USM support. Ensure that the board support package is installed on your system. Then run `cmake` using the command:
   ```
<<<<<<< HEAD
   cmake .. -DFPGA_TARGET=<board-support-package>:<board-variant> -DUSM_HOST_ALLOCATIONS_ENABLED=1
=======
   cmake .. -DFPGA_DEVICE=<board-support-package>:<board-variant> -DUSM_HOST_ALLOCATIONS_ENABLED=1
>>>>>>> ebaac483
   ```

2. Compile the design through the generated `Makefile`. The following build targets are provided, matching the recommended development flow:

   * Compile for emulation (fast compile time, targets emulated FPGA device):
     ```
     make fpga_emu
     ```
   * Generate the optimization report:
     ```
     make report
     ```
   * Compile for FPGA hardware (longer compile time, targets FPGA device):
     ```
     make fpga
     ```

3. (Optional) As the above hardware compile may take several hours to complete, an Intel&reg; FPGA PAC D5005 (with Intel Stratix&reg; 10 SX) precompiled binary (compatible with Linux* Ubuntu* 18.04) can be downloaded <a href="https://iotdk.intel.com/fpga-precompiled-binaries/latest/zero_copy_data_transfer.fpga.tar.gz" download>here</a>.

### On a Windows* System

1. Generate the `Makefile` by running `cmake`.
     ```
   mkdir build
   cd build
   ```
   To compile for the Intel&reg; FPGA PAC D5005 (with Intel Stratix&reg; 10 SX), run `cmake` using the command:
    ```
    cmake -G "NMake Makefiles" ..
   ```
   You can also compile for a custom FPGA platform with SYCL USM support. Ensure that the board support package is installed on your system. Then run `cmake` using the command:
   ```
<<<<<<< HEAD
   cmake -G "NMake Makefiles" .. -DFPGA_TARGET=<board-support-package>:<board-variant> -DUSM_HOST_ALLOCATIONS_ENABLED=1
=======
   cmake -G "NMake Makefiles" .. -DFPGA_DEVICE=<board-support-package>:<board-variant> -DUSM_HOST_ALLOCATIONS_ENABLED=1
>>>>>>> ebaac483
   ```

2. Compile the design through the generated `Makefile`. The following build targets are provided, matching the recommended development flow:

   * Compile for emulation (fast compile time, targets emulated FPGA device):
     ```
     nmake fpga_emu
     ```
   * Generate the optimization report:
     ```
     nmake report
     ```
   * Compile for FPGA hardware (longer compile time, targets FPGA device):
     ```
     nmake fpga
     ```

> **Note**: The Intel&reg; FPGA PAC D5005 (with Intel Stratix&reg; 10 SX) does not support Windows*. Compiling to FPGA hardware on Windows* requires a third-party or custom Board Support Package (BSP) with Windows* support.

> **Note**: If you encounter any issues with long paths when compiling under Windows*, you may have to create your `build` directory in a shorter path, for example `c:\samples\build`.  You can then run cmake from that directory, and provide cmake with the full path to your sample directory.

### Troubleshooting
If an error occurs, you can get more details by running `make` with
the `VERBOSE=1` argument:
``make VERBOSE=1``
For more comprehensive troubleshooting, use the Diagnostics Utility for
Intel&reg; oneAPI Toolkits, which provides system checks to find missing
dependencies and permissions errors.
[Learn more](https://software.intel.com/content/www/us/en/develop/documentation/diagnostic-utility-user-guide/top.html).


### In Third-Party Integrated Development Environments (IDEs)

You can compile and run this tutorial in the Eclipse* IDE (in Linux*) and the Visual Studio* IDE (in Windows*). For instructions, refer to the following link: [FPGA Workflows on Third-Party IDEs for Intel&reg; oneAPI Toolkits](https://www.intel.com/content/www/us/en/developer/articles/technical/intel-oneapi-dpcpp-fpga-workflow-on-ide.html).

## Examining the Reports
Locate `report.html` in the `zero_copy_data_transfer_report.prj/reports/` directory. Open the report in any of Chrome*, Firefox*, Edge*, or Internet Explorer*.

## Running the Sample

 1. Run the sample on the FPGA emulator (the kernel executes on the CPU):
     ```
     ./zero_copy_data_transfer.fpga_emu     (Linux)
     zero_copy_data_transfer.fpga_emu.exe   (Windows)
     ```
2. Run the sample on the FPGA device:
     ```
     ./zero_copy_data_transfer.fpga         (Linux)
     zero_copy_data_transfer.fpga.exe       (Windows)
     ```

### Example of Output
You should see the following output in the console:

1. When running on the FPGA emulator
    ```
    Running the buffer kernel version with size=10000
    Running the zero-copy kernel version with size=10000
    PASSED
    ```

2. When running on the FPGA device
    ```
    Running the buffer kernel with size=100000000
    Running the zero-copy kernel version with size=100000000
    Average latency for the buffer kernel: 479.713 ms
    Average latency for the zero-copy kernel: 310.734 ms
    PASSED
    ```

## License
Code samples are licensed under the MIT license. See
[License.txt](https://github.com/oneapi-src/oneAPI-samples/blob/master/License.txt) for details.

Third party program Licenses can be found here: [third-party-programs.txt](https://github.com/oneapi-src/oneAPI-samples/blob/master/third-party-programs.txt).<|MERGE_RESOLUTION|>--- conflicted
+++ resolved
@@ -85,11 +85,7 @@
    ```
    You can also compile for a custom FPGA platform with SYCL USM support. Ensure that the board support package is installed on your system. Then run `cmake` using the command:
    ```
-<<<<<<< HEAD
-   cmake .. -DFPGA_TARGET=<board-support-package>:<board-variant> -DUSM_HOST_ALLOCATIONS_ENABLED=1
-=======
    cmake .. -DFPGA_DEVICE=<board-support-package>:<board-variant> -DUSM_HOST_ALLOCATIONS_ENABLED=1
->>>>>>> ebaac483
    ```
 
 2. Compile the design through the generated `Makefile`. The following build targets are provided, matching the recommended development flow:
@@ -122,11 +118,7 @@
    ```
    You can also compile for a custom FPGA platform with SYCL USM support. Ensure that the board support package is installed on your system. Then run `cmake` using the command:
    ```
-<<<<<<< HEAD
-   cmake -G "NMake Makefiles" .. -DFPGA_TARGET=<board-support-package>:<board-variant> -DUSM_HOST_ALLOCATIONS_ENABLED=1
-=======
    cmake -G "NMake Makefiles" .. -DFPGA_DEVICE=<board-support-package>:<board-variant> -DUSM_HOST_ALLOCATIONS_ENABLED=1
->>>>>>> ebaac483
    ```
 
 2. Compile the design through the generated `Makefile`. The following build targets are provided, matching the recommended development flow:
