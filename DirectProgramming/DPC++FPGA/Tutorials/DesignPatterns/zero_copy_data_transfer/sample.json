{
  "guid": "EEF0B7DA-BB7A-482D-AACB-0F5E45CDCB0D",
  "name": "Zero Copy Data Transfer",
  "categories": ["Toolkit/oneAPI Direct Programming/DPC++ FPGA/Tutorials/Design Patterns"],
  "description": "An Intel® FPGA tutorial demonstrating zero-copy host memory using the SYCL restricted Unified Shared Memory (USM) model",
<<<<<<< HEAD
  "toolchain": ["icpx -fsycl"],
=======
  "toolchain": ["icpx"],
>>>>>>> a0e53d98
  "os": ["linux", "windows"],
  "targetDevice": ["FPGA"],
  "builder": ["ide", "cmake"],
  "languages": [{"cpp":{}}],
  "commonFolder": {
    "base": "../../..",
    "include": [
      "README.md",
      "Tutorials/DesignPatterns/zero_copy_data_transfer",
      "include"
    ],
    "exclude": []
  },
  "ciTests": {
    "linux": [
      {
        "id": "fpga_emu",
        "steps": [
          "icpx --version",
          "mkdir build",
          "cd build",
          "cmake ..",
          "make fpga_emu",
          "./zero_copy_data_transfer.fpga_emu"
        ]
      },
      {
        "id": "report",
        "steps": [
          "icpx --version",
          "mkdir build",
          "cd build",
          "cmake ..",
          "make report"
        ]
      }
    ],
    "windows": [
      {
        "id": "fpga_emu",
        "steps": [
          "icpx --version",
          "cd ../../..",
          "mkdir build",
          "cd build",
          "cmake -G \"NMake Makefiles\" ../Tutorials/DesignPatterns/zero_copy_data_transfer",
          "nmake fpga_emu",
          "zero_copy_data_transfer.fpga_emu.exe"
        ]
      },
      {
        "id": "report",
        "steps": [
          "icpx --version",
          "cd ../../..",
          "mkdir build",
          "cd build",
          "cmake -G \"NMake Makefiles\" ../Tutorials/DesignPatterns/zero_copy_data_transfer",
          "nmake report"
        ]
      }
    ]
  },
  "expertise": "Code Optimization"
}<|MERGE_RESOLUTION|>--- conflicted
+++ resolved
@@ -3,11 +3,7 @@
   "name": "Zero Copy Data Transfer",
   "categories": ["Toolkit/oneAPI Direct Programming/DPC++ FPGA/Tutorials/Design Patterns"],
   "description": "An Intel® FPGA tutorial demonstrating zero-copy host memory using the SYCL restricted Unified Shared Memory (USM) model",
-<<<<<<< HEAD
-  "toolchain": ["icpx -fsycl"],
-=======
   "toolchain": ["icpx"],
->>>>>>> a0e53d98
   "os": ["linux", "windows"],
   "targetDevice": ["FPGA"],
   "builder": ["ide", "cmake"],
