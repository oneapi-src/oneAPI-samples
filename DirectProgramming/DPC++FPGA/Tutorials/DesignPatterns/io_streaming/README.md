# `IO Streaming with SYCL IO Pipes` Sample

<<<<<<< HEAD
| Optimized for                     | Description
---                                 |---
| OS                                | Linux* Ubuntu* 18.04/20.04 <br> RHEL*/CentOS* 8 <br> SUSE* 15 <br> Windows* 10
| Hardware                          | Intel&reg; Programmable Acceleration Card (PAC) with Intel Arria&reg; 10 GX FPGA <br> Intel&reg; FPGA Programmable Acceleration Card (PAC) D5005 (with Intel Stratix&reg; 10 SX) <br> Intel&reg; FPGA 3rd party / custom platforms with oneAPI support <br> *__Note__: Intel&reg; FPGA PAC hardware is only compatible with Ubuntu 18.04*
| Software                          | Intel® oneAPI DPC++/C++ Compiler
| What you will learn               | How to stream data through the FPGA's IO using IO pipes.
| Time to complete                  | 30 minutes
=======
An FPGA code sample describing how to use SYCL* input/output (I/O) pipes to stream data through the FPGA I/O.

| Area                 | Description
|:---                  |:---
| What you will learn  | How to stream data through the FPGA I/O using I/O pipes
| Time to complete     | 30 minutes
| Category             | Code Optimization
>>>>>>> 01cbd7c4

> **Note**: Even though the Intel DPC++/C++ OneAPI compiler is enough to compile for emulation, generating reports and generating RTL, there are extra software requirements for the simulation flow and FPGA compiles.
>
> For using the simulator flow, one of the following simulators must be installed and accessible through your PATH:
> Questa*-Intel® FPGA Edition
> Questa*-Intel® FPGA Starter Edition
> ModelSim® SE
>
> When using the hardware compile flow, Intel® Quartus® Prime Pro Edition must be installed and accessible through your PATH.

## Purpose

The purpose of this code sample is to demonstrate how to do trivial I/O streaming with SYCL I/O pipes.

## Prerequisites

| Optimized for      | Description
|:---                |:---
| OS                 | Ubuntu* 18.04/20.04 <br> RHEL*/CentOS* 8 <br> SUSE* 15 <br> Windows* 10
| Hardware           | Intel® Programmable Acceleration Card (PAC) with Intel Arria® 10 GX FPGA <br> FPGA Programmable Acceleration Card (PAC) D5005 (with Intel Stratix® 10 SX) <br> FPGA third-party/custom platforms with oneAPI support
| Software           | Intel® oneAPI DPC++/C++ Compiler <br> Intel® FPGA Add-On for oneAPI Base Toolkit

>**Note**: Intel® FPGA PAC hardware is only compatible with Ubuntu 18.04*.

### Additional Documentation

- *[Explore SYCL* Through Intel® FPGA Code Samples](https://software.intel.com/content/www/us/en/develop/articles/explore-dpcpp-through-intel-fpga-code-samples.html)* helps you to navigate the samples and build your knowledge of FPGAs and SYCL.
- *[FPGA Optimization Guide for Intel® oneAPI Toolkits](https://software.intel.com/content/www/us/en/develop/documentation/oneapi-fpga-optimization-guide)* helps you understand how to target FPGAs using SYCL and Intel® oneAPI Toolkits.
- *[Intel® oneAPI Programming Guide](https://software.intel.com/en-us/oneapi-programming-guide)* helps you understand target-independent, SYCL-compliant programming using Intel® oneAPI Toolkits.


## Key Implementation Details

The following sections will describe I/O streaming and I/O pipes in more detail and conclude with a description of the trivial design used to demonstrate these concepts and features.

### IO Streaming

In many of the other code samples designs, the FPGA device is treated as an accelerator, as illustrated in the figure below. The main computation (and therefore the data to be computed) resides on the host (the CPU) and we accelerate some compute intensive task using oneAPI kernels on the device. The host must move the data to the device, perform the calculation, and move the data back. Other code samples show how the FPGA can effectively offload compute intensive tasks from the CPU host.

![offload](assets/offload.png)

A key feature of FPGAs is their rich input/output capabilities (for example, Ethernet). Taking advantage of these capabilities within the oneAPI programming environment requires a different programming model than the accelerator model described in the previous section. In this model, which is illustrated in the figure below, we will create a oneAPI kernel (or kernels) where some of the kernels are connected to the FPGA IO via I/O pipes and the main data flow is *through* the FPGA device, rather than from CPU to FPGA and back.

There are 4 possible directions of data flow:

- I/O-to-device
- device-to-I/O
- device-to-host
- host-to-device

The direction and amount of data flowing in the system is application dependent. In this code sample, the main source of data is I/O; data streams into the device from IO (I/O-to-device) and out of the device to IO (device-to-I/O). The host and device exchange low-bandwidth control signals using a host-to-device and device-to-host connection (or *side channel*).

![io_streaming](assets/io_streaming.png)

### IO Pipes

IO-pipes have the same interface API as inter-kernel pipes (see the **Pipes** (pipes) code sample for more information). This abstraction is implemented in the Board Support Package (BSP) and provides a much simpler programming model for accessing the FPGA I/O.

For example, imagine that we want the oneAPI kernel to be able to receive UDP packets through the FPGA Ethernet interface. Implementing the necessary hardware to process the data coming from the Ethernet pins in oneAPI would be both extremely difficult and inefficient. Moreover, there are already many RTL solutions for doing this. So instead we implement this low-level logic with RTL in the BSP. We expose this flow of data as a much simpler I/O pipe interface to the processing kernels.

>**Note**: The *[I/O Pipes](https://www.intel.com/content/www/us/en/develop/documentation/oneapi-fpga-optimization-guide/top/flags-attr-prag-ext/kernel-controls/pipes-extension/i-o-pipes.html)* topic of the *FPGA Optimization Guide for Intel® oneAPI Toolkits Developer Guide* contains more information on I/O pipe interface.

This example is illustrated in the figure below, where the BSP connects the Ethernet I/O pins to a MAC IP, the MAC IP to a UDP offload engine IP, and finally the UDP offload engine IP to an I/O pipe. This IO pipe can then be simply connected to the processing kernels. The details of these connections are abstracted from the oneAPI kernel developer. The figure below only shows an input I/O pipe. The process is similar for an output IO pipe, but the data flows in the opposite direction.

![io_pipe](assets/io_pipe.png)

### Faking IO Pipes

Unfortunately, designs that use these I/O pipes are confined to BSPs that support that specific I/O pipe, which makes prototyping and testing the processing kernels difficult. To address these concerns, we have created a library to _fake_ I/O pipes. With this library, you can create kernels that behave like IO pipes without having a BSP that actually supports them. This allows you to start prototyping and testing your processing kernels without a BSP that supports I/O pipes.

There are currently two options for faking I/O pipes:

- **Device memory allocations**: This option requires no special BSP support.
- **Universal Shared Memory (USM) host allocations**: This option requires USM support in the BSP.

These options are illustrated in the figures below, respectively.

![fake_io_pipe_ddr](assets/fake_io_pipe_ddr.png)

![fake_io_pipe_usm](assets/fake_io_pipe_usm.png)

You can create _fake_ input data in either device or host memory. Then, the API kernel (`FakeIOPipeIn`) will read this data and produce it into a SYCL inter-kernel pipe (`IO Pipe In`). On the other end, an API kernel (`FakeIOPipeOut`) will read from an inter-kernel pipe (`IO Pipe Out`) and write to DDR or a USM host allocation so that you can analyze the output. In this tutorial, the `cmake` file (*src/CMakeLists.txt*) detects whether USM host allocations are supported and chooses to fake the streaming of data with DDR or USM host allocations automatically.

Since I/O pipes and inter-kernel pipes have the same interface, the oneAPI kernels that implement the core algorithm are agnostic to whether they are reading from or writing to an I/O pipe or a fake I/O pipe. That is, the processing kernels will *always* stream data from `IO Pipe In` and to `IO Pipe Out`, which could be real or fake I/O pipes. It is up to the system developer (the one connecting the oneAPI host and device) to instantiate the kernels and connect them to the correct pipes, which can be done easily using C++ templates and metaprogramming, as shown in *src/LoopbackTest.hpp* and *src/SideChannelTest.hpp* in this code sample. This approach allows the oneAPI kernel developer to prototype and test their kernel system without a BSP that supports I/O pipes. Once the BSP is ready and available, swapping out the fake I/O pipes for real I/O pipes requires no changes to the processing kernels.

### Code Details

In this code sample, we demonstrate the concepts described in the previous section in a trivial way. The first test, in *src/LoopbackTest.hpp*, contains a simple loopback test that demonstrates how to use the fake IO pipes and steam data through a simple main processing kernel.

The second test, in *src/SideChannelTest.hpp* has a main processing kernel (`SideChannelMainKernel`) that constantly streams data in from the input I/O pipe and streams the data out the output I/O pipe. The main processing kernel sends an update to the host anytime it sees a value that matches a given value (`match_num`) through a device-to-host side channel (`MyDeviceToHostSideChannel`). The host can use a host-to-device side channel to update `match_num` as the kernel is processing without exiting and restarting the kernel (`MyHostToDeviceTermSideChannel`). The host also uses a host-to-device side channel to terminate the main processing kernel (`MyHostToDeviceSideChannel`). This is illustrated in the figure below.

![tutorial_setup](assets/tutorial_setup.png)

Notice that the main kernel in the `SubmitSideChannelKernels` function in *src/SideChannelTest.cpp* is templated on the I/O pipes and side channels. This means that the kernel developer of the main processing kernel does not care whether the I/O pipes are real or fake. Using real or fake I/O pipes is determined by the system developer when creating the full system, which is done in the `RunSideChannelsSystem` function in *src/SideChannelTest.hpp* and simply requires changing some template parameters.

## Build the `IO Streaming with SYCL IO Pipes` Sample

> **Note**: If you have not already done so, set up your CLI
> environment by sourcing  the `setvars` script in the root of your oneAPI installation.
>
> Linux*:
> - For system wide installations: `. /opt/intel/oneapi/setvars.sh`
> - For private installations: ` . ~/intel/oneapi/setvars.sh`
> - For non-POSIX shells, like csh, use the following command: `bash -c 'source <install-dir>/setvars.sh ; exec csh'`
>
> Windows*:
> - `C:\Program Files (x86)\Intel\oneAPI\setvars.bat`
> - Windows PowerShell*, use the following command: `cmd.exe "/K" '"C:\Program Files (x86)\Intel\oneAPI\setvars.bat" && powershell'`
>
> For more information on configuring environment variables, see *[Use the setvars Script with Linux* or macOS*](https://www.intel.com/content/www/us/en/develop/documentation/oneapi-programming-guide/top/oneapi-development-environment-setup/use-the-setvars-script-with-linux-or-macos.html)* or *[Use the setvars Script with Windows*](https://www.intel.com/content/www/us/en/develop/documentation/oneapi-programming-guide/top/oneapi-development-environment-setup/use-the-setvars-script-with-windows.html)*.

### Use Visual Studio Code* (VS Code) (Optional)

You can use Visual Studio Code* (VS Code) extensions to set your environment,
create launch configurations, and browse and download samples.

The basic steps to build and run a sample using VS Code include:
 1. Configure the oneAPI environment with the extension **Environment Configurator for Intel® oneAPI Toolkits**.
 2. Download a sample using the extension **Code Sample Browser for Intel® oneAPI Toolkits**.
 3. Open a terminal in VS Code (**Terminal > New Terminal**).
 4. Run the sample in the VS Code terminal using the instructions below.

To learn more about the extensions and how to configure the oneAPI environment, see the *[Using Visual Studio Code with Intel® oneAPI Toolkits User Guide](https://www.intel.com/content/www/us/en/develop/documentation/using-vs-code-with-intel-oneapi/top.html)*.

### On Linux*

1. Change to the sample directory.
2. Build the program for **Intel® PAC with Intel Arria® 10 GX FPGA**, which is the default.

   ```
   mkdir build
   cd build
   cmake ..
   ```
   For **Intel® FPGA PAC D5005 (with Intel Stratix® 10 SX)**, enter the following:
   ```
   cmake .. -DFPGA_DEVICE=intel_s10sx_pac:pac_s10
   ```
   For a custom FPGA platform, ensure that the board support package is installed on your system then enter a command similar to the following:

   ```
   cmake .. -DFPGA_DEVICE=<board-support-package>:<board-variant>
   ```
3. Compile the design. (The provided targets match the recommended development flow.)

   1. Compile for emulation (fast compile time, targets emulated FPGA device).
      ```
      make fpga_emu
      ```
   2. Generate HTML performance report.
      ```
      make report
      ```
      The report resides at `io_streaming_report.prj/reports/report.html`.

   3. Compile for FPGA hardware (longer compile time, targets FPGA device).
      ```
      make fpga
      ```
   (Optional) The hardware compiles listed above can take several hours to complete; alternatively, you can download FPGA precompiled binaries (compatible with Linux* Ubuntu* 18.04) from [https://iotdk.intel.com/fpga-precompiled-binaries/latest/io_streaming.fpga.tar.gz](https://iotdk.intel.com/fpga-precompiled-binaries/latest/io_streaming.fpga.tar.gz).

### On Windows*

>**Note**: The Intel® PAC with Intel Arria® 10 GX FPGA and Intel® FPGA PAC D5005 (with Intel Stratix® 10 SX) do not yet support Windows*. Compiling to FPGA hardware on Windows* requires a third-party or custom Board Support Package (BSP) with Windows* support.

1. Change to the sample directory.
2. Build the program for **Intel® PAC with Intel Arria® 10 GX FPGA**, which is the default.
   ```
   mkdir build
   cd build
   cmake -G "NMake Makefiles" ..
   ```
   To compile for the **Intel® FPGA PAC D5005 (with Intel Stratix® 10 SX)**, enter the following:
   ```
   cmake -G "NMake Makefiles" .. -DFPGA_DEVICE=intel_s10sx_pac:pac_s10
   ```
   For a custom FPGA platform, ensure that the board support package is installed on your system then enter a command similar to the following:

   ```
   cmake -G "NMake Makefiles" .. -DFPGA_DEVICE=<board-support-package>:<board-variant>
   ```

3. Compile the design. (The provided targets match the recommended development flow.)

   1. Compile for emulation (fast compile time, targets emulated FPGA device).
      ```
      nmake fpga_emu
      ```
   2. Generate HTML performance report.
      ```
      nmake report
      ```
      The report resides at `io_streaming_report.prj.a/reports/report.html`.

   3. Compile for FPGA hardware (longer compile time, targets FPGA device).
      ```
      nmake fpga
      ```

>**Note**: If you encounter any issues with long paths when compiling under Windows*, you may have to create your `build` directory in a shorter path, for example `C:\samples\build`. You can then build the sample in the new location, but you must specify the full path to the build files.

#### Troubleshooting

If an error occurs, you can get more details by running `make` with
the `VERBOSE=1` argument:
```
make VERBOSE=1
```
If you receive an error message, troubleshoot the problem using the **Diagnostics Utility for Intel® oneAPI Toolkits**. The diagnostic utility provides configuration and system checks to help find missing dependencies, permissions errors, and other issues. See the *[Diagnostics Utility for Intel® oneAPI Toolkits User Guide](https://www.intel.com/content/www/us/en/develop/documentation/diagnostic-utility-user-guide/top.html)* for more information on using the utility.

## Run the `IO Streaming with SYCL IO Pipes` Sample

### On Linux

1. Run the sample on the FPGA emulator (the kernel executes on the CPU).
   ```
   ./io_streaming.fpga_emu
   ```
2. Run the sample on the FPGA device.
   ```
   ./io_streaming.fpga
   ```

### On Windows

1. Run the sample on the FPGA emulator (the kernel executes on the CPU).
   ```
   io_streaming.fpga_emu.exe
   ```
2. Run the sample on the FPGA device.
   ```
   io_streaming.fpga.exe
   ```

### Build and Run the Samples on Intel® DevCloud (Optional)

When running a sample in the Intel® DevCloud, you must specify the compute node (CPU, GPU, FPGA) and whether to run in batch or interactive mode.

>**Note**: Since Intel® DevCloud for oneAPI includes the appropriate development environment already configured, you do not need to set environment variables.

Use the Linux instructions to build and run the program.

You can specify an FPGA runtime node using a single line script similar to the following example.

```
qsub -I -l nodes=1:fpga_runtime:ppn=2 -d .
```

- `-I` (upper case I) requests an interactive session.
- `-l nodes=1:fpga_runtime:ppn=2` (lower case L) assigns one full node.
- `-d .` makes the current folder as the working directory for the task.

  |Available Nodes           |Command Options
  |:---                      |:---
  |FPGA Compile Time         |`qsub -l nodes=1:fpga_compile:ppn=2 -d .`
  |FPGA Runtime (Arria 10)   |`qsub -l nodes=1:fpga_runtime:arria10:ppn=2 -d .`
  |FPGA Runtime (Stratix 10) |`qsub -l nodes=1:fpga_runtime:stratix10:ppn=2 -d .`
  |GPU	                     |`qsub -l nodes=1:gpu:ppn=2 -d .`
  |CPU	                     |`qsub -l nodes=1:xeon:ppn=2 -d .`

>**Note**: For more information on how to specify compute nodes read, [Launch and manage jobs](https://devcloud.intel.com/oneapi/documentation/job-submission/) in the Intel® DevCloud for oneAPI Documentation.

Only `fpga_compile` nodes support compiling to FPGA. When compiling for FPGA hardware, increase the job timeout to **12 hours**.

Executing programs on FPGA hardware is only supported on `fpga_runtime` nodes of the appropriate type, such as `fpga_runtime:arria10` or `fpga_runtime:stratix10`.

Neither compiling nor executing programs on FPGA hardware are supported on the login nodes. For more information, see the Intel® DevCloud for oneAPI [*Intel® oneAPI Base Toolkit Get Started*](https://devcloud.intel.com/oneapi/get_started/) page.


## Example Output

```
Running loopback test
Running side channel test
Checking for values matching '715', expecting 7918 matches.
Checking for values matching '770', expecting 7945 matches
Checking for values matching '1333', expecting 8073 matches.
PASSED
```

## License

Code samples are licensed under the MIT license. See
[License.txt](https://github.com/oneapi-src/oneAPI-samples/blob/master/License.txt) for details.

Third party program Licenses can be found here: [third-party-programs.txt](https://github.com/oneapi-src/oneAPI-samples/blob/master/third-party-programs.txt).<|MERGE_RESOLUTION|>--- conflicted
+++ resolved
@@ -1,14 +1,5 @@
 # `IO Streaming with SYCL IO Pipes` Sample
 
-<<<<<<< HEAD
-| Optimized for                     | Description
----                                 |---
-| OS                                | Linux* Ubuntu* 18.04/20.04 <br> RHEL*/CentOS* 8 <br> SUSE* 15 <br> Windows* 10
-| Hardware                          | Intel&reg; Programmable Acceleration Card (PAC) with Intel Arria&reg; 10 GX FPGA <br> Intel&reg; FPGA Programmable Acceleration Card (PAC) D5005 (with Intel Stratix&reg; 10 SX) <br> Intel&reg; FPGA 3rd party / custom platforms with oneAPI support <br> *__Note__: Intel&reg; FPGA PAC hardware is only compatible with Ubuntu 18.04*
-| Software                          | Intel® oneAPI DPC++/C++ Compiler
-| What you will learn               | How to stream data through the FPGA's IO using IO pipes.
-| Time to complete                  | 30 minutes
-=======
 An FPGA code sample describing how to use SYCL* input/output (I/O) pipes to stream data through the FPGA I/O.
 
 | Area                 | Description
@@ -16,16 +7,6 @@
 | What you will learn  | How to stream data through the FPGA I/O using I/O pipes
 | Time to complete     | 30 minutes
 | Category             | Code Optimization
->>>>>>> 01cbd7c4
-
-> **Note**: Even though the Intel DPC++/C++ OneAPI compiler is enough to compile for emulation, generating reports and generating RTL, there are extra software requirements for the simulation flow and FPGA compiles.
->
-> For using the simulator flow, one of the following simulators must be installed and accessible through your PATH:
-> Questa*-Intel® FPGA Edition
-> Questa*-Intel® FPGA Starter Edition
-> ModelSim® SE
->
-> When using the hardware compile flow, Intel® Quartus® Prime Pro Edition must be installed and accessible through your PATH.
 
 ## Purpose
 
@@ -38,6 +19,15 @@
 | OS                 | Ubuntu* 18.04/20.04 <br> RHEL*/CentOS* 8 <br> SUSE* 15 <br> Windows* 10
 | Hardware           | Intel® Programmable Acceleration Card (PAC) with Intel Arria® 10 GX FPGA <br> FPGA Programmable Acceleration Card (PAC) D5005 (with Intel Stratix® 10 SX) <br> FPGA third-party/custom platforms with oneAPI support
 | Software           | Intel® oneAPI DPC++/C++ Compiler <br> Intel® FPGA Add-On for oneAPI Base Toolkit
+
+> **Note**: Even though the Intel DPC++/C++ OneAPI compiler is enough to compile for emulation, generating reports and generating RTL, there are extra software requirements for the simulation flow and FPGA compiles.
+>
+> For using the simulator flow, one of the following simulators must be installed and accessible through your PATH:
+> Questa*-Intel® FPGA Edition
+> Questa*-Intel® FPGA Starter Edition
+> ModelSim® SE
+>
+> When using the hardware compile flow, Intel® Quartus® Prime Pro Edition must be installed and accessible through your PATH.
 
 >**Note**: Intel® FPGA PAC hardware is only compatible with Ubuntu 18.04*.
 
