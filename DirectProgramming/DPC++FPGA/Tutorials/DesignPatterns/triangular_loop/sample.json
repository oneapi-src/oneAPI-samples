--- conflicted
+++ resolved
@@ -3,11 +3,7 @@
   "name": "Triangular Loop",
   "categories": ["Toolkit/oneAPI Direct Programming/DPC++ FPGA/Tutorials/Design Patterns"],
   "description": "An Intel® FPGA tutorial demonstrating an advanced optimization technique for triangular loops",
-<<<<<<< HEAD
-  "toolchain": ["icpx -fsycl"],
-=======
   "toolchain": ["icpx"],
->>>>>>> a0e53d98
   "os": ["linux", "windows"],
   "targetDevice": ["FPGA"],
   "builder": ["ide", "cmake"],
