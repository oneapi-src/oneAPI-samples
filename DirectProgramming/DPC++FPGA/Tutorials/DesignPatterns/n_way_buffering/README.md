--- conflicted
+++ resolved
@@ -13,24 +13,6 @@
 
 This system-level optimization enables kernel execution to occur in parallel with host-side processing and buffer transfers between host and device, improving application performance. N-way buffering can achieve this overlap even when the host-processing time exceeds kernel execution time.
 
-## Prerequisites
-
-| Optimized for      | Description
-|:---                |:---
-| OS                 | Ubuntu* 18.04/20.04 <br> RHEL*/CentOS* 8 <br> SUSE* 15 <br> Windows* 10
-| Hardware           | Intel® Programmable Acceleration Card (PAC) with Intel Arria® 10 GX FPGA <br> FPGA Programmable Acceleration Card (PAC) D5005 (with Intel Stratix® 10 SX)
-| Software           | Intel® oneAPI DPC++/C++ Compiler
-
-> **Note**: Even though the Intel DPC++/C++ OneAPI compiler is enough to compile for emulation, generating reports and generating RTL, there are extra software requirements for the simulation flow and FPGA compiles.
->
-> For using the simulator flow, one of the following simulators must be installed and accessible through your PATH:
-> - Questa*-Intel® FPGA Edition
-> - Questa*-Intel® FPGA Starter Edition
-> - ModelSim® SE
->
-> When using the hardware compile flow, Intel® Quartus® Prime Pro Edition must be installed and accessible through your PATH.
-
-<<<<<<< HEAD
 ## Prerequisites
 
 This sample is part of the FPGA code samples.
@@ -53,13 +35,21 @@
 
 Find more information about how to navigate this part of the code samples in the [FPGA top-level README.md](/DirectProgramming/DPC++FPGA/README.md).
 You can also find more information about [troubleshooting build errors](/DirectProgramming/DPC++FPGA/README.md#troubleshooting), [running the sample on the Intel® DevCloud](/DirectProgramming/DPC++FPGA/README.md#build-and-run-the-samples-on-intel-devcloud-optional), [using Visual Studio Code with the code samples](/DirectProgramming/DPC++FPGA/README.md#use-visual-studio-code-vs-code-optional), [links to selected documentation](/DirectProgramming/DPC++FPGA/README.md#documentation), etc.
-=======
-### Additional Documentation
-
-- *[Explore SYCL* Through Intel® FPGA Code Samples](https://software.intel.com/content/www/us/en/develop/articles/explore-dpcpp-through-intel-fpga-code-samples.html)* helps you to navigate the samples and build your knowledge of FPGAs and SYCL.
-- *[FPGA Optimization Guide for Intel® oneAPI Toolkits](https://software.intel.com/content/www/us/en/develop/documentation/oneapi-fpga-optimization-guide)* helps you understand how to target FPGAs using SYCL and Intel® oneAPI Toolkits.
-- *[Intel® oneAPI Programming Guide](https://software.intel.com/en-us/oneapi-programming-guide)* helps you understand target-independent, SYCL-compliant programming using Intel® oneAPI Toolkits.
->>>>>>> 339a983f
+
+| Optimized for      | Description
+|:---                |:---
+| OS                 | Ubuntu* 18.04/20.04 <br> RHEL*/CentOS* 8 <br> SUSE* 15 <br> Windows* 10
+| Hardware           | Intel® Programmable Acceleration Card (PAC) with Intel Arria® 10 GX FPGA <br> FPGA Programmable Acceleration Card (PAC) D5005 (with Intel Stratix® 10 SX)
+| Software           | Intel® oneAPI DPC++/C++ Compiler
+
+> **Note**: Even though the Intel DPC++/C++ OneAPI compiler is enough to compile for emulation, generating reports and generating RTL, there are extra software requirements for the simulation flow and FPGA compiles.
+>
+> For using the simulator flow, one of the following simulators must be installed and accessible through your PATH:
+> - Questa*-Intel® FPGA Edition
+> - Questa*-Intel® FPGA Starter Edition
+> - ModelSim® SE
+>
+> When using the hardware compile flow, Intel® Quartus® Prime Pro Edition must be installed and accessible through your PATH.
 
 ## Key Implementation Details
 
@@ -152,27 +142,11 @@
 
 After each kernel is launched, the host-side operations (that occur *after* the kernel in that slot completes) are launched immediately from the `main()` program. They block until the kernel execution for that slot completes (this is enforced by the runtime).
 
-<<<<<<< HEAD
-## Key Concepts
-* The N-way buffering optimization technique as a generalization of double buffering
-* Determining when N-way buffering is practical and beneficial
-* How to measure the impact of N-way buffering
-
-## Building the `n_way_buffering` Tutorial
+## Build the `N-Way Buffering` Sample
 
 > **Note**: When working with the command-line interface (CLI), you should configure the oneAPI toolkits using environment variables. 
 > Set up your CLI environment by sourcing the `setvars` script located in the root of your oneAPI installation every time you open a new terminal window. 
 > This practice ensures that your compiler, libraries, and tools are ready for development.
-=======
-## Set Environment Variables
-
-When working with the command-line interface (CLI), you should configure the oneAPI toolkits using environment variables. Set up your CLI environment by sourcing the `setvars` script every time you open a new terminal window. This practice ensures that your compiler, libraries, and tools are ready for development.
-
-## Build the `N-Way Buffering` Sample
-
-> **Note**: If you have not already done so, set up your CLI
-> environment by sourcing  the `setvars` script in the root of your oneAPI installation.
->>>>>>> 339a983f
 >
 > Linux*:
 > - For system wide installations: `. /opt/intel/oneapi/setvars.sh`
@@ -180,31 +154,10 @@
 > - For non-POSIX shells, like csh, use the following command: `bash -c 'source <install-dir>/setvars.sh ; exec csh'`
 >
 > Windows*:
-<<<<<<< HEAD
 > - `C:\Program Files(x86)\Intel\oneAPI\setvars.bat`
 > - Windows PowerShell*, use the following command: `cmd.exe "/K" '"C:\Program Files (x86)\Intel\oneAPI\setvars.bat" && powershell'`
 >
 > For more information on configuring environment variables, see [Use the setvars Script with Linux* or macOS*](https://www.intel.com/content/www/us/en/develop/documentation/oneapi-programming-guide/top/oneapi-development-environment-setup/use-the-setvars-script-with-linux-or-macos.html) or [Use the setvars Script with Windows*](https://www.intel.com/content/www/us/en/develop/documentation/oneapi-programming-guide/top/oneapi-development-environment-setup/use-the-setvars-script-with-windows.html).
-=======
-> - `C:\Program Files (x86)\Intel\oneAPI\setvars.bat`
-> - Windows PowerShell*, use the following command: `cmd.exe "/K" '"C:\Program Files (x86)\Intel\oneAPI\setvars.bat" && powershell'`
->
-> For more information on configuring environment variables, see *[Use the setvars Script with Linux* or macOS*](https://www.intel.com/content/www/us/en/develop/documentation/oneapi-programming-guide/top/oneapi-development-environment-setup/use-the-setvars-script-with-linux-or-macos.html)* or *[Use the setvars Script with Windows*](https://www.intel.com/content/www/us/en/develop/documentation/oneapi-programming-guide/top/oneapi-development-environment-setup/use-the-setvars-script-with-windows.html)*.
-
-
-### Use Visual Studio Code* (VS Code) (Optional)
-
-You can use Visual Studio Code* (VS Code) extensions to set your environment,
-create launch configurations, and browse and download samples.
-
-The basic steps to build and run a sample using VS Code include:
- 1. Configure the oneAPI environment with the extension **Environment Configurator for Intel® oneAPI Toolkits**.
- 2. Download a sample using the extension **Code Sample Browser for Intel® oneAPI Toolkits**.
- 3. Open a terminal in VS Code (**Terminal > New Terminal**).
- 4. Run the sample in the VS Code terminal using the instructions below.
-
-To learn more about the extensions and how to configure the oneAPI environment, see the *[Using Visual Studio Code with Intel® oneAPI Toolkits User Guide](https://www.intel.com/content/www/us/en/develop/documentation/using-vs-code-with-intel-oneapi/top.html)*.
->>>>>>> 339a983f
 
 ### On Linux*
 
@@ -296,21 +249,6 @@
       nmake fpga
       ```
 
-<<<<<<< HEAD
-## Running the Sample
-=======
->**Note**: If you encounter any issues with long paths when compiling under Windows*, you may have to create your `build` directory in a shorter path, for example `C:\samples\build`. You can then build the sample in the new location, but you must specify the full path to the build files.
-
-#### Troubleshooting
-
-If an error occurs, you can get more details by running `make` with
-the `VERBOSE=1` argument:
-```
-make VERBOSE=1
-```
-If you receive an error message, troubleshoot the problem using the **Diagnostics Utility for Intel® oneAPI Toolkits**. The diagnostic utility provides configuration and system checks to help find missing dependencies, permissions errors, and other issues. See the *[Diagnostics Utility for Intel® oneAPI Toolkits User Guide](https://www.intel.com/content/www/us/en/develop/documentation/diagnostic-utility-user-guide/top.html)* for more information on using the utility.
-
-
 ## Run the `N-Way Buffering` Sample
 
 ### On Linux
@@ -342,41 +280,6 @@
    ```
    n_way_buffering.fpga.exe
    ```
-
-### Build and Run the Samples on Intel® DevCloud (Optional)
-
-When running a sample in the Intel® DevCloud, you must specify the compute node (CPU, GPU, FPGA) and whether to run in batch or interactive mode.
-
->**Note**: Since Intel® DevCloud for oneAPI includes the appropriate development environment already configured, you do not need to set environment variables.
-
-Use the Linux instructions to build and run the program.
-
-You can specify an FPGA runtime node using a single line script similar to the following example.
-
-```
-qsub -I -l nodes=1:fpga_runtime:ppn=2 -d .
-```
-
-- `-I` (upper case I) requests an interactive session.
-- `-l nodes=1:fpga_runtime:ppn=2` (lower case L) assigns one full node.
-- `-d .` makes the current folder as the working directory for the task.
-
-  |Available Nodes           |Command Options
-  |:---                      |:---
-  |FPGA Compile Time         |`qsub -I -l nodes=1:fpga_compile:ppn=2 -d .`
-  |FPGA Runtime (Stratix 10) |`qsub -I -l nodes=1:fpga_runtime:stratix10:ppn=2 -d .`
-  |GPU	                    |`qsub -I -l nodes=1:gpu:ppn=2 -d .`
-  |CPU	                    |`qsub -I -l nodes=1:xeon:ppn=2 -d .`
-
->**Note**: For more information on how to specify compute nodes read, *[Launch and manage jobs](https://DevCloud.intel.com/oneapi/documentation/job-submission/)* in the Intel® DevCloud for oneAPI Documentation.
-
-Only `fpga_compile` nodes support compiling to FPGA. When compiling for FPGA hardware, increase the job timeout to **12 hours**.
-
-Executing programs on FPGA hardware is only supported on `fpga_runtime` nodes of the appropriate type, such as `fpga_runtime:stratix10`.
->>>>>>> 339a983f
-
-Neither compiling nor executing programs on FPGA hardware are supported on the login nodes. For more information, see the Intel® DevCloud for oneAPI *[Intel® oneAPI Base Toolkit Get Started](https://DevCloud.intel.com/oneapi/get_started/)* page.
-
 
 ## Example Output
 
