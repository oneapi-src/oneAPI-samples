--- conflicted
+++ resolved
@@ -3,11 +3,7 @@
   "name": "N-Way Buffering",
   "categories": ["Toolkit/oneAPI Direct Programming/DPC++ FPGA/Tutorials/Design Patterns"],
   "description": "Intel® FPGA tutorial design to demonstrate overlapping kernel execution with buffer transfers and multi-threaded host-processing to improve system performance",
-<<<<<<< HEAD
-  "toolchain": ["icpx -fsycl"],
-=======
   "toolchain": ["icpx"],
->>>>>>> a0e53d98
   "os": ["linux", "windows"],
   "targetDevice": ["FPGA"],
   "builder": ["ide", "cmake"],
