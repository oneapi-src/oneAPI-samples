--- conflicted
+++ resolved
@@ -94,11 +94,7 @@
 
 **Optimization report (explicit FPGA device)**
 
-<<<<<<< HEAD
-`dpcpp -fintelfpga -Xshardware -fsycl-link=early -Xstarget=intel_s10sx_pac:pac_s10 fpga_compile.cpp -o fpga_compile_report.a`
-=======
 `icpx -fintelfpga -Xshardware -fsycl-link=early -Xstarget=intel_s10sx_pac:pac_s10 fpga_compile.cpp -o fpga_compile_report.a`
->>>>>>> ebaac483
 
 **FPGA hardware (default FPGA device)**
 
@@ -106,11 +102,7 @@
 
 **FPGA hardware (explicit FPGA device)**
 
-<<<<<<< HEAD
-`dpcpp -fintelfpga -Xshardware -Xstarget=intel_s10sx_pac:pac_s10 fpga_compile.cpp -o fpga_compile.fpga`
-=======
 `icpx -fintelfpga -Xshardware -Xstarget=intel_s10sx_pac:pac_s10 fpga_compile.cpp -o fpga_compile.fpga`
->>>>>>> ebaac483
 
 
 The compiler options used are explained in the table.
@@ -187,19 +179,11 @@
    Alternatively, to compile for the Intel® FPGA PAC D5005 (with Intel Stratix® 10 SX), run `cmake` using the command:
 
    ```
-<<<<<<< HEAD
-   cmake .. -DFPGA_TARGET=intel_s10sx_pac:pac_s10
+   cmake .. -DFPGA_DEVICE=intel_s10sx_pac:pac_s10
    ```
    You can also compile for a custom FPGA platform. Ensure that the board support package is installed on your system. Then run `cmake` using the command:
    ```
-   cmake .. -DFPGA_TARGET=<board-support-package>:<board-variant>
-=======
-   cmake .. -DFPGA_DEVICE=intel_s10sx_pac:pac_s10
-   ```
-   You can also compile for a custom FPGA platform. Ensure that the board support package is installed on your system. Then run `cmake` using the command:
-   ```
    cmake .. -DFPGA_DEVICE=<board-support-package>:<board-variant>
->>>>>>> ebaac483
    ```
 
 2. Compile the design through the generated `Makefile`. The following build targets are provided, matching the recommended development flow:
@@ -232,19 +216,11 @@
    Alternatively, to compile for the Intel® FPGA PAC D5005 (with Intel Stratix® 10 SX), run `cmake` using the command:
 
    ```
-<<<<<<< HEAD
-   cmake -G "NMake Makefiles" .. -DFPGA_TARGET=intel_s10sx_pac:pac_s10
+   cmake -G "NMake Makefiles" .. -DFPGA_DEVICE=intel_s10sx_pac:pac_s10
    ```
    You can also compile for a custom FPGA platform. Ensure that the board support package is installed on your system. Then run `cmake` using the command:
    ```
-   cmake -G "NMake Makefiles" .. -DFPGA_TARGET=<board-support-package>:<board-variant>
-=======
-   cmake -G "NMake Makefiles" .. -DFPGA_DEVICE=intel_s10sx_pac:pac_s10
-   ```
-   You can also compile for a custom FPGA platform. Ensure that the board support package is installed on your system. Then run `cmake` using the command:
-   ```
    cmake -G "NMake Makefiles" .. -DFPGA_DEVICE=<board-support-package>:<board-variant>
->>>>>>> ebaac483
    ```
 
 2. Compile the design through the generated `Makefile`. The following build targets are provided, matching the recommended development flow:
