--- conflicted
+++ resolved
@@ -1,126 +1,122 @@
-﻿# `Prefix Sum` Sample
-
-This code sample demonstrates the implementation of parallel prefix sum using Intel$reg; oneAPI Data Parallel C++ (DPC++) to
-offload the computation to a GPU. In this implementation, a random sequence of 2**n elements is given
-(n is a positive number) as input. The algorithm computes the prefix sum in parallel. The result sequence is
-in ascending order.
-
-For comprehensive instructions see the [DPC++ Programming](https://software.intel.com/en-us/oneapi-programming-guide) and search based on relevant terms noted in the comments.
-  
-| Optimized for                     | Description
-|:---                               |:---
-| OS                                | Linux Ubuntu 18.04
-| Hardware                          | Skylake with GEN9 or newer
-| Software                          | Intel&reg; oneAPI DPC++ Compiler; Intel&reg; C++ Compiler
-| What you will learn               | Implement bitonic sort using Intel oneAPI DPC++ Compiler
-| Time to complete                  | 15 minutes
-
-
-## Purpose
-
-Given a randomized sequence of numbers x0, x1, x2, ..., xn, this algorithm computes and returns
-a new sequence y0, y1, y2, ..., yn so that
-
-y0 = x0
-y1 = x0 + x1
-y2 = x0 + x1 + x2
-.....
-yn = x0 + x1 + x2 + ... + xn
-
-Below is the pseudo code for computing prefix sum in parallel:
-
-n is power of 2 (1, 2, 4 , 8, 16, ...):
-
-for i from 0 to  [log2 n] - 1 do
-   for j from 0 to (n-1) do in parallel
-     if j<2^i then
-       x_{j}^{i+1} <- x_{j}^{i}}
-     else
-       x_{j}^{i+1} <- x_{j}^{i} + x_{j-2^{i}}^{i}}
-
-In the above, the notation x_{j}^{i} means the value of the jth element of array x in timestep i.
-Given n processors to perform each iteration of the inner loop in constant time, the algorithm
-as a whole runs in O(log n) time, the number of iterations of the outer loop.
-
-The code will attempt first to execute on an available GPU and fallback to the system's CPU if a
-compatible GPU is not detected.
-
-## Key Implementation Details
-
-The basic DPC++ implementation explained in the code includes device selector, buffer, accessor, kernel, and command
-groups.
-
-## License  
-Code samples are licensed under the MIT license. See
-[License.txt](https://github.com/oneapi-src/oneAPI-samples/blob/master/License.txt) for details.
-
-Third party program Licenses can be found here: [third-party-programs.txt](https://github.com/oneapi-src/oneAPI-samples/blob/master/third-party-programs.txt)
-
-## Building the `PrefixSum` Program for CPU and GPU
-
-### Include Files
-The include folder is located at `%ONEAPI_ROOT%\dev-utilities\latest\include` on your development system.
-
-### Running Samples In DevCloud
-If running a sample in the Intel DevCloud, remember that you must specify the compute node (CPU, GPU,
-<<<<<<< HEAD
-FPGA) as well as whether to run in batch or interactive mode. For more information, see the Intel&reg; oneAPI
-=======
-FPGA) as well as whether to run in batch or interactive mode. For more information, see the Intel® oneAPI
->>>>>>> c01aed91
-Base Toolkit Get Started Guide (https://devcloud.intel.com/oneapi/get-started/base-toolkit/)
-
-### On a Linux* System
-1. Build the program using the following `cmake` commands. 
-    ``` 
-    $ cd PrefixSum
-    $ mkdir build
-    $ cd build
-    $ cmake ..
-    $ make
-    ```
-
-2. Run the program:
-    ```
-    make run
-    ```
-
-3. Clean the program using:
-    ```
-    make clean
-    ```
-
-### On a Windows* System Using Visual Studio* Version 2017 or Newer
-- Build the program using VS2017 or VS2019
-    - Right-click on the solution file and open using either VS2017 or VS2019 IDE.
-    - Right-click on the project in Solution Explorer and select Rebuild.
-    - From the top menu, select Debug -> Start without Debugging.
-
-- Build the program using MSBuild
-     - Open "x64 Native Tools Command Prompt for VS2017" or "x64 Native Tools Command Prompt for VS2019"
-     - Run the following command: `MSBuild PrefixSum.sln /t:Rebuild /p:Configuration="Release"`
-
-## Running the sample
-### Application Parameters
-	
-        Usage: PrefixSum <exponent> <seed>
-
-Where an exponent is a positive number. The according length of the sequence is 2**exponent.
-
-Seed is the seed used by the random generator to generate the randomness.
-
-The sample offloads the computation to GPU and then performs the verification of the results in the CPU.
-The results are verified if yk = yk-1 + xk the original compared. If the results are matched, and
-the ascending order is verified, the application will display a “Success!” message.
-
-### Example of Output
-```
-$ ./PrefixSum 21 47
-
-Sequence size: 2097152, seed: 47
-Num iteration: 21
-Device: Intel(R) Gen9 HD Graphics NEO
-Kernel time: 170 ms
-
-Success!
-```
+﻿# `Prefix Sum` Sample
+
+This code sample demonstrates the implementation of parallel prefix sum using Intel$reg; oneAPI Data Parallel C++ (DPC++) to
+offload the computation to a GPU. In this implementation, a random sequence of 2**n elements is given
+(n is a positive number) as input. The algorithm computes the prefix sum in parallel. The result sequence is
+in ascending order.
+
+For comprehensive instructions see the [DPC++ Programming](https://software.intel.com/en-us/oneapi-programming-guide) and search based on relevant terms noted in the comments.
+  
+| Optimized for                     | Description
+|:---                               |:---
+| OS                                | Linux Ubuntu 18.04
+| Hardware                          | Skylake with GEN9 or newer
+| Software                          | Intel&reg; oneAPI DPC++ Compiler; Intel&reg; C++ Compiler
+| What you will learn               | Implement bitonic sort using Intel oneAPI DPC++ Compiler
+| Time to complete                  | 15 minutes
+
+
+## Purpose
+
+Given a randomized sequence of numbers x0, x1, x2, ..., xn, this algorithm computes and returns
+a new sequence y0, y1, y2, ..., yn so that
+
+y0 = x0
+y1 = x0 + x1
+y2 = x0 + x1 + x2
+.....
+yn = x0 + x1 + x2 + ... + xn
+
+Below is the pseudo code for computing prefix sum in parallel:
+
+n is power of 2 (1, 2, 4 , 8, 16, ...):
+
+for i from 0 to  [log2 n] - 1 do
+   for j from 0 to (n-1) do in parallel
+     if j<2^i then
+       x_{j}^{i+1} <- x_{j}^{i}}
+     else
+       x_{j}^{i+1} <- x_{j}^{i} + x_{j-2^{i}}^{i}}
+
+In the above, the notation x_{j}^{i} means the value of the jth element of array x in timestep i.
+Given n processors to perform each iteration of the inner loop in constant time, the algorithm
+as a whole runs in O(log n) time, the number of iterations of the outer loop.
+
+The code will attempt first to execute on an available GPU and fallback to the system's CPU if a
+compatible GPU is not detected.
+
+## Key Implementation Details
+
+The basic DPC++ implementation explained in the code includes device selector, buffer, accessor, kernel, and command
+groups.
+
+## License  
+Code samples are licensed under the MIT license. See
+[License.txt](https://github.com/oneapi-src/oneAPI-samples/blob/master/License.txt) for details.
+
+Third party program Licenses can be found here: [third-party-programs.txt](https://github.com/oneapi-src/oneAPI-samples/blob/master/third-party-programs.txt)
+
+## Building the `PrefixSum` Program for CPU and GPU
+
+### Include Files
+The include folder is located at `%ONEAPI_ROOT%\dev-utilities\latest\include` on your development system.
+
+### Running Samples In DevCloud
+If running a sample in the Intel DevCloud, remember that you must specify the compute node (CPU, GPU,
+FPGA) as well as whether to run in batch or interactive mode. For more information, see the Intel® oneAPI
+Base Toolkit Get Started Guide (https://devcloud.intel.com/oneapi/get-started/base-toolkit/)
+
+### On a Linux* System
+1. Build the program using the following `cmake` commands. 
+    ``` 
+    $ cd PrefixSum
+    $ mkdir build
+    $ cd build
+    $ cmake ..
+    $ make
+    ```
+
+2. Run the program:
+    ```
+    make run
+    ```
+
+3. Clean the program using:
+    ```
+    make clean
+    ```
+
+### On a Windows* System Using Visual Studio* Version 2017 or Newer
+- Build the program using VS2017 or VS2019
+    - Right-click on the solution file and open using either VS2017 or VS2019 IDE.
+    - Right-click on the project in Solution Explorer and select Rebuild.
+    - From the top menu, select Debug -> Start without Debugging.
+
+- Build the program using MSBuild
+     - Open "x64 Native Tools Command Prompt for VS2017" or "x64 Native Tools Command Prompt for VS2019"
+     - Run the following command: `MSBuild PrefixSum.sln /t:Rebuild /p:Configuration="Release"`
+
+## Running the sample
+### Application Parameters
+	
+        Usage: PrefixSum <exponent> <seed>
+
+Where an exponent is a positive number. The according length of the sequence is 2**exponent.
+
+Seed is the seed used by the random generator to generate the randomness.
+
+The sample offloads the computation to GPU and then performs the verification of the results in the CPU.
+The results are verified if yk = yk-1 + xk the original compared. If the results are matched, and
+the ascending order is verified, the application will display a “Success!” message.
+
+### Example of Output
+```
+$ ./PrefixSum 21 47
+
+Sequence size: 2097152, seed: 47
+Num iteration: 21
+Device: Intel(R) Gen9 HD Graphics NEO
+Kernel time: 170 ms
+
+Success!
+```