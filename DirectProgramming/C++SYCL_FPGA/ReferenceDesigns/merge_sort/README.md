--- conflicted
+++ resolved
@@ -40,13 +40,8 @@
 
 | Optimized for        | Description
 |:---                  |:---
-<<<<<<< HEAD
-| OS                   | Ubuntu* 18.04/20.04 <br> RHEL*/CentOS* 8 <br> SUSE* 15 <br> Windows* 10
+| OS                   | Ubuntu* 18.04/20.04 <br> RHEL*/CentOS* 8 <br> SUSE* 15
 | Hardware             | Intel® Agilex™, Arria® 10, and Stratix® 10 FPGAs
-=======
-| OS                   | Ubuntu* 18.04/20.04 <br> RHEL*/CentOS* 8 <br> SUSE* 15
-| Hardware             | Intel® Programmable Acceleration Card with Intel® Arria® 10 GX FPGA (Intel® PAC with Intel® Arria® 10 GX FPGA) <br> Intel® FPGA Programmable Acceleration Card (PAC) D5005 (with Intel Stratix® 10 SX)
->>>>>>> 32a886d9
 | Software             | Intel® oneAPI DPC++/C++ Compiler
 
 > **Note**: Even though the Intel DPC++/C++ OneAPI compiler is enough to compile for emulation, generating reports and generating RTL, there are extra software requirements for the simulation flow and FPGA compiles.
@@ -164,54 +159,6 @@
       make fpga
       ```
 
-<<<<<<< HEAD
-### On Windows*
-
-1. Change to the sample directory.
-2. Configure the build system for the Agilex™ device family, which is the default.
-   ```
-   mkdir build
-   cd build
-   cmake -G "NMake Makefiles" ..
-   ```
-
-   > **Note**: You can change the default target by using the command:
-   >  ```
-   >  cmake -G "NMake Makefiles" .. -DFPGA_DEVICE=<FPGA device family or FPGA part number>
-   >  ``` 
-   >
-   > Alternatively, you can target an explicit FPGA board variant and BSP by using the following command: 
-   >  ```
-   >  cmake -G "NMake Makefiles" .. -DFPGA_DEVICE=<board-support-package>:<board-variant>
-   >  ``` 
-   >
-   > You will only be able to run an executable on the FPGA if you specified a BSP.
-
-3. Compile the design. (The provided targets match the recommended development flow.)
-
-   1. Compile for emulation (fast compile time, targets emulated FPGA device).
-      ```
-      nmake fpga_emu
-      ```
-   2. Compile for simulation (fast compile time, targets simulator FPGA device):
-      ```
-      nmake fpga_sim
-      ```
-   3. Generate the HTML performance report.
-      ```
-      nmake report
-      ```
-      The report resides at `merge_sort_report.a.prj/reports/report.html`.
-
-   4. Compile for FPGA hardware (longer compile time, targets FPGA device).
-      ```
-      nmake fpga
-      ```
-> **Note**: If you encounter any issues with long paths when compiling under Windows*, you may have to create your ‘build’ directory in a shorter path, for example `c:\samples\build`. You can then run cmake from that directory, and provide cmake with the full path to your sample directory.
-=======
-   (Optional) The hardware compiles listed above can take several hours to complete; alternatively, you can download FPGA precompiled binaries (compatible with Linux* Ubuntu* 18.04) from [https://iotdk.intel.com/fpga-precompiled-binaries/latest/merge_sort.fpga.tar.gz](https://iotdk.intel.com/fpga-precompiled-binaries/latest/merge_sort.fpga.tar.gz).
->>>>>>> 32a886d9
-
 ## Run the `Merge Sort` Program
 
 ### On Linux
@@ -228,25 +175,6 @@
    ```
    ./merge_sort.fpga
    ```
-<<<<<<< HEAD
-### On Windows
-
-1. Run the sample on the FPGA emulator (the kernel executes on the CPU).
-   ```
-   merge_sort.fpga_emu.exe
-   ```
-2. Run the sample on the FPGA simulator device.
-   ```
-   set CL_CONTEXT_MPSIM_DEVICE_INTELFPGA=1
-   merge_sort.fpga_sim.exe
-   set CL_CONTEXT_MPSIM_DEVICE_INTELFPGA=
-   ```
-3. Run the sample on the FPGA device (only if you ran `cmake` with `-DFPGA_DEVICE=<board-support-package>:<board-variant>`).
-   ```
-   merge_sort.fpga.exe
-   ```
-=======
->>>>>>> 32a886d9
 
 ## Example Output
 
