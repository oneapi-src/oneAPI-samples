--- conflicted
+++ resolved
@@ -19,24 +19,15 @@
 
 ### Linear Algebra
 
-<<<<<<< HEAD
 | Filename                           | Description                                                                          | Use case examples
 ---                                  |---                                                                                   |---
 | `streaming_cholesky.hpp`           | Cholesky decomposition of matrices with pipe interfaces.                             | `ReferenceDesigns/cholesky`
 | `streaming_cholesky_inversion.hpp` | Cholesky-based inversion of matrices with pipe interfaces.                           | `ReferenceDesigns/cholesky_inversion`
 | `streaming_covariance_matrix.hpp`  | Standardized covariance matrix computation using pipe interfaces.                    | `ReferenceDesigns/pca`
 | `streaming_eigen.hpp`              | Eigen values and Eigen vectors computation of square matrices using pipe interfaces. | `ReferenceDesigns/pca`
+| `streaming_matmul.hpp`             | Systolic-array-based matrix multiply with pipe interfaces.                           | `ReferenceDesigns/matmul`
 | `streaming_qrd.hpp`                | QR decomposition of matrices with pipe interfaces.                                   | `ReferenceDesigns/qrd`
 | `streaming_qri.hpp`                | QR-based inversion of matrices with pipe interfaces.                                 | `ReferenceDesigns/qri`
-=======
-| Filename                           | Description                                                | Use case examples
----                                  |---                                                         |---
-| `streaming_qrd.hpp`                | QR decomposition of matrices with pipe interfaces.         | `ReferenceDesigns/qrd`
-| `streaming_qri.hpp`                | QR-based inversion of matrices with pipe interfaces.       | `ReferenceDesigns/qri`
-| `streaming_cholesky.hpp`           | Cholesky decomposition of matrices with pipe interfaces.   | `ReferenceDesigns/cholesky`
-| `streaming_cholesky_inversion.hpp` | Cholesky-based inversion of matrices with pipe interfaces. | `ReferenceDesigns/cholesky_inversion`
-| `streaming_matmul.hpp`             | Systolic-array-based matrix multiply with pipe interfaces. | `ReferenceDesigns/matmul`
->>>>>>> df286a3c
 
 ## License
 
