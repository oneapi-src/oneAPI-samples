# `Platform Designer` Sample

This example design shows how to use an FPGA IP produced with the Intel® oneAPI DPC++/C++ Compiler with the Intel® Quartus® Prime Pro Edition software suite. Please refer to [Platform Designer Standard](../platform_designer_standard/) code sample when targeting a Cyclone® V SoC Board.

| Optimized for                     | Description
|:---                               |:---
<<<<<<< HEAD
| OS                                | Ubuntu* 20.04 <br> RHEL*/CentOS* 8 <br> SUSE* 15 <br> Windows* 10 <br> Windows Server* 2019
| Hardware                          | This process applies to any Intel® FPGA that is supported by the DPC++/C++ compiler, but the sample Intel® Quartus® Prime Pro Edition project targets the [Intel® Arria® 10 SX SoC Development Kit](https://www.intel.com/content/www/us/en/products/details/fpga/development-kits/arria/10-sx.html)
| Software                          | Intel® oneAPI DPC++/C++ Compiler <br> Intel® Quartus® Prime Pro Edition Version 22.3 or later
| What you will learn               | How to integrate an RTL IP generated from a SYCL kernel with an Intel® Quartus® Prime Pro Edition project
=======
| OS                                | Ubuntu* 20.04 <br> RHEL*/CentOS* 8 <br> SUSE* 15 <br> Windows* 10, 11 <br> Windows Server* 2019
| Hardware                          | This process applies to any Intel® FPGA that is supported by the DPC++/C++ compiler, but the sample Intel® Quartus® Prime Pro Edition (or Standard Edition when targeting Cyclone® V) project targets the [Intel® Arria® 10 SX SoC Development Kit](https://www.intel.com/content/www/us/en/products/details/fpga/development-kits/arria/10-sx.html)
| Software                          | Intel® oneAPI DPC++/C++ Compiler <br> Intel® Quartus® Prime Pro Edition (or Standard Edition when targeting Cyclone® V) Version 22.3 or later
| What you will learn               | How to integrate an RTL IP generated from a SYCL kernel with an Intel® Quartus® Prime Pro Edition (or Standard Edition when targeting Cyclone® V) project
>>>>>>> 7bb37486
| Time to complete                  | 1 hour

> **Note**: Even though the Intel DPC++/C++ oneAPI compiler is enough to compile for emulation, generating reports and generating RTL, there are extra software requirements for the simulation flow and FPGA compiles.
>
> To use the simulator flow, Intel® Quartus® Prime Pro Edition and one of the following simulators must be installed and accessible through your PATH:
> - Questa*-Intel® FPGA Edition
> - Questa*-Intel® FPGA Starter Edition
> - Questa* Advanced Simulator
> - ModelSim® SE
>
> To use the hardware compile flow, Intel® Quartus® Prime Pro Edition must be installed and accessible through your PATH.

## Prerequisites

This sample is part of the FPGA code samples.
It is categorized as a Tier 1 sample that helps you getting started.

```mermaid
flowchart LR
   tier1("Tier 1: Get Started")
   tier2("Tier 2: Explore the Fundamentals")
   tier3("Tier 3: Explore the Advanced Techniques")
   tier4("Tier 4: Explore the Reference Designs")
   
   tier1 --> tier2 --> tier3 --> tier4
   
   style tier1 fill:#f96,stroke:#333,stroke-width:1px,color:#fff
   style tier2 fill:#0071c1,stroke:#0071c1,stroke-width:1px,color:#fff
   style tier3 fill:#0071c1,stroke:#0071c1,stroke-width:1px,color:#fff
   style tier4 fill:#0071c1,stroke:#0071c1,stroke-width:1px,color:#fff
```

Find more information about how to navigate this part of the code samples in the [FPGA top-level README.md](/DirectProgramming/C++SYCL_FPGA/README.md).
You can also find more information about [troubleshooting build errors](/DirectProgramming/C++SYCL_FPGA/README.md#troubleshooting), [using Visual Studio Code with the code samples](/DirectProgramming/C++SYCL_FPGA/README.md#use-visual-studio-code-vs-code-optional), [links to selected documentation](/DirectProgramming/C++SYCL_FPGA/README.md#documentation), etc.

## Purpose

This sample demonstrates how to:

* Compile a SYCL kernel into an IP component
* Add the IP component to an Intel® Platform Designer system
* Add the Platform Designer system to a top-level entity in a Intel® Quartus® Prime project
* Compile and run the resulting system on a hardware board. 

The sample uses the JTAG to Avalon® Master Bridge Intel FPGA IP to connect your IP component to the JTAG control interface. You can use the System Console application to control and observe the behavior of your IP component.

![](assets/csr-output-example-simple.svg)

This example is intended for users interested in creating standalone modules that can be included in Intel® Quartus® Prime projects. It serves as a minimal example, and while it targets a specific board, a user familiar with the Intel® Quartus® Prime Software Suite should be able to easily port this design to other hardware.

## Key Implementation Details

This tutorial is structured with four source code directories.

| Source Directory  | Description
|:--                |:--
| `add_oneapi`      | The source and build scripts needed to compile a simple IP using oneAPI
| `add_quartus_sln` | An example of the project files that are created using the Intel® Quartus® Prime GUI
| `starting_files`  | The minimal source files you need to create a Intel® Quartus® Prime project. Additional project files are created using the Intel® Quartus® Prime GUI.
| `system_console`  | Scripts for controlling the System Console application while you test the design in hardware

### Board-specific Considerations

This design is intended to work with the Intel® Arria® 10 SX SoC Development Kit. These board-specific configurations are not guaranteed to work with different boards:
1. Choose `10AS066N3F40E2SG` device to match the devkit
2. Choose pin `PIN_AM10` to drive the `i_clk` signal
3. Choose pin `PIN_AR23` to drive the `fpga_led` signal
4. Choose pin `PIN_AV21` to drive the `reset_button_n` signal
5. Use `jtag.sdc` from the Intel® Arria® 10 SoC Golden Hardware Reference Design (GHRD) [source code](https://github.com/altera-opensource/ghrd-socfpga).

## Building the `platform_designer` Tutorial

> **Note**: When working with the command-line interface (CLI), you should configure the oneAPI toolkits using environment variables. 
> Set up your CLI environment by sourcing the `setvars` script located in the root of your oneAPI installation every time you open a new terminal window. 
> This practice ensures that your compiler, libraries, and tools are ready for development.
>
> Linux*:
> - For system-wide installations: `. /opt/intel/oneapi/setvars.sh`
> - For private installations: ` . ~/intel/oneapi/setvars.sh`
> - For non-POSIX shells, like csh, use the following command: `bash -c 'source <install-dir>/setvars.sh ; exec csh'`
>
> Windows*:
> - `C:\"Program Files (x86)"\Intel\oneAPI\setvars.bat`
> - Windows PowerShell*, use the following command: `cmd.exe "/K" '"C:\Program Files (x86)\Intel\oneAPI\setvars.bat" && powershell'`
>
> For more information on configuring environment variables, see [Use the setvars Script with Linux* or macOS*](https://www.intel.com/content/www/us/en/develop/documentation/oneapi-programming-guide/top/oneapi-development-environment-setup/use-the-setvars-script-with-linux-or-macos.html) or [Use the setvars Script with Windows*](https://www.intel.com/content/www/us/en/develop/documentation/oneapi-programming-guide/top/oneapi-development-environment-setup/use-the-setvars-script-with-windows.html).

Follow these steps to compile and test the design:
1. Compile the SYCL code to RTL. Although this design supports emulation and simulation like other FPGA code samples, they are not the focus of this tutorial. The emulation and simulation commands have been omitted.

   Linux:

   ```bash
   $> mkdir build
   $> cd build
   $> cmake ../add_oneapi
   $> make report
   $> cd ..
   ```

   Windows:

   ```bash
   > mkdir build
   > cd build
   > cmake -G "NMake Makefiles" ../add_oneapi
   > nmake report
   > cd ..
   ```

2. **From the same terminal**, prepare a project directory called `add_quartus` for the Intel® Quartus® Prime project and copy the source files `add.sv` and `jtag.sdc` from the `starting_files` directory into it. Then launch the Intel® Quartus® Prime Pro Edition GUI, and create a new Intel® Quartus® Prime project using the 'New Project' wizard.

   > **Note**: You may confirm your Intel® Quartus® Prime project settings by comparing with the sample Intel® Quartus® Prime project included in the `add_quartus_sln` directory.

   Linux:
   
   ```bash
   $> mkdir add_quartus
   $> cp -r starting_files/* add_quartus/
   $> cd add_quartus
   $> quartus
   ```

   Windows:
   
   ```bash
   > mkdir add_quartus
   > ROBOCOPY starting_files/ add_quartus/ /S /NFL /NDL
   > cd add_quartus
   > quartus.exe
   ```

   1. Set the project directory to be the `add_quartus` directory.

   2. Set the top-level entity to be `add` to make project management easier.

      ![](assets/quartus_new_project.png)

   3. Make sure you choose an appropriate device. See **Board-specific Considerations** above.

   4. Choose **Empty Project** when prompted to select a project type.

   5. Add the source file `add.sv` and `jtag.sdc` to the design when the wizard prompts you. These may be copied from `starting_files`.

      ![](assets/add-files.png)

      `add.sv` is the top-level entity of this design. It instantiates an instance of the Platform Designer system that contains your simple SYCL HLS IP.
      
      `jtag.sdc` contains timing constraints for the JTAG IP.

3. Copy the IP you generated in Step 1 to the Intel Quartus® Prime project. 

   Linux:

   ```bash
   $> cd .. # navigate to build root if not there already
   $> cp -r build/add.report.prj/ add_quartus/
   ```

   Windows:

   ```bash
   > cd .. # navigate to build root if not there already
   > ROBOCOPY build\add.report.prj\ add_quartus\add.report.prj\ /S /NFL /NDL
   ```

4. Create the Platform Designer system.

   1. Open Platform Designer from the Intel® Quartus® Prime GUI:

      ![](assets/open-platform-designer-button.png)

   2. Create a new system by clicking the 'New Platform Designer System' button (![](assets/new-platform-designer-system-button.png)) and name it `add_kernel_wrapper.qsys`.

   3. Disconnect the clock from the `Reset Bridge` IP:

      ![](assets/disconnect-clock_mouse.png)

   4. Configure the `Reset Bridge` IP as shown:

      ![](assets/reset-bridge.png)

   5. Add the following IP to your system:

      * Basic Functions > Bridges and Adaptors > Memory Mapped > **JTAG to Avalon Master Bridge Intel® FPGA IP**

      * oneAPI > **add_report_di**

      ![](assets/add-ip-platform-designer.png)

      > **Note**: If you cannot see the oneAPI IP component, refresh Platform Designer by clicking `File` > `Refresh System`
      >
      > ![](assets/refresh-system.png)

   6. Connect the modules as shown:

      ![](assets/complete-system_platform-designer.png)

      Don't forget to export the `irq_add` and `exception_add` signals. The provided top-level RTL file (`add.sv`) uses the generated IP. Following these naming conventions allows the IP to connect to this handwritten RTL.

   7. Save the system by clicking `File` > `Save`

   8. Make sure there are no errors in the 'System Messages' panel.

   9. Generate the system so that it can be included in the Intel® Quartus® Prime project by clicking `Generate HDL...`

      ![](assets/generate-hdl.png)

   10. Close Platform Designer. 
   
6. In the Intel® Quartus® Prime window, run Analysis and Elaboration by clicking 'Start Analysis and Elaboration'.

   ![](assets/start-analysis.png)

7. Select pins for the `i_clk` and `reset_button_n` inputs and `fpga_led` output. The JTAG to Avalon® Master Bridge Intel FPGA IP handles the connection between your design and the JTAG pins on your board automatically.

   1. Open the pin planner using `Assignments` > `Pin Planner` in the main Intel® Quartus® Prime GUI. Consult the data sheet for your board to choose an appropriate clock input. In this project, the `PIN_AM10` was chosen because it supplies a 100MHz clock signal in the the GHRD source code (see link in **Board-specifc Considerations**).

   2. Assign pins for the `fpga_led` and `reset_button_n` signals using the same method:
   
      *Pin planner from GHRD:*

      ![](assets/pins-from-ghrd.png)

      *Final pin planner configuration:*

      ![](assets/pins-from-design.png)

      > **Note**: If you cannot see the pin details, click the `All Pins` button in the bottom left corner of the Pin Planner GUI.
      > 
      > ![](assets/all-pins.png)

      > **Note**: Make sure you choose 'LVDS' for the I/O standard of `i_clk`, the pin location will be automatically populated for `i_clk(n)`.

8. Add the timing constraints. 

   1. If you are using the Intel® Arria® 10 SX SoC Dev Kit, you can find a timing constraints file for the JTAG interface (jtag.sdc) in the GHRD. This file was added during project creation.

   2. Create a new Synopsis Design Constraints (SDC) file named `add.sdc` and insert a new clock called `i_clk` to match the clock you defined in `add.sv`. Set the period to be 10ns:

      ```
      set_time_format -unit ns -decimal_places 3
      create_clock -name i_clk -period 10 [get_ports {i_clk}]
      ```

   3. Cut the clock paths for asynchronous I/O:
      
      ```
      set_false_path -from [get_ports {reset_button_n}] -to * 
      set_false_path -from [get_ports {fpga_led}] -to *
      set_false_path -from * -to [get_ports {fpga_led}]
      ```

9. Compile the full design by clicking the 'Start Compilation' button in the Intel® Quartus® Prime GUI.

      ![](assets/start-compilation-quartus.png)

10. Copy the generated `add.sof` file to the `system_console` directory.

   Linux:

   ```bash
   $> cp add_quartus/output_files/add.sof system_console
   ```

   Windows:

   ```bash
   > xcopy add_quartus\output_files\add.sof system_console /Y
   ```

You may also build the SOF using the pre-generated Intel® Qupartus® Prime project in the `add_quartus_sln` directory by executing the included `build_system.tcl` script. This script has been verified against the latest version of Quartus® Prime Pro Edition software available at the time of writing (24.1). The script and pre-generated project may not work with other versions of Quartus® Prime.

   Linux:

   ```bash
   mkdir build_pd_system
   cd build_pd_system
   quartus_sh -t ../build_system.tcl
   ```

   Windows:

   ```bash
   mkdir build_pd_system
   cd build_pd_system
   quartus_sh -t ..\build_system.tcl
   ```

### Additional Documentation
- [Intel® Arria® 10 SoC Golden System Reference Design](https://rocketboards.org/foswiki/Documentation/Arria10SoCGSRD) describes a reference design you can use with your Intel® Arria® 10 SX SoC Developer kit.
- [Intel® Arria® 10 SX SoC Development Kit](https://www.intel.com/content/www/us/en/products/details/fpga/development-kits/arria/10-sx.html) describes the Intel® Arria® 10 SX SoC Development kit in greater detail.
- [Intel® FPGA Software Installation and Licensing](https://www.intel.com/content/www/us/en/docs/programmable/683472/current/) describes how to license Intel® Quartus® Prime Pro Edition software.
- [Intel® Quartus® Prime Pro Edition User Guide: Getting Started](https://www.intel.com/content/www/us/en/docs/programmable/683463/current/) introduces you to the Intel® Quartus® Prime Pro Edition software.
- [Intel® Quartus® Prime Pro Edition User Guide: Platform Designer](https://www.intel.com/content/www/us/en/docs/programmable/683609/current/) describes the Intel® Platform Designer software.
- [Intel® Quartus® Prime Pro Edition User Guide: Programmer](https://www.intel.com/content/www/us/en/docs/programmable/683039/current/) describes the Intel® Quartus® Prime Pro Programmer software.

## Running the Sample

Use the `test.bat` script in the `system_console` directory to flash the design to your development board, and launch the system console. The included `.tcl` script in the `system_console` directory demonstrates how to use the System Console to interact with your IP through the JTAG to Avalon® Master Bridge Intel FPGA IP on the FPGA. 

To move the design to a different computer for testing, copy the entire `system_console` directory, along with `add.sof`.

See output:

```
> test.bat
Info: *******************************************************************
Info: Running Quartus Prime Programmer
<output from Intel® Quartus® Prime programmer>
Info: Quartus Prime Programmer was successful. 0 errors, 0 warnings
    Info: Peak virtual memory: 1309 megabytes
    Info: Processing ended: Wed Feb  8 15:26:54 2023
    Info: Elapsed time: 00:00:20
    Info: System process ID: 16980
Press any key to continue . . . 

---------------------------------------
---------------------------------------
 Welcome to Intel's FPGA System Console

<etc.>
---------------------------------------
% 
```

At the `%` prompt, enter `source test_add.tcl` to exercise the hardware design.

```
% source test_add.tcl
Resetting IP...
TEST 1: READ OUTPUT AFTER RESET
Read outputs
  Data   (0x88): 0x00000000 0x00000000
  Status (0x00): 0x00050000 0x00000000
  finish (0x30): 0x00000000 0x00000000

TEST 2: LOAD INPUTS AND CHECK OUTPUT
press 'enter' key to load inputs ==>
Store 1 to address 0x80
Store 2 to address 0x84
Set 'Start' bit to 1
Check that IRQ LED is lit, then press 'enter' key to consume outputs ==>
Read outputs
  Data   (0x88): 0x00000003 0x00000000
  Status (0x00): 0x00050002 0x00000000
  finish (0x30): 0x00000001 0x00000000

press 'enter' key to load inputs ==>
Store 3 to address 0x80
Store 3 to address 0x84
Set 'Start' bit to 1
Check that IRQ LED is lit, then press 'enter' key to consume outputs ==>
Read outputs
  Data   (0x88): 0x00000006 0x00000000
  Status (0x00): 0x00050002 0x00000000
  finish (0x30): 0x00000001 0x00000000

TEST 3: LOAD INPUTS WITHOUT CHECKING OUTPUT
press 'enter' key to load inputs ==>
Store 5 to address 0x80
Store 4 to address 0x84
Set 'Start' bit to 1
Check that IRQ LED is lit, then press 'enter' key to overload inputs without consuming outputs ==>
Store 64 to address 0x80
Store 64 to address 0x84
Set 'Start' bit to 1
Check that IRQ LED is lit, then press 'enter' key to overload inputs without consuming outputs ==>
Store 7 to address 0x80
Store 8 to address 0x84
Set 'Start' bit to 1
Check that IRQ LED is lit, then press 'enter' key to consume outputs ==>
Read outputs
  Data   (0x88): 0x0000000f 0x00000000
  Status (0x00): 0x00050002 0x00000000
  finish (0x30): 0x00000003 0x00000000

TEST 4: READ OUTPUT AFTER NO PENDING INPUTS
press 'enter' key to consume outputs ==>
Read outputs
  Data   (0x88): 0x0000000f 0x00000000
  Status (0x00): 0x00050000 0x00000000
  finish (0x30): 0x00000000 0x00000000

Test complete.
```

## License
Code samples are licensed under the MIT license. See
[License.txt](/License.txt) for details.

Third party program Licenses can be found here: [third-party-programs.txt](/third-party-programs.txt).<|MERGE_RESOLUTION|>--- conflicted
+++ resolved
@@ -4,17 +4,10 @@
 
 | Optimized for                     | Description
 |:---                               |:---
-<<<<<<< HEAD
-| OS                                | Ubuntu* 20.04 <br> RHEL*/CentOS* 8 <br> SUSE* 15 <br> Windows* 10 <br> Windows Server* 2019
+| OS                                | Ubuntu* 20.04 <br> RHEL*/CentOS* 8 <br> SUSE* 15 <br> Windows* 10, 11 <br> Windows Server* 2019
 | Hardware                          | This process applies to any Intel® FPGA that is supported by the DPC++/C++ compiler, but the sample Intel® Quartus® Prime Pro Edition project targets the [Intel® Arria® 10 SX SoC Development Kit](https://www.intel.com/content/www/us/en/products/details/fpga/development-kits/arria/10-sx.html)
 | Software                          | Intel® oneAPI DPC++/C++ Compiler <br> Intel® Quartus® Prime Pro Edition Version 22.3 or later
 | What you will learn               | How to integrate an RTL IP generated from a SYCL kernel with an Intel® Quartus® Prime Pro Edition project
-=======
-| OS                                | Ubuntu* 20.04 <br> RHEL*/CentOS* 8 <br> SUSE* 15 <br> Windows* 10, 11 <br> Windows Server* 2019
-| Hardware                          | This process applies to any Intel® FPGA that is supported by the DPC++/C++ compiler, but the sample Intel® Quartus® Prime Pro Edition (or Standard Edition when targeting Cyclone® V) project targets the [Intel® Arria® 10 SX SoC Development Kit](https://www.intel.com/content/www/us/en/products/details/fpga/development-kits/arria/10-sx.html)
-| Software                          | Intel® oneAPI DPC++/C++ Compiler <br> Intel® Quartus® Prime Pro Edition (or Standard Edition when targeting Cyclone® V) Version 22.3 or later
-| What you will learn               | How to integrate an RTL IP generated from a SYCL kernel with an Intel® Quartus® Prime Pro Edition (or Standard Edition when targeting Cyclone® V) project
->>>>>>> 7bb37486
 | Time to complete                  | 1 hour
 
 > **Note**: Even though the Intel DPC++/C++ oneAPI compiler is enough to compile for emulation, generating reports and generating RTL, there are extra software requirements for the simulation flow and FPGA compiles.
