# Using FPGA Cross-Language Libraries

This FPGA tutorial demonstrates how to build SYCL device libraries from RTL sources and use them in your SYCL design.

| Area                  | Description
|:---                   |:---
| What you will learn   | How to integrate Verilog directly into your oneAPI program and emulate it using a C model, as well as pulling the RTL directly into your full system design.
| Time to complete      | 30 minutes
| Category              | Concepts and Functionality
## Purpose

This FPGA tutorial demonstrates how to build SYCL device libraries from RTL sources and use them in your SYCL design. An RTL library is useful for embedding high performance FPGA code, handwritten in Verilog into your oneAPI program.

## Prerequisites
| Optimized for                     | Description
|:---                               |:---
| OS                                | CentOS* Linux 8 <br> Red Hat* Enterprise Linux* 8 <br> SUSE* Linux Enterprise Server 15 <br> Ubuntu* 18.04 LTS <br> Ubuntu 20.04 <br>Windows* 10
| Hardware                          | Intel® Agilex® 7, Arria® 10, and Stratix® 10 FPGAs
| Software                          | Intel® oneAPI DPC++/C++ Compiler

> **Note**: Even though the Intel DPC++/C++ OneAPI compiler is enough to compile for emulation, generating reports and generating RTL, there are extra software requirements for the simulation flow and FPGA compiles.
>
> For using the simulator flow, Intel® Quartus® Prime Pro Edition and one of the following simulators must be installed and accessible through your PATH:
> - Questa*-Intel® FPGA Edition
> - Questa*-Intel® FPGA Starter Edition
> - ModelSim® SE
>
> When using the hardware compile flow, Intel® Quartus® Prime Pro Edition must be installed and accessible through your PATH.
>
> :warning: Make sure you add the device files associated with the FPGA that you are targeting to your Intel® Quartus® Prime installation.

<<<<<<< HEAD

=======
>>>>>>> d2230961
## Prerequisites

This sample is part of the FPGA code samples.
It is categorized as a Tier 3 sample that demonstrates the usage of a tool.

```mermaid
flowchart LR
   tier1("Tier 1: Get Started")
   tier2("Tier 2: Explore the Fundamentals")
   tier3("Tier 3: Explore the Advanced Techniques")
   tier4("Tier 4: Explore the Reference Designs")

   tier1 --> tier2 --> tier3 --> tier4

   style tier1 fill:#0071c1,stroke:#0071c1,stroke-width:1px,color:#fff
   style tier2 fill:#0071c1,stroke:#0071c1,stroke-width:1px,color:#fff
   style tier3 fill:#f96,stroke:#333,stroke-width:1px,color:#fff
   style tier4 fill:#0071c1,stroke:#0071c1,stroke-width:1px,color:#fff
```

Find more information about how to navigate this part of the code samples in the [FPGA top-level README.md](/DirectProgramming/C++SYCL_FPGA/README.md).
You can also find more information about [troubleshooting build errors](/DirectProgramming/C++SYCL_FPGA/README.md#troubleshooting), [running the sample on the Intel® DevCloud](/DirectProgramming/C++SYCL_FPGA/README.md#build-and-run-the-samples-on-intel-devcloud-optional), [using Visual Studio Code with the code samples](/DirectProgramming/C++SYCL_FPGA/README.md#use-visual-studio-code-vs-code-optional), [links to selected documentation](/DirectProgramming/C++SYCL_FPGA/README.md#documentation), etc.


### Source Code Description

This tutorial includes two designs, each in separate kernel. Both designs multiply two 27-bit inputs together to produce a 54-bit output. In `NativeMult27x27` functor, a 27x27 multiplication is described with native C++ code. 
In `RtlMult27x27` functor, RTL code is used to customize a DSP block to perform the multiplication more optimally. You can observe the impact on area utilization and performance by comparing the two designs.
This code sample demonstrates how to use a simple RTL library in a simple FPGA IP produced with the Intel® oneAPI DPC++/C++ Compiler, since the area changes in this sample are quite small. You can use the `fpga_crossgen` and `fpga_libtool` commands to generate RTL libraries for multiarchitecture binary kernel (full system) designs as well.
This graphic illustrates the Library Toolchain Creation Process:
![](assets/lib_toolchain.svg)

### Use of RTL libraries in SYCL

Files needed to create a SYCL target library from RTL source include:
- Verilog, System Verilog, or VHDL files that define the RTL component
- An Object Manifest File (.xml) which contains properties needed to integrate RTL component into SYCL pipeline
- A header file containing valid SYCL kernel language and declares the signatures of functions implemented by the RTL component.
- A SYCL based emulation model file for RTL component

The RTL is used when compiling for hardware and simulation, and the emulation model is used when compiling for the FPGA emulator.
After having created the library file, the function in the library can be called from the SYCL kernel, without the need to know the hardware design or implementation details on underlying functions in the library.

Given a workable RTL module, one may need to apply some modifications in order to integrate it into oneAPI program.
1. An RTL module must use a single Avalon® streaming input interface. Multiple input signals are allowed, but they must synchronize with a single ready/valid handshake.
Your RTL library's interface must include a `clock` port, a `resetn` port, and a single Avalon® streaming interface input and single output port (that is: `ivalid`, `ovalid`, `iready`, `oready`). Your RTL module may have multiple input data signals, but only a single output.

    ![](assets/rtl_library.svg)

    > **Note**: The signal names must match the ones specified in the .xml file. An error occurs during library creation if a signal name is inconsistent.
    > You may find full list of RTL support constraints in [Restrictions and Limitations in RTL Support](https://www.intel.com/content/www/us/en/docs/oneapi/programming-guide/2023-2/restrictions-and-limitations-in-rtl-support.html).

2. The RTL library’s characteristics need to be specified. For example, this tutorial RTL library has specified the latency of the RTL component, that needs to be specified in object manifest file (.xml) under ATTRIBUTES. For other ATTRIBUTES-specific elements, refer to [Object Manifest File Syntax of an RTL Module](https://www.intel.com/content/www/us/en/docs/oneapi/programming-guide/2023-2/object-manifest-file-syntax-of-an-rtl-library.html) for additional information.

    > **Note**: It is challenging to debug an RTL module that works correctly on its own but works incorrectly as part of a SYCL kernel. Double-check all parameters under the ATTRIBUTES element in the object manifest file (.xml).


### Generating a library

To create a library from  source code, use the following steps:

1. `fpga_crossgen` creates object file that contains representations for target devices (FPGA) and FPGA emulator. The following command instructs `fpga_crossgen` to generate SYCL target objects from an RTL source in this tutorial:

   ```bash
   # Linux
   fpga_crossgen lib_rtl_spec.xml --emulation_model lib_rtl_model.cpp --target sycl -o lib_rtl.o

   # Windows
   fpga_crossgen lib_rtl_spec.xml --emulation_model lib_rtl_model.cpp --target sycl -o lib_rtl.obj
   ```

   Note that generating an RTL library requires that an `xml` file and a C++ emulation model be provided in addition to the Verilog source code. The RTL is used when compiling for the hardware whereas the emulation model is used when the oneAPI program is run on the FPGA emulator. Examine the tutorial source code and the comments in `use_library.cpp` for more details.

   **Note**: When you use special datatypes (such as ac_int in this sample) in the emulation model, the compiler may warn about "incomplete type which could be incompatible with C". This warning can be disabled with the -Wno-return-type-c-linkage flag.

   ```bash
   warning: 'RtlDSPm27x27u' has C-linkage specified, but returns incomplete type 'MyInt54' (aka 'ac_int<54, false>') which could be incompatible with C [-Wreturn-type-c-linkage]


2. `fpga_libtool` collects one or more objects into a SYCL library archive file. This command creates a single library archive file from one or more object files generated by `fpga_crossgen` in the previous step:

   ```bash
   # Linux
   fpga_libtool lib_rtl.o --target sycl --create lib_rtl.a

   # Windows
   fpga_libtool lib_rtl.obj --target sycl --create lib_rtl.lib

   ```

### Using the library

To use the generated library in your project, simply add the generated library archive file to the list of input source files when invoking `icpx`. To compile the `use_library` tutorial, pass both `use_library.cpp` and `lib.a` as inputs.

```bash
# Compile for FPGA emulator
icpx -fsycl -fintelfpga use_library.cpp lib_rtl.a -o use_library_emu.fpga -DFPGA_EMULATOR

# Compile for FPGA Simulator
icpx -fsycl -fintelfpga use_library.cpp lib_rtl.a -o use_library.fpga -Xssimulation -DFPGA_SIMULATOR

# Compile for FPGA hardware
icpx -fsycl -fintelfpga use_library.cpp lib_rtl.a -o use_library.fpga -Xshardware -DFPGA_HARDWARE
```

Note that the library files (\*.a) must be included after all of the cpp files in the `icpx` command.


## Build the `use_library` Sample

>**Note**: When working with the command-line interface (CLI), you should configure the oneAPI toolkits using environment variables. Set up your CLI environment by sourcing the `setvars` script in the root of your oneAPI installation every time you open a new terminal window. This practice ensures that your compiler, libraries, and tools are ready for development.
>
> Linux*:
> - For system wide installations: `. /opt/intel/oneapi/setvars.sh`
> - For private installations: ` . ~/intel/oneapi/setvars.sh`
> - For non-POSIX shells, like csh, use the following command: `bash -c 'source <install-dir>/setvars.sh ; exec csh'`
>
> Windows*:
> - `C:\Program Files(x86)\Intel\oneAPI\setvars.bat`
> - Windows PowerShell*, use the following command: `cmd.exe "/K" '"C:\Program Files (x86)\Intel\oneAPI\setvars.bat" && powershell'`
>
> For more information on configuring environment variables, see [Use the setvars Script with Linux* or macOS*](https://www.intel.com/content/www/us/en/develop/documentation/oneapi-programming-guide/top/oneapi-development-environment-setup/use-the-setvars-script-with-linux-or-macos.html) or [Use the setvars Script with Windows*](https://www.intel.com/content/www/us/en/develop/documentation/oneapi-programming-guide/top/oneapi-development-environment-setup/use-the-setvars-script-with-windows.html).

### On a Linux* System

1. Change to the sample directory.
2. Build the program for Intel® Agilex® 7 device family, which is the default.
   ```
   mkdir build
   cd build
   cmake ..
   ```
   > **Note**: You can change the default target by using the command:
   >  ```
   >  cmake .. -DFPGA_DEVICE=<FPGA device family or FPGA part number>
   >  ```
   >
   > **Note**: The sample is defaultly targeting device Agilex family in `lib_rtl_dsp_spec.xml`. You will need to manually change the parameter in `lib_rtl_dsp_spec.xml` if you wish to target other devices.

3. Compile the design. (The provided targets match the recommended development flow.)

   1. Compile and run for emulation (fast compile time, targets emulates an FPGA device).
      ```
      make fpga_emu
      ```
   2. Generate the HTML optimization reports. (See [Read the Reports](#read-the-reports) below for information on finding and understanding the reports.)
      ```
      make report
      ```
   3. Compile for simulation (fast compile time, targets simulated FPGA device).
      ```
      make fpga_sim
      ```
   4. Compile for FPGA hardware (longer compile time, runs Intel® Quartus® Prime to get accurate area estimates).
      ```
      make fpga
      ```

### On a Windows* System

1. Change to the sample directory.
2. Build the program for the Intel® Agilex® 7 device family, which is the default.
   ```
   mkdir build
   cd build
   cmake -G "NMake Makefiles" ..
   ```
   > **Note**: You can change the default target by using the command:
   >  ```
   >  cmake -G "NMake Makefiles" .. -DFPGA_DEVICE=<FPGA device family or FPGA part number>
   >  ```
   >
   > **Note**: The sample is defaultly targeting device Agilex family in `lib_rtl_dsp_spec.xml`. You will need to manually change the parameter in `lib_rtl_dsp_spec.xml` if you wish to target other devices.

3. Compile the design. (The provided targets match the recommended development flow.)

   1. Compile for emulation (fast compile time, targets emulated FPGA device).
      ```
      nmake fpga_emu
      ```
   2. Generate the optimization report. (See [Read the Reports](#read-the-reports) below for information on finding and understanding the reports.)
      ```
      nmake report
      ```
   3. Compile for simulation (fast compile time, targets simulated FPGA device, reduced problem size).
      ```
      nmake fpga_sim
      ```
   4. Compile for FPGA hardware (longer compile time, runs Intel® Quartus® Prime to get accurate area estimates).
      ```
      nmake fpga
      ```
> **Note**: If you encounter any issues with long paths when compiling under Windows*, you may have to create your ‘build’ directory in a shorter path, for example c:\samples\build.  You can then run cmake from that directory, and provide cmake with the full path to your sample directory.

## Run the `use_library` Sample

### On Linux

1. Run the sample on the FPGA emulator (the kernel executes on the CPU).
   ```
   ./use_library.fpga_emu
   ```
2. Run the sample of the FPGA simulator device (the kernel executes on the CPU).
   ```
   CL_CONTEXT_MPSIM_DEVICE_INTELFPGA=1 ./use_library.fpga_sim
   ```

### On Windows

1. Run the sample on the FPGA emulator (the kernel executes on the CPU).
   ```
   use_library.fpga_emu.exe
   ```
2. Run the sample of the FPGA simulator device (the kernel executes on the CPU).
   ```
   set CL_CONTEXT_MPSIM_DEVICE_INTELFPGA=1
   use_library.fpga_sim.exe
   set CL_CONTEXT_MPSIM_DEVICE_INTELFPGA=
   ```

### Example of Output

```bash
PASSED: result is correct!
```

## Read the Reports

Locate the `report.html` file in `use_library_report.prj` or `use_library.fpga_sim.prj`.

Navigate to **Loop Analysis** (**Throughput Analysis > Loop Analysis**). In this viewer, you can find the latency of loops in the kernel. The latency of `KernelComputeRTL` with customised DSP should be lower than `KernelCompute` design.

![](assets/loop_analysis_comparison.svg)

Locate the `report.html` file in `use_library.fpga.prj` and `use_library.fpga.prj_1`.

Navigate to **System Resource Utilization Summary** (**Summary > System Resource Utilization Summary**) and compare both reports.

By default, compiler area estimation tools assume that the RTL module area is 0.
Optionally, you may specifiy the FPGA resources that the RTL library use (for example, DSPS value="1") in object manifest file under RESOURCES attribute.
Then, you may find the Compile Estimated: Kernel System used 1 DSP in this table.

The following table shows comparison of the estimated and generated area usage for each design separately.

![](assets/resource_comparison.svg)

## License

Code samples are licensed under the MIT license. See [License.txt](https://github.com/oneapi-src/oneAPI-samples/blob/master/License.txt) for details.

Third-party program Licenses can be found here: [third-party-programs.txt](https://github.com/oneapi-src/oneAPI-samples/blob/master/third-party-programs.txt).<|MERGE_RESOLUTION|>--- conflicted
+++ resolved
@@ -29,11 +29,6 @@
 >
 > :warning: Make sure you add the device files associated with the FPGA that you are targeting to your Intel® Quartus® Prime installation.
 
-<<<<<<< HEAD
-
-=======
->>>>>>> d2230961
-## Prerequisites
 
 This sample is part of the FPGA code samples.
 It is categorized as a Tier 3 sample that demonstrates the usage of a tool.
