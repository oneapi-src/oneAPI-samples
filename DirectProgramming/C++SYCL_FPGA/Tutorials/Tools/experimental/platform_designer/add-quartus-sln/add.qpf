# -------------------------------------------------------------------------- #
#
# Copyright (C) 2023  Intel Corporation. All rights reserved.
# Your use of Intel Corporation's design tools, logic functions 
# and other software and tools, and any partner logic 
# functions, and any output files from any of the foregoing 
# (including device programming or simulation files), and any 
# associated documentation or information are expressly subject 
# to the terms and conditions of the Intel Program License 
# Subscription Agreement, the Intel Quartus Prime License Agreement,
# the Intel FPGA IP License Agreement, or other applicable license
# agreement, including, without limitation, that your use is for
# the sole purpose of programming logic devices manufactured by
# Intel and sold by Intel or its authorized distributors.  Please
# refer to the applicable agreement for further details, at
# https://fpgasoftware.intel.com/eula.
#
# -------------------------------------------------------------------------- #
#
# Quartus Prime
<<<<<<< HEAD
# Version 22.2.0 Build 94 06/08/2022 SC Pro Edition
# Date created = 05:18:58  May 19, 2023
#
# -------------------------------------------------------------------------- #

QUARTUS_VERSION = "22.2"
DATE = "05:18:58  May 19, 2023"
=======
# Version 23.1.0 Build 115 03/30/2023 SC Pro Edition
# Date created = 06:07:59  April 20, 2023
#
# -------------------------------------------------------------------------- #

QUARTUS_VERSION = "23.1"
DATE = "06:07:59  April 20, 2023"
>>>>>>> c41f8921

# Revisions

PROJECT_REVISION = "add"<|MERGE_RESOLUTION|>--- conflicted
+++ resolved
@@ -18,7 +18,6 @@
 # -------------------------------------------------------------------------- #
 #
 # Quartus Prime
-<<<<<<< HEAD
 # Version 22.2.0 Build 94 06/08/2022 SC Pro Edition
 # Date created = 05:18:58  May 19, 2023
 #
@@ -26,15 +25,6 @@
 
 QUARTUS_VERSION = "22.2"
 DATE = "05:18:58  May 19, 2023"
-=======
-# Version 23.1.0 Build 115 03/30/2023 SC Pro Edition
-# Date created = 06:07:59  April 20, 2023
-#
-# -------------------------------------------------------------------------- #
-
-QUARTUS_VERSION = "23.1"
-DATE = "06:07:59  April 20, 2023"
->>>>>>> c41f8921
 
 # Revisions
 
