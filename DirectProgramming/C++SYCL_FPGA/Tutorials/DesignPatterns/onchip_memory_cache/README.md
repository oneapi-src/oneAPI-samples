--- conflicted
+++ resolved
@@ -20,11 +20,7 @@
 
 | Optimized for                     | Description
 ---                                 |---
-<<<<<<< HEAD
-| OS                                | Linux* Ubuntu* 18.04/20.04 <br> RHEL*/CentOS* 8 <br> SUSE* 15 <br> Windows* 10
-=======
 | OS                                | Ubuntu* 18.04/20.04 <br> RHEL*/CentOS* 8 <br> SUSE* 15 <br> Windows* 10
->>>>>>> 7df73d5c
 | Hardware                          | Intel® Agilex®, Arria® 10, and Stratix® 10 FPGAs
 | Software                          | Intel® oneAPI DPC++/C++ Compiler
 
@@ -108,35 +104,6 @@
 >
 > For more information on configuring environment variables, see [Use the setvars Script with Linux* or macOS*](https://www.intel.com/content/www/us/en/develop/documentation/oneapi-programming-guide/top/oneapi-development-environment-setup/use-the-setvars-script-with-linux-or-macos.html) or [Use the setvars Script with Windows*](https://www.intel.com/content/www/us/en/develop/documentation/oneapi-programming-guide/top/oneapi-development-environment-setup/use-the-setvars-script-with-windows.html).
 
-<<<<<<< HEAD
-### On a Linux* System
-
-1. Generate the `Makefile` by running `cmake`.
-  ```
-  mkdir build
-  cd build
-  ```
-  To compile for the default target (the Agilex® device family), run `cmake` using the command:
-  ```
-  cmake ..
-  ```
-
-  > **Note**: You can change the default target by using the command:
-  >  ```
-  >  cmake .. -DFPGA_DEVICE=<FPGA device family or FPGA part number>
-  >  ``` 
-  >
-  > Alternatively, you can target an explicit FPGA board variant and BSP by using the following command: 
-  >  ```
-  >  cmake .. -DFPGA_DEVICE=<board-support-package>:<board-variant>
-  >  ``` 
-  >
-  > You will only be able to run an executable on the FPGA if you specified a BSP.
-
-2. Compile the design through the generated `Makefile`. The following build targets are provided, matching the recommended development flow:
-
-    * Compile for emulation (fast compile time, targets emulated FPGA device):
-=======
 ### On Linux*
 
 1. Change to the sample directory. 
@@ -161,7 +128,6 @@
 3. Compile the design. (The provided targets match the recommended development flow.)
 
     1. Compile for emulation (fast compile time, targets emulated FPGA device):
->>>>>>> 7df73d5c
         ```
         make fpga_emu
         ```
@@ -184,49 +150,6 @@
         make fpga
         ```
 
-<<<<<<< HEAD
-### On a Windows* System
-
-1. Generate the `Makefile` by running `cmake`.
-  ```
-  mkdir build
-  cd build
-  ```
-  To compile for the default target (the Agilex® device family), run `cmake` using the command:
-  ```
-  cmake -G "NMake Makefiles" ..
-  ```
-  > **Note**: You can change the default target by using the command:
-  >  ```
-  >  cmake -G "NMake Makefiles" .. -DFPGA_DEVICE=<FPGA device family or FPGA part number>
-  >  ``` 
-  >
-  > Alternatively, you can target an explicit FPGA board variant and BSP by using the following command: 
-  >  ```
-  >  cmake -G "NMake Makefiles" .. -DFPGA_DEVICE=<board-support-package>:<board-variant>
-  >  ``` 
-  >
-  > You will only be able to run an executable on the FPGA if you specified a BSP.
-
-2. Compile the design through the generated `Makefile`. The following build targets are provided, matching the recommended development flow:
-
-   * Compile for emulation (fast compile time, targets emulated FPGA device):
-     ```
-     nmake fpga_emu
-     ```
-   * Generate the optimization report:
-     ```
-     nmake report
-     ```
-   * Compile for simulation (fast compile time, targets simulated FPGA device, reduced data size):
-     ```
-     nmake fpga_sim
-     ```
-   * Compile for FPGA hardware (longer compile time, targets FPGA device):
-     ```
-     nmake fpga
-     ```
-=======
 ### On Windows*
 
 1. Change to the sample directory. 
@@ -272,7 +195,6 @@
       ```
       nmake fpga
       ```
->>>>>>> 7df73d5c
 
 > **Note**: If you encounter any issues with long paths when compiling under Windows*, you may have to create your ‘build’ directory in a shorter path, for example c:\samples\build.  You can then run cmake from that directory, and provide cmake with the full path to your sample directory.
 
