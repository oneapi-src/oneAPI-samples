#ifndef __STREAMING_WITHOUT_API_HPP__
#define __STREAMING_WITHOUT_API_HPP__

#include <algorithm>
#include <numeric>
#include <atomic>
#include <queue>
#include <thread>
#include <vector>

#include <sycl/sycl.hpp>
#include <sycl/ext/intel/fpga_extensions.hpp>

#include "common.hpp"

using namespace sycl;
using namespace std::chrono;

////////////////////////////////////////////////////////////////////////////////
// forward declare functions
template<typename T>
void DoOneIteration(queue& q, size_t buffers, size_t buffer_count, size_t reps,
                    size_t iterations, size_t threads,
                    T *in_stream, T *out_stream,
                    std::vector<high_resolution_clock::time_point>& time_in,
                    std::vector<high_resolution_clock::time_point>& time_out,
                    high_resolution_clock::time_point& start,
                    high_resolution_clock::time_point& end);

template<typename T>
bool DoWork(queue& q, size_t buffers, size_t buffer_count, size_t reps,
            size_t iterations, size_t threads);

template<typename T>
void ProducerThread(T* in_stream, size_t buffer_count, size_t reps, int threads,
                    std::atomic<bool>& data_valid, T*& out_ptr);

template<typename T>
void KernelThread(queue& q, size_t buffers, size_t buffer_count, size_t reps,
                  int threads,
                  std::vector<T*>& in_buf, std::vector<T*>& out_buf,
                  std::atomic<bool>& produce_data_valid, T*& in_ptr,
                  T* out_stream,
                  std::vector<high_resolution_clock::time_point>& time_in,
                  std::vector<high_resolution_clock::time_point>& time_out);

template<typename T>
void DoOneIteration(queue& q, size_t buffers, size_t buffer_count, size_t reps,
                    size_t iterations, size_t threads,
                    T *in_stream, T *out_stream,
                    std::vector<high_resolution_clock::time_point>& time_in,
                    std::vector<high_resolution_clock::time_point>& time_out,
                    high_resolution_clock::time_point& start,
                    high_resolution_clock::time_point& end);

template<typename T>
event SubmitKernel(queue &q, T *in_ptr, size_t count, T *out_ptr);
////////////////////////////////////////////////////////////////////////////////

//
// This function contains the logic to perform the buffered streaming.
// It performs a single iteration of the design. This function will be called
// multiple times to improve the accuracy of the performance measurement.
//
template<typename T>
void DoOneIteration(queue& q, size_t buffers, size_t buffer_count, size_t reps,
                    size_t iterations, size_t threads,
                    T *in_stream, T *out_stream,
                    std::vector<high_resolution_clock::time_point>& time_in,
                    std::vector<high_resolution_clock::time_point>& time_out,
                    high_resolution_clock::time_point& start,
                    high_resolution_clock::time_point& end) {
  // the Producer and Consumer get half of the total threads, each.
  // std::max() guards against the case where there is only 1 thread.
  size_t half_threads = std::max(size_t(1), threads/2);

  // allocate space for the USM buffers
  std::vector<T*> in(buffers);
  std::vector<T*> out(buffers);
  for (size_t i = 0; i < buffers; i++) {
    if ((in[i] = malloc_host<T>(buffer_count, q)) == nullptr) {
      std::cerr << "ERROR: could not allocate space for 'in[" << i << "]'\n";
      std::terminate();
    }
    if ((out[i] = malloc_host<T>(buffer_count, q)) == nullptr) {
      std::cerr << "ERROR: could not allocate space for 'out[" << i << "]'\n";
      std::terminate();
    }
  }

  // inter-thread communication variables
  T* produce_ptr(in[0]);
  std::atomic<bool> produce_data_valid(false);

  start = high_resolution_clock::now();

  // start the Producer in a new thread (starts in the ProducerThread<T>
  // function)
  std::thread producer_thread(ProducerThread<T>,
                              in_stream, buffer_count, reps,
                              half_threads,
                              std::ref(produce_data_valid),
                              std::ref(produce_ptr));

  // run the kernel in this thread
  KernelThread<T>(q, buffers, buffer_count, reps, half_threads,
                  in, out, produce_data_valid, produce_ptr,
                  out_stream, time_in, time_out);

  // wait for producer to finish
  producer_thread.join();

  end = high_resolution_clock::now();

  // free the USM buffers
  for (size_t i = 0; i < buffers; i++) {
    sycl::free(in[i], q);
    sycl::free(out[i], q);
  }
}

//
// The top level function for doing work with the design. It deals with timing,
// checking errors, and running multiple iterations to improve performance
// accuracy.
//
template<typename T>
bool DoWork(queue& q, size_t buffers, size_t buffer_count, size_t reps,
            size_t iterations, size_t threads) {
  // track how many errors we detect in the output
  size_t total_errors = 0;

  // timing data
  std::vector<double> latency_ms(iterations);
  std::vector<double> process_time_ms(iterations);

  // create input and output streams of data for ALL the data to be processed
  size_t total_count = buffer_count * reps;
  std::vector<T> in_stream(total_count);
  std::vector<T> out_stream(total_count);
  
  // generate random input data
  std::generate_n(in_stream.begin(), total_count, [] { return rand() % 100; });

  // track the input and output times for each repetition (latency)
  std::vector<high_resolution_clock::time_point> time_in(reps);
  std::vector<high_resolution_clock::time_point> time_out(reps);

  for (size_t i = 0; i < iterations; i++) {
    // reset thread sharing variables and output stream
    std::fill_n(out_stream.begin(), total_count, 0);

    // do an iteration
    high_resolution_clock::time_point start, end;
    DoOneIteration(q, buffers, buffer_count, reps, iterations, threads,
                   in_stream.data(), out_stream.data(),
                   time_in, time_out, start, end);

    // validate the results
    total_errors += CountErrors(out_stream.data(), total_count,
                                in_stream.data());

    // find the average latency for all reps
    double avg_rep_latency = 0.0;
    for (size_t j = 0; j < reps; j++) {
      duration<double, std::milli> l = time_out[j] - time_in[j];
      avg_rep_latency += l.count();
    }
    latency_ms[i] = avg_rep_latency / reps;

    // track the total processing time
    duration<double, std::milli> process_time = end - start;
    process_time_ms[i] = process_time.count();
  }

  // print the performance info
  PrintPerformanceInfo<T>("without API", total_count, latency_ms, process_time_ms);

  return total_errors == 0;
}

//
// The producer thread function. All production of data happens in this function
// which is run in a separate CPU thread from the launching of kernels and 
// consumption of data.
//
template<typename T>
void ProducerThread(T* in_stream, size_t buffer_count, size_t reps, int threads,
                    std::atomic<bool>& data_valid, T*& out_ptr) {
  // In our case, the Producer's job is simple. It has an input stream of data
  // ('in_stream') whose size is buffer_count * reps elements
  // (i.e. ALL of the data).
  // When signalled to, it produces buffer_count elements to 'out_ptr', which is
  // a shared variable between the Producer thread and the thread launching the
  // kernels.
  size_t rep = 0;
  while (rep < reps) {
    // The 'data_valid' flag is also shared between the Producer thread
    // and the kernel launching thread. The kernel thread sets 'data_valid' to 
    // false when it is ready for the Producer to produce new data to 'out_ptr'.
    // The 'data_valid' flag is the mechanism by which the Producer thread
    // tells the kernel launching thread that the input data is ready, AND how
    // the kernel launcher thread tells the Producer thread that it is ready
    // for new data.
    if (!data_valid) {
      // The kernel has signalled to the Producer that it is ready for new data,
      // so copy 'buffer_count' elements to the shared pointer 'out_ptr'
      ProducerFunction(out_ptr,
                      in_stream + buffer_count*rep,
                      buffer_count,
                      threads);

      // once the data has been produced, raise the 'data_valid' flag, which
      // signals to the kernel launching thread that the data at 'out_ptr' is
      // valid and ready to use. Remember, the kernel launching thread will
      // lower this flag when it is ready for new data to be produced!
      data_valid = true;

      rep++;
    }
  }
}

//
// This function handles both the launching of SYCL kernels and the
// consumption of the data.
//
template<typename T>
void KernelThread(queue& q, size_t buffers, size_t buffer_count, size_t reps,
                  int threads,
                  std::vector<T*>& in_buf, std::vector<T*>& out_buf,
                  std::atomic<bool>& produce_data_valid, T*& in_ptr,
                  T* out_stream,
                  std::vector<high_resolution_clock::time_point>& time_in,
                  std::vector<high_resolution_clock::time_point>& time_out) {
  // initialize
  size_t in_rep = 0;
  size_t out_rep = 0;
  size_t buf_idx = 0;

  // queue to track the inflight kernel events and the index of the buffer
  // they are using (for multi-buffering).
  std::queue<std::pair<event, size_t>> user_kernel_q;

  // do work
  while(out_rep < reps) {
    // Conditions for processing new input (launching a new kernel):
    // (NOTE: conditions 1, 2, AND 3 must be met)
    //  1) there is room in the queue (based on number of buffers)
    //  2) we have more input data to process
    //  3) the input data from the producer is valid (set by Producer thread)
    //
    // Conditions for consuming kernel output (waiting on oldest kernel to end):
    // (NOTE: conditions 1 OR 2 need to be met)
    //  1) the queue is full
    //  2) we have processed all of the input data (no kernels left to launch)
    bool queue_full = (user_kernel_q.size() == buffers);
    bool all_input_data_processed = (in_rep == reps);
    
    if (!queue_full && !all_input_data_processed && produce_data_valid) {
      // launch the kernel
      event e = SubmitKernel(q, in_buf[buf_idx], buffer_count, out_buf[buf_idx]);

      // push the new kernel event and buffer index pair into the queue
      user_kernel_q.push(std::make_pair(e, buf_idx));

      // mark the input time of this buffer (to track the latency)
      time_in[in_rep] = high_resolution_clock::now();

      // move to the next buffer (n-way buffering)
      buf_idx = (buf_idx + 1) % buffers;

      // if after pushing the new kernel there is still space in the queue,
      // then tell the producer we are ready to accept new data in the
      // next buffer
      if (user_kernel_q.size() < buffers) {
        // NOTE: order important for these two statements (described later)
        in_ptr = in_buf[buf_idx];
        produce_data_valid = false;
      }

      // we started the processing of another input
      in_rep++;
    } else if (queue_full || all_input_data_processed) {
      // pop the oldest event/buffer index pair in the queue
      auto event_index_pair = user_kernel_q.front();
      user_kernel_q.pop();

      // wait on the kernel event to finish
      event_index_pair.first.wait();

      // mark the output time of this buffer (to track the latency)
      time_out[out_rep] = high_resolution_clock::now();

      // tell the Producer that it can start producing the next input
      // data BEFORE consuming the output, so that the Producer can start
      // producing the next data while this thread consumes the output
      // (which we are about to do below).
      // NOTE: the order is important here. Switch the 'in_ptr' to the other
      // buffer BEFORE lowering the 'produce_data_valid' flag (which signals to
      // the Producer to start producing data into 'in_ptr'). I.e. we need to
      // set the correct pointer BEFORE signalling to the Producer to produce
      // to that pointer.
      in_ptr = in_buf[buf_idx];
      produce_data_valid = false;

      // consume the output
      // (NOTE: the kernel launching and Consumer use the same thread)
      ConsumerFunction(out_stream + out_rep*buffer_count,
                       out_buf[event_index_pair.second],
                       buffer_count,
                       threads);

      // we have processed another output
      out_rep++;
    }
  }
}

// Forward declare the kernel name to reduce name mangling
class Kernel;

//
// Submit the kernel for the single-kernel design
//
template<typename T>
event SubmitKernel(queue &q, T *in_ptr, size_t count, T *out_ptr) {
  return q.single_task<Kernel>([=]() [[intel::kernel_args_restrict]] {
    // using a host_ptr class tells the compiler that this pointer lives in
    // the host's address space
<<<<<<< HEAD
    ext::intel::host_ptr<T> in(in_ptr);
    ext::intel::host_ptr<T> out(out_ptr);
=======
    sycl::ext::intel::host_ptr<T> in(in_ptr);
    sycl::ext::intel::host_ptr<T> out(out_ptr);
>>>>>>> 862170cc

    for (size_t i = 0; i < count; i++) {
      T data = *(in + i);
      *(out + i) = data;
    }
  });
}

#endif /* __STREAMING_WITHOUT_API_HPP__ */
<|MERGE_RESOLUTION|>--- conflicted
+++ resolved
@@ -1,346 +1,341 @@
-#ifndef __STREAMING_WITHOUT_API_HPP__
-#define __STREAMING_WITHOUT_API_HPP__
-
-#include <algorithm>
-#include <numeric>
-#include <atomic>
-#include <queue>
-#include <thread>
-#include <vector>
-
-#include <sycl/sycl.hpp>
-#include <sycl/ext/intel/fpga_extensions.hpp>
-
-#include "common.hpp"
-
-using namespace sycl;
-using namespace std::chrono;
-
-////////////////////////////////////////////////////////////////////////////////
-// forward declare functions
-template<typename T>
-void DoOneIteration(queue& q, size_t buffers, size_t buffer_count, size_t reps,
-                    size_t iterations, size_t threads,
-                    T *in_stream, T *out_stream,
-                    std::vector<high_resolution_clock::time_point>& time_in,
-                    std::vector<high_resolution_clock::time_point>& time_out,
-                    high_resolution_clock::time_point& start,
-                    high_resolution_clock::time_point& end);
-
-template<typename T>
-bool DoWork(queue& q, size_t buffers, size_t buffer_count, size_t reps,
-            size_t iterations, size_t threads);
-
-template<typename T>
-void ProducerThread(T* in_stream, size_t buffer_count, size_t reps, int threads,
-                    std::atomic<bool>& data_valid, T*& out_ptr);
-
-template<typename T>
-void KernelThread(queue& q, size_t buffers, size_t buffer_count, size_t reps,
-                  int threads,
-                  std::vector<T*>& in_buf, std::vector<T*>& out_buf,
-                  std::atomic<bool>& produce_data_valid, T*& in_ptr,
-                  T* out_stream,
-                  std::vector<high_resolution_clock::time_point>& time_in,
-                  std::vector<high_resolution_clock::time_point>& time_out);
-
-template<typename T>
-void DoOneIteration(queue& q, size_t buffers, size_t buffer_count, size_t reps,
-                    size_t iterations, size_t threads,
-                    T *in_stream, T *out_stream,
-                    std::vector<high_resolution_clock::time_point>& time_in,
-                    std::vector<high_resolution_clock::time_point>& time_out,
-                    high_resolution_clock::time_point& start,
-                    high_resolution_clock::time_point& end);
-
-template<typename T>
-event SubmitKernel(queue &q, T *in_ptr, size_t count, T *out_ptr);
-////////////////////////////////////////////////////////////////////////////////
-
-//
-// This function contains the logic to perform the buffered streaming.
-// It performs a single iteration of the design. This function will be called
-// multiple times to improve the accuracy of the performance measurement.
-//
-template<typename T>
-void DoOneIteration(queue& q, size_t buffers, size_t buffer_count, size_t reps,
-                    size_t iterations, size_t threads,
-                    T *in_stream, T *out_stream,
-                    std::vector<high_resolution_clock::time_point>& time_in,
-                    std::vector<high_resolution_clock::time_point>& time_out,
-                    high_resolution_clock::time_point& start,
-                    high_resolution_clock::time_point& end) {
-  // the Producer and Consumer get half of the total threads, each.
-  // std::max() guards against the case where there is only 1 thread.
-  size_t half_threads = std::max(size_t(1), threads/2);
-
-  // allocate space for the USM buffers
-  std::vector<T*> in(buffers);
-  std::vector<T*> out(buffers);
-  for (size_t i = 0; i < buffers; i++) {
-    if ((in[i] = malloc_host<T>(buffer_count, q)) == nullptr) {
-      std::cerr << "ERROR: could not allocate space for 'in[" << i << "]'\n";
-      std::terminate();
-    }
-    if ((out[i] = malloc_host<T>(buffer_count, q)) == nullptr) {
-      std::cerr << "ERROR: could not allocate space for 'out[" << i << "]'\n";
-      std::terminate();
-    }
-  }
-
-  // inter-thread communication variables
-  T* produce_ptr(in[0]);
-  std::atomic<bool> produce_data_valid(false);
-
-  start = high_resolution_clock::now();
-
-  // start the Producer in a new thread (starts in the ProducerThread<T>
-  // function)
-  std::thread producer_thread(ProducerThread<T>,
-                              in_stream, buffer_count, reps,
-                              half_threads,
-                              std::ref(produce_data_valid),
-                              std::ref(produce_ptr));
-
-  // run the kernel in this thread
-  KernelThread<T>(q, buffers, buffer_count, reps, half_threads,
-                  in, out, produce_data_valid, produce_ptr,
-                  out_stream, time_in, time_out);
-
-  // wait for producer to finish
-  producer_thread.join();
-
-  end = high_resolution_clock::now();
-
-  // free the USM buffers
-  for (size_t i = 0; i < buffers; i++) {
-    sycl::free(in[i], q);
-    sycl::free(out[i], q);
-  }
-}
-
-//
-// The top level function for doing work with the design. It deals with timing,
-// checking errors, and running multiple iterations to improve performance
-// accuracy.
-//
-template<typename T>
-bool DoWork(queue& q, size_t buffers, size_t buffer_count, size_t reps,
-            size_t iterations, size_t threads) {
-  // track how many errors we detect in the output
-  size_t total_errors = 0;
-
-  // timing data
-  std::vector<double> latency_ms(iterations);
-  std::vector<double> process_time_ms(iterations);
-
-  // create input and output streams of data for ALL the data to be processed
-  size_t total_count = buffer_count * reps;
-  std::vector<T> in_stream(total_count);
-  std::vector<T> out_stream(total_count);
-  
-  // generate random input data
-  std::generate_n(in_stream.begin(), total_count, [] { return rand() % 100; });
-
-  // track the input and output times for each repetition (latency)
-  std::vector<high_resolution_clock::time_point> time_in(reps);
-  std::vector<high_resolution_clock::time_point> time_out(reps);
-
-  for (size_t i = 0; i < iterations; i++) {
-    // reset thread sharing variables and output stream
-    std::fill_n(out_stream.begin(), total_count, 0);
-
-    // do an iteration
-    high_resolution_clock::time_point start, end;
-    DoOneIteration(q, buffers, buffer_count, reps, iterations, threads,
-                   in_stream.data(), out_stream.data(),
-                   time_in, time_out, start, end);
-
-    // validate the results
-    total_errors += CountErrors(out_stream.data(), total_count,
-                                in_stream.data());
-
-    // find the average latency for all reps
-    double avg_rep_latency = 0.0;
-    for (size_t j = 0; j < reps; j++) {
-      duration<double, std::milli> l = time_out[j] - time_in[j];
-      avg_rep_latency += l.count();
-    }
-    latency_ms[i] = avg_rep_latency / reps;
-
-    // track the total processing time
-    duration<double, std::milli> process_time = end - start;
-    process_time_ms[i] = process_time.count();
-  }
-
-  // print the performance info
-  PrintPerformanceInfo<T>("without API", total_count, latency_ms, process_time_ms);
-
-  return total_errors == 0;
-}
-
-//
-// The producer thread function. All production of data happens in this function
-// which is run in a separate CPU thread from the launching of kernels and 
-// consumption of data.
-//
-template<typename T>
-void ProducerThread(T* in_stream, size_t buffer_count, size_t reps, int threads,
-                    std::atomic<bool>& data_valid, T*& out_ptr) {
-  // In our case, the Producer's job is simple. It has an input stream of data
-  // ('in_stream') whose size is buffer_count * reps elements
-  // (i.e. ALL of the data).
-  // When signalled to, it produces buffer_count elements to 'out_ptr', which is
-  // a shared variable between the Producer thread and the thread launching the
-  // kernels.
-  size_t rep = 0;
-  while (rep < reps) {
-    // The 'data_valid' flag is also shared between the Producer thread
-    // and the kernel launching thread. The kernel thread sets 'data_valid' to 
-    // false when it is ready for the Producer to produce new data to 'out_ptr'.
-    // The 'data_valid' flag is the mechanism by which the Producer thread
-    // tells the kernel launching thread that the input data is ready, AND how
-    // the kernel launcher thread tells the Producer thread that it is ready
-    // for new data.
-    if (!data_valid) {
-      // The kernel has signalled to the Producer that it is ready for new data,
-      // so copy 'buffer_count' elements to the shared pointer 'out_ptr'
-      ProducerFunction(out_ptr,
-                      in_stream + buffer_count*rep,
-                      buffer_count,
-                      threads);
-
-      // once the data has been produced, raise the 'data_valid' flag, which
-      // signals to the kernel launching thread that the data at 'out_ptr' is
-      // valid and ready to use. Remember, the kernel launching thread will
-      // lower this flag when it is ready for new data to be produced!
-      data_valid = true;
-
-      rep++;
-    }
-  }
-}
-
-//
-// This function handles both the launching of SYCL kernels and the
-// consumption of the data.
-//
-template<typename T>
-void KernelThread(queue& q, size_t buffers, size_t buffer_count, size_t reps,
-                  int threads,
-                  std::vector<T*>& in_buf, std::vector<T*>& out_buf,
-                  std::atomic<bool>& produce_data_valid, T*& in_ptr,
-                  T* out_stream,
-                  std::vector<high_resolution_clock::time_point>& time_in,
-                  std::vector<high_resolution_clock::time_point>& time_out) {
-  // initialize
-  size_t in_rep = 0;
-  size_t out_rep = 0;
-  size_t buf_idx = 0;
-
-  // queue to track the inflight kernel events and the index of the buffer
-  // they are using (for multi-buffering).
-  std::queue<std::pair<event, size_t>> user_kernel_q;
-
-  // do work
-  while(out_rep < reps) {
-    // Conditions for processing new input (launching a new kernel):
-    // (NOTE: conditions 1, 2, AND 3 must be met)
-    //  1) there is room in the queue (based on number of buffers)
-    //  2) we have more input data to process
-    //  3) the input data from the producer is valid (set by Producer thread)
-    //
-    // Conditions for consuming kernel output (waiting on oldest kernel to end):
-    // (NOTE: conditions 1 OR 2 need to be met)
-    //  1) the queue is full
-    //  2) we have processed all of the input data (no kernels left to launch)
-    bool queue_full = (user_kernel_q.size() == buffers);
-    bool all_input_data_processed = (in_rep == reps);
-    
-    if (!queue_full && !all_input_data_processed && produce_data_valid) {
-      // launch the kernel
-      event e = SubmitKernel(q, in_buf[buf_idx], buffer_count, out_buf[buf_idx]);
-
-      // push the new kernel event and buffer index pair into the queue
-      user_kernel_q.push(std::make_pair(e, buf_idx));
-
-      // mark the input time of this buffer (to track the latency)
-      time_in[in_rep] = high_resolution_clock::now();
-
-      // move to the next buffer (n-way buffering)
-      buf_idx = (buf_idx + 1) % buffers;
-
-      // if after pushing the new kernel there is still space in the queue,
-      // then tell the producer we are ready to accept new data in the
-      // next buffer
-      if (user_kernel_q.size() < buffers) {
-        // NOTE: order important for these two statements (described later)
-        in_ptr = in_buf[buf_idx];
-        produce_data_valid = false;
-      }
-
-      // we started the processing of another input
-      in_rep++;
-    } else if (queue_full || all_input_data_processed) {
-      // pop the oldest event/buffer index pair in the queue
-      auto event_index_pair = user_kernel_q.front();
-      user_kernel_q.pop();
-
-      // wait on the kernel event to finish
-      event_index_pair.first.wait();
-
-      // mark the output time of this buffer (to track the latency)
-      time_out[out_rep] = high_resolution_clock::now();
-
-      // tell the Producer that it can start producing the next input
-      // data BEFORE consuming the output, so that the Producer can start
-      // producing the next data while this thread consumes the output
-      // (which we are about to do below).
-      // NOTE: the order is important here. Switch the 'in_ptr' to the other
-      // buffer BEFORE lowering the 'produce_data_valid' flag (which signals to
-      // the Producer to start producing data into 'in_ptr'). I.e. we need to
-      // set the correct pointer BEFORE signalling to the Producer to produce
-      // to that pointer.
-      in_ptr = in_buf[buf_idx];
-      produce_data_valid = false;
-
-      // consume the output
-      // (NOTE: the kernel launching and Consumer use the same thread)
-      ConsumerFunction(out_stream + out_rep*buffer_count,
-                       out_buf[event_index_pair.second],
-                       buffer_count,
-                       threads);
-
-      // we have processed another output
-      out_rep++;
-    }
-  }
-}
-
-// Forward declare the kernel name to reduce name mangling
-class Kernel;
-
-//
-// Submit the kernel for the single-kernel design
-//
-template<typename T>
-event SubmitKernel(queue &q, T *in_ptr, size_t count, T *out_ptr) {
-  return q.single_task<Kernel>([=]() [[intel::kernel_args_restrict]] {
-    // using a host_ptr class tells the compiler that this pointer lives in
-    // the host's address space
-<<<<<<< HEAD
-    ext::intel::host_ptr<T> in(in_ptr);
-    ext::intel::host_ptr<T> out(out_ptr);
-=======
-    sycl::ext::intel::host_ptr<T> in(in_ptr);
-    sycl::ext::intel::host_ptr<T> out(out_ptr);
->>>>>>> 862170cc
-
-    for (size_t i = 0; i < count; i++) {
-      T data = *(in + i);
-      *(out + i) = data;
-    }
-  });
-}
-
-#endif /* __STREAMING_WITHOUT_API_HPP__ */
+#ifndef __STREAMING_WITHOUT_API_HPP__
+#define __STREAMING_WITHOUT_API_HPP__
+
+#include <algorithm>
+#include <numeric>
+#include <atomic>
+#include <queue>
+#include <thread>
+#include <vector>
+
+#include <sycl/sycl.hpp>
+#include <sycl/ext/intel/fpga_extensions.hpp>
+
+#include "common.hpp"
+
+using namespace sycl;
+using namespace std::chrono;
+
+////////////////////////////////////////////////////////////////////////////////
+// forward declare functions
+template<typename T>
+void DoOneIteration(queue& q, size_t buffers, size_t buffer_count, size_t reps,
+                    size_t iterations, size_t threads,
+                    T *in_stream, T *out_stream,
+                    std::vector<high_resolution_clock::time_point>& time_in,
+                    std::vector<high_resolution_clock::time_point>& time_out,
+                    high_resolution_clock::time_point& start,
+                    high_resolution_clock::time_point& end);
+
+template<typename T>
+bool DoWork(queue& q, size_t buffers, size_t buffer_count, size_t reps,
+            size_t iterations, size_t threads);
+
+template<typename T>
+void ProducerThread(T* in_stream, size_t buffer_count, size_t reps, int threads,
+                    std::atomic<bool>& data_valid, T*& out_ptr);
+
+template<typename T>
+void KernelThread(queue& q, size_t buffers, size_t buffer_count, size_t reps,
+                  int threads,
+                  std::vector<T*>& in_buf, std::vector<T*>& out_buf,
+                  std::atomic<bool>& produce_data_valid, T*& in_ptr,
+                  T* out_stream,
+                  std::vector<high_resolution_clock::time_point>& time_in,
+                  std::vector<high_resolution_clock::time_point>& time_out);
+
+template<typename T>
+void DoOneIteration(queue& q, size_t buffers, size_t buffer_count, size_t reps,
+                    size_t iterations, size_t threads,
+                    T *in_stream, T *out_stream,
+                    std::vector<high_resolution_clock::time_point>& time_in,
+                    std::vector<high_resolution_clock::time_point>& time_out,
+                    high_resolution_clock::time_point& start,
+                    high_resolution_clock::time_point& end);
+
+template<typename T>
+event SubmitKernel(queue &q, T *in_ptr, size_t count, T *out_ptr);
+////////////////////////////////////////////////////////////////////////////////
+
+//
+// This function contains the logic to perform the buffered streaming.
+// It performs a single iteration of the design. This function will be called
+// multiple times to improve the accuracy of the performance measurement.
+//
+template<typename T>
+void DoOneIteration(queue& q, size_t buffers, size_t buffer_count, size_t reps,
+                    size_t iterations, size_t threads,
+                    T *in_stream, T *out_stream,
+                    std::vector<high_resolution_clock::time_point>& time_in,
+                    std::vector<high_resolution_clock::time_point>& time_out,
+                    high_resolution_clock::time_point& start,
+                    high_resolution_clock::time_point& end) {
+  // the Producer and Consumer get half of the total threads, each.
+  // std::max() guards against the case where there is only 1 thread.
+  size_t half_threads = std::max(size_t(1), threads/2);
+
+  // allocate space for the USM buffers
+  std::vector<T*> in(buffers);
+  std::vector<T*> out(buffers);
+  for (size_t i = 0; i < buffers; i++) {
+    if ((in[i] = malloc_host<T>(buffer_count, q)) == nullptr) {
+      std::cerr << "ERROR: could not allocate space for 'in[" << i << "]'\n";
+      std::terminate();
+    }
+    if ((out[i] = malloc_host<T>(buffer_count, q)) == nullptr) {
+      std::cerr << "ERROR: could not allocate space for 'out[" << i << "]'\n";
+      std::terminate();
+    }
+  }
+
+  // inter-thread communication variables
+  T* produce_ptr(in[0]);
+  std::atomic<bool> produce_data_valid(false);
+
+  start = high_resolution_clock::now();
+
+  // start the Producer in a new thread (starts in the ProducerThread<T>
+  // function)
+  std::thread producer_thread(ProducerThread<T>,
+                              in_stream, buffer_count, reps,
+                              half_threads,
+                              std::ref(produce_data_valid),
+                              std::ref(produce_ptr));
+
+  // run the kernel in this thread
+  KernelThread<T>(q, buffers, buffer_count, reps, half_threads,
+                  in, out, produce_data_valid, produce_ptr,
+                  out_stream, time_in, time_out);
+
+  // wait for producer to finish
+  producer_thread.join();
+
+  end = high_resolution_clock::now();
+
+  // free the USM buffers
+  for (size_t i = 0; i < buffers; i++) {
+    sycl::free(in[i], q);
+    sycl::free(out[i], q);
+  }
+}
+
+//
+// The top level function for doing work with the design. It deals with timing,
+// checking errors, and running multiple iterations to improve performance
+// accuracy.
+//
+template<typename T>
+bool DoWork(queue& q, size_t buffers, size_t buffer_count, size_t reps,
+            size_t iterations, size_t threads) {
+  // track how many errors we detect in the output
+  size_t total_errors = 0;
+
+  // timing data
+  std::vector<double> latency_ms(iterations);
+  std::vector<double> process_time_ms(iterations);
+
+  // create input and output streams of data for ALL the data to be processed
+  size_t total_count = buffer_count * reps;
+  std::vector<T> in_stream(total_count);
+  std::vector<T> out_stream(total_count);
+  
+  // generate random input data
+  std::generate_n(in_stream.begin(), total_count, [] { return rand() % 100; });
+
+  // track the input and output times for each repetition (latency)
+  std::vector<high_resolution_clock::time_point> time_in(reps);
+  std::vector<high_resolution_clock::time_point> time_out(reps);
+
+  for (size_t i = 0; i < iterations; i++) {
+    // reset thread sharing variables and output stream
+    std::fill_n(out_stream.begin(), total_count, 0);
+
+    // do an iteration
+    high_resolution_clock::time_point start, end;
+    DoOneIteration(q, buffers, buffer_count, reps, iterations, threads,
+                   in_stream.data(), out_stream.data(),
+                   time_in, time_out, start, end);
+
+    // validate the results
+    total_errors += CountErrors(out_stream.data(), total_count,
+                                in_stream.data());
+
+    // find the average latency for all reps
+    double avg_rep_latency = 0.0;
+    for (size_t j = 0; j < reps; j++) {
+      duration<double, std::milli> l = time_out[j] - time_in[j];
+      avg_rep_latency += l.count();
+    }
+    latency_ms[i] = avg_rep_latency / reps;
+
+    // track the total processing time
+    duration<double, std::milli> process_time = end - start;
+    process_time_ms[i] = process_time.count();
+  }
+
+  // print the performance info
+  PrintPerformanceInfo<T>("without API", total_count, latency_ms, process_time_ms);
+
+  return total_errors == 0;
+}
+
+//
+// The producer thread function. All production of data happens in this function
+// which is run in a separate CPU thread from the launching of kernels and 
+// consumption of data.
+//
+template<typename T>
+void ProducerThread(T* in_stream, size_t buffer_count, size_t reps, int threads,
+                    std::atomic<bool>& data_valid, T*& out_ptr) {
+  // In our case, the Producer's job is simple. It has an input stream of data
+  // ('in_stream') whose size is buffer_count * reps elements
+  // (i.e. ALL of the data).
+  // When signalled to, it produces buffer_count elements to 'out_ptr', which is
+  // a shared variable between the Producer thread and the thread launching the
+  // kernels.
+  size_t rep = 0;
+  while (rep < reps) {
+    // The 'data_valid' flag is also shared between the Producer thread
+    // and the kernel launching thread. The kernel thread sets 'data_valid' to 
+    // false when it is ready for the Producer to produce new data to 'out_ptr'.
+    // The 'data_valid' flag is the mechanism by which the Producer thread
+    // tells the kernel launching thread that the input data is ready, AND how
+    // the kernel launcher thread tells the Producer thread that it is ready
+    // for new data.
+    if (!data_valid) {
+      // The kernel has signalled to the Producer that it is ready for new data,
+      // so copy 'buffer_count' elements to the shared pointer 'out_ptr'
+      ProducerFunction(out_ptr,
+                      in_stream + buffer_count*rep,
+                      buffer_count,
+                      threads);
+
+      // once the data has been produced, raise the 'data_valid' flag, which
+      // signals to the kernel launching thread that the data at 'out_ptr' is
+      // valid and ready to use. Remember, the kernel launching thread will
+      // lower this flag when it is ready for new data to be produced!
+      data_valid = true;
+
+      rep++;
+    }
+  }
+}
+
+//
+// This function handles both the launching of SYCL kernels and the
+// consumption of the data.
+//
+template<typename T>
+void KernelThread(queue& q, size_t buffers, size_t buffer_count, size_t reps,
+                  int threads,
+                  std::vector<T*>& in_buf, std::vector<T*>& out_buf,
+                  std::atomic<bool>& produce_data_valid, T*& in_ptr,
+                  T* out_stream,
+                  std::vector<high_resolution_clock::time_point>& time_in,
+                  std::vector<high_resolution_clock::time_point>& time_out) {
+  // initialize
+  size_t in_rep = 0;
+  size_t out_rep = 0;
+  size_t buf_idx = 0;
+
+  // queue to track the inflight kernel events and the index of the buffer
+  // they are using (for multi-buffering).
+  std::queue<std::pair<event, size_t>> user_kernel_q;
+
+  // do work
+  while(out_rep < reps) {
+    // Conditions for processing new input (launching a new kernel):
+    // (NOTE: conditions 1, 2, AND 3 must be met)
+    //  1) there is room in the queue (based on number of buffers)
+    //  2) we have more input data to process
+    //  3) the input data from the producer is valid (set by Producer thread)
+    //
+    // Conditions for consuming kernel output (waiting on oldest kernel to end):
+    // (NOTE: conditions 1 OR 2 need to be met)
+    //  1) the queue is full
+    //  2) we have processed all of the input data (no kernels left to launch)
+    bool queue_full = (user_kernel_q.size() == buffers);
+    bool all_input_data_processed = (in_rep == reps);
+    
+    if (!queue_full && !all_input_data_processed && produce_data_valid) {
+      // launch the kernel
+      event e = SubmitKernel(q, in_buf[buf_idx], buffer_count, out_buf[buf_idx]);
+
+      // push the new kernel event and buffer index pair into the queue
+      user_kernel_q.push(std::make_pair(e, buf_idx));
+
+      // mark the input time of this buffer (to track the latency)
+      time_in[in_rep] = high_resolution_clock::now();
+
+      // move to the next buffer (n-way buffering)
+      buf_idx = (buf_idx + 1) % buffers;
+
+      // if after pushing the new kernel there is still space in the queue,
+      // then tell the producer we are ready to accept new data in the
+      // next buffer
+      if (user_kernel_q.size() < buffers) {
+        // NOTE: order important for these two statements (described later)
+        in_ptr = in_buf[buf_idx];
+        produce_data_valid = false;
+      }
+
+      // we started the processing of another input
+      in_rep++;
+    } else if (queue_full || all_input_data_processed) {
+      // pop the oldest event/buffer index pair in the queue
+      auto event_index_pair = user_kernel_q.front();
+      user_kernel_q.pop();
+
+      // wait on the kernel event to finish
+      event_index_pair.first.wait();
+
+      // mark the output time of this buffer (to track the latency)
+      time_out[out_rep] = high_resolution_clock::now();
+
+      // tell the Producer that it can start producing the next input
+      // data BEFORE consuming the output, so that the Producer can start
+      // producing the next data while this thread consumes the output
+      // (which we are about to do below).
+      // NOTE: the order is important here. Switch the 'in_ptr' to the other
+      // buffer BEFORE lowering the 'produce_data_valid' flag (which signals to
+      // the Producer to start producing data into 'in_ptr'). I.e. we need to
+      // set the correct pointer BEFORE signalling to the Producer to produce
+      // to that pointer.
+      in_ptr = in_buf[buf_idx];
+      produce_data_valid = false;
+
+      // consume the output
+      // (NOTE: the kernel launching and Consumer use the same thread)
+      ConsumerFunction(out_stream + out_rep*buffer_count,
+                       out_buf[event_index_pair.second],
+                       buffer_count,
+                       threads);
+
+      // we have processed another output
+      out_rep++;
+    }
+  }
+}
+
+// Forward declare the kernel name to reduce name mangling
+class Kernel;
+
+//
+// Submit the kernel for the single-kernel design
+//
+template<typename T>
+event SubmitKernel(queue &q, T *in_ptr, size_t count, T *out_ptr) {
+  return q.single_task<Kernel>([=]() [[intel::kernel_args_restrict]] {
+    // using a host_ptr class tells the compiler that this pointer lives in
+    // the host's address space
+    sycl::ext::intel::host_ptr<T> in(in_ptr);
+    sycl::ext::intel::host_ptr<T> out(out_ptr);
+
+    for (size_t i = 0; i < count; i++) {
+      T data = *(in + i);
+      *(out + i) = data;
+    }
+  });
+}
+
+#endif /* __STREAMING_WITHOUT_API_HPP__ */