{
  "guid": "AE280EFE-9EB1-406D-B32D-5991F707E195",
  "name": "Intel® Modin Getting Started",
  "categories": ["Toolkit/oneAPI AI And Analytics/AI Getting Started Samples"],
  "description": "This sample illustrates how to use Modin accelerated Pandas functions and notes the performance gain when compared to standard Pandas functions",
  "builder": ["cli"],
  "languages": [{"python":{}}],
  "os":["linux"],
  "targetDevice": ["CPU"],
  "ciTests": {
  	"linux": [
    {
  		"env": [],
  		"id": "Intel_Modin_GS_py",
  		"steps": [
<<<<<<< HEAD
        "conda create -y -n modin-conda-forge -c conda-forge modin-all",
        "conda install -y -n modin-conda-forge -c conda-forge matplotlib runipy",
        "conda activate modin-conda-forge",
        "runipy IntelModin_GettingStarted.ipynb" 
  		 ]
=======
			"set -e # Terminate the script on first error",
			"source $(conda info --base)/etc/profile.d/conda.sh # Bypassing conda's disability to activate environments inside a bash script: https://github.com/conda/conda/issues/7980",
			"conda create -y -n intel-aikit-modin intel-aikit-modin -c intel",
			"conda activate intel-aikit-modin",
			"pip install -r requirements.txt # Installing notebook's dependencies",
			"pip install runipy # Installing 'runipy' for extended abilities to execute the notebook",
			"runipy IntelModin_GettingStarted.ipynb"
  		]
>>>>>>> 9c7d508f
  	}
    ]
}
}<|MERGE_RESOLUTION|>--- conflicted
+++ resolved
@@ -13,13 +13,6 @@
   		"env": [],
   		"id": "Intel_Modin_GS_py",
   		"steps": [
-<<<<<<< HEAD
-        "conda create -y -n modin-conda-forge -c conda-forge modin-all",
-        "conda install -y -n modin-conda-forge -c conda-forge matplotlib runipy",
-        "conda activate modin-conda-forge",
-        "runipy IntelModin_GettingStarted.ipynb" 
-  		 ]
-=======
 			"set -e # Terminate the script on first error",
 			"source $(conda info --base)/etc/profile.d/conda.sh # Bypassing conda's disability to activate environments inside a bash script: https://github.com/conda/conda/issues/7980",
 			"conda create -y -n intel-aikit-modin intel-aikit-modin -c intel",
@@ -28,7 +21,6 @@
 			"pip install runipy # Installing 'runipy' for extended abilities to execute the notebook",
 			"runipy IntelModin_GettingStarted.ipynb"
   		]
->>>>>>> 9c7d508f
   	}
     ]
 }
