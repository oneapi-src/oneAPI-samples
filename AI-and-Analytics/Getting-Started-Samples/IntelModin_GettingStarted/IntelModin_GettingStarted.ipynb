{
 "cells": [
  {
   "cell_type": "code",
   "execution_count": 1,
   "metadata": {},
   "outputs": [],
   "source": [
    "# =============================================================\n",
    "# Copyright © 2020 Intel Corporation\n",
    "# \n",
    "# SPDX-License-Identifier: MIT\n",
    "# ============================================================="
   ]
  },
  {
   "cell_type": "markdown",
   "metadata": {},
   "source": [
    "# Modin Getting Started Example for Distributed Pandas"
   ]
  },
  {
   "cell_type": "markdown",
   "metadata": {},
   "source": [
    "## Importing and Organizing Data"
   ]
  },
  {
   "cell_type": "markdown",
   "metadata": {},
   "source": [
    "In this example we will be generating a **synthetic dataset** and **demonstrating stock Pandas operations running with Modin**.\n",
    "\n",
    "Let's start by **importing** all the necessary packages and modules"
   ]
  },
  {
   "cell_type": "code",
   "execution_count": 2,
   "metadata": {},
   "outputs": [],
   "source": [
    "import numpy as np\n",
    "import matplotlib.pyplot as plt\n",
    "import time"
   ]
  },
  {
   "cell_type": "code",
   "execution_count": null,
   "metadata": {},
   "outputs": [],
   "source": [
    "# ****** Do not change the code in this cell! It verifies that the notebook is being run correctly! ******\n",
    "\n",
    "def verify_and_print_times(pandas_time, modin_time):\n",
    "    if modin_time < pandas_time:\n",
    "        print(f\"Modin was {pandas_time / modin_time:.2f}X faster than stock pandas!\")\n",
    "        return\n",
    "    print(\n",
    "        f\"Oops, stock pandas appears to be {modin_time / pandas_time:.2f}X faster than Modin in this case. \"\n",
    "        \"This is unlikely but could happen sometimes on certain machines/environments/datasets. \"\n",
    "        \"One of the most probable reasons is the excessive amount of partitions being assigned to a single worker. \"\n",
    "        \"You may visit Modin's optimization guide in order to learn more about such cases and how to fix them: \"\n",
    "        \"\\nhttps://modin.readthedocs.io/en/latest/usage_guide/optimization_notes/index.html\\n\\n\"\n",
    "        \"But first, verify that you're using the latest Modin version, also, try to use different executions, \"\n",
    "        \"for basic usage we recommend non-experimental 'PandasOnRay'.\\n\"\n",
    "        \"Current configuration is:\"\n",
    "    )\n",
    "    try:\n",
    "        from modin.utils import get_current_execution\n",
    "\n",
    "        execution = get_current_execution()\n",
    "    except ImportError:\n",
    "        # for modin version < 0.12.0\n",
    "        try:\n",
    "            from modin.utils import get_current_backend\n",
    "\n",
    "            execution = get_current_backend()\n",
    "        except ImportError:\n",
    "            # for modin versions < 0.8.1\n",
    "            execution = (\n",
    "                \"Can't deduce the current execution, your Modin version is too old!\"\n",
    "            )\n",
    "    print(f\"\\tExecution: {execution}\")\n",
    "    try:\n",
    "        import modin.config as cfg\n",
    "\n",
    "        print(\n",
    "            f\"\\tIs experimental: {cfg.IsExperimental.get()}\\n\"\n",
    "            f\"\\tNumber of CPUs to utilize by Modin (check that Modin uses all CPUs on your machine): {cfg.CpuCount.get()}\\n\"\n",
    "            f\"\\tIs in debug mode (debug mode may perform slower): {cfg.IsDebug.get()}\"\n",
    "        )\n",
    "    except (ImportError, AttributeError):\n",
    "        # for modin versions < 0.8.2\n",
    "        print(\"\\tCan't deduce Modin configuration, your Modin version is too old!\")\n",
    "    import modin\n",
    "\n",
    "    print(f\"\\tModin version: {modin.__version__}\")"
   ]
  },
  {
   "cell_type": "markdown",
   "metadata": {},
   "source": [
    "## How to Use Modin"
   ]
  },
  {
   "cell_type": "markdown",
   "metadata": {},
   "source": [
<<<<<<< HEAD
    "We will also be importing **stock Pandas** and **Modin as pd to show differentiation**. You can see importing Modin is simple and **does not require any additional steps.**"
=======
    "We will also be importing **stock Pandas as pandas** and **Modin as pd to show differentiation**. You can see importing Modin is simple and **does not require any additional steps.**"
>>>>>>> 0b1f74e8
   ]
  },
  {
   "cell_type": "code",
   "execution_count": 3,
   "metadata": {},
   "outputs": [],
   "source": [
    "import pandas"
   ]
  },
  {
   "cell_type": "code",
   "execution_count": 4,
   "metadata": {},
   "outputs": [],
   "source": [
    "import modin.pandas as pd"
   ]
  },
  {
   "cell_type": "markdown",
   "metadata": {},
   "source": [
    "We will now **generate a synthetic dataset** using NumPy to use with Modin and save it to a CSV."
   ]
  },
  {
   "cell_type": "code",
   "execution_count": 5,
   "metadata": {},
   "outputs": [],
   "source": [
    "array=np.random.randint(low=100,high=10000,size=(2**18,2**8))\n",
    "#array\n",
    "np.savetxt(\"foo.csv\", array, delimiter=\",\") #how to generate array"
   ]
  },
  {
   "cell_type": "markdown",
   "metadata": {},
   "source": [
    "Now we will convert the ndarray into a Pandas dataframe and display the first five rows.\n",
    "For **stock pandas, the dataframe is being stored as `pandas_df`** and for **Modin, the same dataframe is being stored as `modin_df`**.\n",
    "Let's try running the following cell with Pandas first."
   ]
  },
  {
   "cell_type": "code",
   "execution_count": 6,
   "metadata": {},
   "outputs": [
    {
     "name": "stdout",
     "output_type": "stream",
     "text": [
      "CPU times: user 20.8 s, sys: 2.37 s, total: 23.1 s\n",
      "Wall time: 41.3 s\n"
     ]
    },
    {
     "data": {
      "text/html": [
       "<div>\n",
       "<style scoped>\n",
       "    .dataframe tbody tr th:only-of-type {\n",
       "        vertical-align: middle;\n",
       "    }\n",
       "\n",
       "    .dataframe tbody tr th {\n",
       "        vertical-align: top;\n",
       "    }\n",
       "\n",
       "    .dataframe thead th {\n",
       "        text-align: right;\n",
       "    }\n",
       "</style>\n",
       "<table border=\"1\" class=\"dataframe\">\n",
       "  <thead>\n",
       "    <tr style=\"text-align: right;\">\n",
       "      <th></th>\n",
       "      <th>col0</th>\n",
       "      <th>col1</th>\n",
       "      <th>col2</th>\n",
       "      <th>col3</th>\n",
       "      <th>col4</th>\n",
       "      <th>col5</th>\n",
       "      <th>col6</th>\n",
       "      <th>col7</th>\n",
       "      <th>col8</th>\n",
       "      <th>col9</th>\n",
       "      <th>...</th>\n",
       "      <th>col246</th>\n",
       "      <th>col247</th>\n",
       "      <th>col248</th>\n",
       "      <th>col249</th>\n",
       "      <th>col250</th>\n",
       "      <th>col251</th>\n",
       "      <th>col252</th>\n",
       "      <th>col253</th>\n",
       "      <th>col254</th>\n",
       "      <th>col255</th>\n",
       "    </tr>\n",
       "  </thead>\n",
       "  <tbody>\n",
       "    <tr>\n",
       "      <th>0</th>\n",
       "      <td>6345.0</td>\n",
       "      <td>2081.0</td>\n",
       "      <td>7921.0</td>\n",
       "      <td>9496.0</td>\n",
       "      <td>6608.0</td>\n",
       "      <td>559.0</td>\n",
       "      <td>4217.0</td>\n",
       "      <td>5153.0</td>\n",
       "      <td>1586.0</td>\n",
       "      <td>4832.0</td>\n",
       "      <td>...</td>\n",
       "      <td>9964.0</td>\n",
       "      <td>7510.0</td>\n",
       "      <td>2537.0</td>\n",
       "      <td>3299.0</td>\n",
       "      <td>3707.0</td>\n",
       "      <td>8463.0</td>\n",
       "      <td>1804.0</td>\n",
       "      <td>6827.0</td>\n",
       "      <td>4438.0</td>\n",
       "      <td>5561.0</td>\n",
       "    </tr>\n",
       "    <tr>\n",
       "      <th>1</th>\n",
       "      <td>5096.0</td>\n",
       "      <td>6083.0</td>\n",
       "      <td>4583.0</td>\n",
       "      <td>5166.0</td>\n",
       "      <td>9979.0</td>\n",
       "      <td>1764.0</td>\n",
       "      <td>3488.0</td>\n",
       "      <td>6638.0</td>\n",
       "      <td>7839.0</td>\n",
       "      <td>1835.0</td>\n",
       "      <td>...</td>\n",
       "      <td>9282.0</td>\n",
       "      <td>3421.0</td>\n",
       "      <td>1357.0</td>\n",
       "      <td>5794.0</td>\n",
       "      <td>9747.0</td>\n",
       "      <td>7943.0</td>\n",
       "      <td>5627.0</td>\n",
       "      <td>7367.0</td>\n",
       "      <td>4484.0</td>\n",
       "      <td>3229.0</td>\n",
       "    </tr>\n",
       "    <tr>\n",
       "      <th>2</th>\n",
       "      <td>830.0</td>\n",
       "      <td>8249.0</td>\n",
       "      <td>8147.0</td>\n",
       "      <td>4841.0</td>\n",
       "      <td>3653.0</td>\n",
       "      <td>8775.0</td>\n",
       "      <td>8487.0</td>\n",
       "      <td>1520.0</td>\n",
       "      <td>3859.0</td>\n",
       "      <td>6732.0</td>\n",
       "      <td>...</td>\n",
       "      <td>5292.0</td>\n",
       "      <td>6504.0</td>\n",
       "      <td>9121.0</td>\n",
       "      <td>486.0</td>\n",
       "      <td>3346.0</td>\n",
       "      <td>1295.0</td>\n",
       "      <td>2356.0</td>\n",
       "      <td>2050.0</td>\n",
       "      <td>5128.0</td>\n",
       "      <td>7205.0</td>\n",
       "    </tr>\n",
       "    <tr>\n",
       "      <th>3</th>\n",
       "      <td>1664.0</td>\n",
       "      <td>8191.0</td>\n",
       "      <td>4497.0</td>\n",
       "      <td>1681.0</td>\n",
       "      <td>2603.0</td>\n",
       "      <td>5248.0</td>\n",
       "      <td>3423.0</td>\n",
       "      <td>2455.0</td>\n",
       "      <td>627.0</td>\n",
       "      <td>4653.0</td>\n",
       "      <td>...</td>\n",
       "      <td>4429.0</td>\n",
       "      <td>9200.0</td>\n",
       "      <td>6623.0</td>\n",
       "      <td>3711.0</td>\n",
       "      <td>9459.0</td>\n",
       "      <td>6626.0</td>\n",
       "      <td>8430.0</td>\n",
       "      <td>1501.0</td>\n",
       "      <td>5156.0</td>\n",
       "      <td>2010.0</td>\n",
       "    </tr>\n",
       "    <tr>\n",
       "      <th>4</th>\n",
       "      <td>9123.0</td>\n",
       "      <td>7135.0</td>\n",
       "      <td>7103.0</td>\n",
       "      <td>6864.0</td>\n",
       "      <td>6241.0</td>\n",
       "      <td>1218.0</td>\n",
       "      <td>5124.0</td>\n",
       "      <td>3380.0</td>\n",
       "      <td>8765.0</td>\n",
       "      <td>8670.0</td>\n",
       "      <td>...</td>\n",
       "      <td>8698.0</td>\n",
       "      <td>2234.0</td>\n",
       "      <td>3907.0</td>\n",
       "      <td>6643.0</td>\n",
       "      <td>7001.0</td>\n",
       "      <td>3130.0</td>\n",
       "      <td>2898.0</td>\n",
       "      <td>5262.0</td>\n",
       "      <td>6068.0</td>\n",
       "      <td>1108.0</td>\n",
       "    </tr>\n",
       "  </tbody>\n",
       "</table>\n",
       "<p>5 rows × 256 columns</p>\n",
       "</div>"
      ],
      "text/plain": [
       "     col0    col1    col2    col3    col4    col5    col6    col7    col8  \\\n",
       "0  6345.0  2081.0  7921.0  9496.0  6608.0   559.0  4217.0  5153.0  1586.0   \n",
       "1  5096.0  6083.0  4583.0  5166.0  9979.0  1764.0  3488.0  6638.0  7839.0   \n",
       "2   830.0  8249.0  8147.0  4841.0  3653.0  8775.0  8487.0  1520.0  3859.0   \n",
       "3  1664.0  8191.0  4497.0  1681.0  2603.0  5248.0  3423.0  2455.0   627.0   \n",
       "4  9123.0  7135.0  7103.0  6864.0  6241.0  1218.0  5124.0  3380.0  8765.0   \n",
       "\n",
       "     col9  ...  col246  col247  col248  col249  col250  col251  col252  \\\n",
       "0  4832.0  ...  9964.0  7510.0  2537.0  3299.0  3707.0  8463.0  1804.0   \n",
       "1  1835.0  ...  9282.0  3421.0  1357.0  5794.0  9747.0  7943.0  5627.0   \n",
       "2  6732.0  ...  5292.0  6504.0  9121.0   486.0  3346.0  1295.0  2356.0   \n",
       "3  4653.0  ...  4429.0  9200.0  6623.0  3711.0  9459.0  6626.0  8430.0   \n",
       "4  8670.0  ...  8698.0  2234.0  3907.0  6643.0  7001.0  3130.0  2898.0   \n",
       "\n",
       "   col253  col254  col255  \n",
       "0  6827.0  4438.0  5561.0  \n",
       "1  7367.0  4484.0  3229.0  \n",
       "2  2050.0  5128.0  7205.0  \n",
       "3  1501.0  5156.0  2010.0  \n",
       "4  5262.0  6068.0  1108.0  \n",
       "\n",
       "[5 rows x 256 columns]"
      ]
     },
     "execution_count": 6,
     "metadata": {},
     "output_type": "execute_result"
    }
   ],
   "source": [
    "%%time\n",
    "pandas_df = pandas.read_csv(\"foo.csv\", names=[\"col{}\".format(i) for i in range(256)])\n",
    "pandas_df.head()"
   ]
  },
  {
   "cell_type": "markdown",
   "metadata": {},
   "source": [
    "Now let's run the same code, but use **Modin instead of stock Pandas.**\n",
    "\n",
    "**Note the speedup!**"
   ]
  },
  {
   "cell_type": "code",
   "execution_count": 7,
   "metadata": {},
   "outputs": [
    {
     "name": "stdout",
     "output_type": "stream",
     "text": [
      "CPU times: user 1.18 s, sys: 561 ms, total: 1.74 s\n",
      "Wall time: 1.7 s\n"
     ]
    },
    {
     "data": {
      "text/html": [
       "<div>\n",
       "<style scoped>\n",
       "    .dataframe tbody tr th:only-of-type {\n",
       "        vertical-align: middle;\n",
       "    }\n",
       "\n",
       "    .dataframe tbody tr th {\n",
       "        vertical-align: top;\n",
       "    }\n",
       "\n",
       "    .dataframe thead th {\n",
       "        text-align: right;\n",
       "    }\n",
       "</style>\n",
       "<table border=\"1\" class=\"dataframe\">\n",
       "  <thead>\n",
       "    <tr style=\"text-align: right;\">\n",
       "      <th></th>\n",
       "      <th>col0</th>\n",
       "      <th>col1</th>\n",
       "      <th>col2</th>\n",
       "      <th>col3</th>\n",
       "      <th>col4</th>\n",
       "      <th>col5</th>\n",
       "      <th>col6</th>\n",
       "      <th>col7</th>\n",
       "      <th>col8</th>\n",
       "      <th>col9</th>\n",
       "      <th>...</th>\n",
       "      <th>col246</th>\n",
       "      <th>col247</th>\n",
       "      <th>col248</th>\n",
       "      <th>col249</th>\n",
       "      <th>col250</th>\n",
       "      <th>col251</th>\n",
       "      <th>col252</th>\n",
       "      <th>col253</th>\n",
       "      <th>col254</th>\n",
       "      <th>col255</th>\n",
       "    </tr>\n",
       "  </thead>\n",
       "  <tbody>\n",
       "    <tr>\n",
       "      <th>0</th>\n",
       "      <td>6345.0</td>\n",
       "      <td>2081.0</td>\n",
       "      <td>7921.0</td>\n",
       "      <td>9496.0</td>\n",
       "      <td>6608.0</td>\n",
       "      <td>559.0</td>\n",
       "      <td>4217.0</td>\n",
       "      <td>5153.0</td>\n",
       "      <td>1586.0</td>\n",
       "      <td>4832.0</td>\n",
       "      <td>...</td>\n",
       "      <td>9964.0</td>\n",
       "      <td>7510.0</td>\n",
       "      <td>2537.0</td>\n",
       "      <td>3299.0</td>\n",
       "      <td>3707.0</td>\n",
       "      <td>8463.0</td>\n",
       "      <td>1804.0</td>\n",
       "      <td>6827.0</td>\n",
       "      <td>4438.0</td>\n",
       "      <td>5561.0</td>\n",
       "    </tr>\n",
       "    <tr>\n",
       "      <th>1</th>\n",
       "      <td>5096.0</td>\n",
       "      <td>6083.0</td>\n",
       "      <td>4583.0</td>\n",
       "      <td>5166.0</td>\n",
       "      <td>9979.0</td>\n",
       "      <td>1764.0</td>\n",
       "      <td>3488.0</td>\n",
       "      <td>6638.0</td>\n",
       "      <td>7839.0</td>\n",
       "      <td>1835.0</td>\n",
       "      <td>...</td>\n",
       "      <td>9282.0</td>\n",
       "      <td>3421.0</td>\n",
       "      <td>1357.0</td>\n",
       "      <td>5794.0</td>\n",
       "      <td>9747.0</td>\n",
       "      <td>7943.0</td>\n",
       "      <td>5627.0</td>\n",
       "      <td>7367.0</td>\n",
       "      <td>4484.0</td>\n",
       "      <td>3229.0</td>\n",
       "    </tr>\n",
       "    <tr>\n",
       "      <th>2</th>\n",
       "      <td>830.0</td>\n",
       "      <td>8249.0</td>\n",
       "      <td>8147.0</td>\n",
       "      <td>4841.0</td>\n",
       "      <td>3653.0</td>\n",
       "      <td>8775.0</td>\n",
       "      <td>8487.0</td>\n",
       "      <td>1520.0</td>\n",
       "      <td>3859.0</td>\n",
       "      <td>6732.0</td>\n",
       "      <td>...</td>\n",
       "      <td>5292.0</td>\n",
       "      <td>6504.0</td>\n",
       "      <td>9121.0</td>\n",
       "      <td>486.0</td>\n",
       "      <td>3346.0</td>\n",
       "      <td>1295.0</td>\n",
       "      <td>2356.0</td>\n",
       "      <td>2050.0</td>\n",
       "      <td>5128.0</td>\n",
       "      <td>7205.0</td>\n",
       "    </tr>\n",
       "    <tr>\n",
       "      <th>3</th>\n",
       "      <td>1664.0</td>\n",
       "      <td>8191.0</td>\n",
       "      <td>4497.0</td>\n",
       "      <td>1681.0</td>\n",
       "      <td>2603.0</td>\n",
       "      <td>5248.0</td>\n",
       "      <td>3423.0</td>\n",
       "      <td>2455.0</td>\n",
       "      <td>627.0</td>\n",
       "      <td>4653.0</td>\n",
       "      <td>...</td>\n",
       "      <td>4429.0</td>\n",
       "      <td>9200.0</td>\n",
       "      <td>6623.0</td>\n",
       "      <td>3711.0</td>\n",
       "      <td>9459.0</td>\n",
       "      <td>6626.0</td>\n",
       "      <td>8430.0</td>\n",
       "      <td>1501.0</td>\n",
       "      <td>5156.0</td>\n",
       "      <td>2010.0</td>\n",
       "    </tr>\n",
       "    <tr>\n",
       "      <th>4</th>\n",
       "      <td>9123.0</td>\n",
       "      <td>7135.0</td>\n",
       "      <td>7103.0</td>\n",
       "      <td>6864.0</td>\n",
       "      <td>6241.0</td>\n",
       "      <td>1218.0</td>\n",
       "      <td>5124.0</td>\n",
       "      <td>3380.0</td>\n",
       "      <td>8765.0</td>\n",
       "      <td>8670.0</td>\n",
       "      <td>...</td>\n",
       "      <td>8698.0</td>\n",
       "      <td>2234.0</td>\n",
       "      <td>3907.0</td>\n",
       "      <td>6643.0</td>\n",
       "      <td>7001.0</td>\n",
       "      <td>3130.0</td>\n",
       "      <td>2898.0</td>\n",
       "      <td>5262.0</td>\n",
       "      <td>6068.0</td>\n",
       "      <td>1108.0</td>\n",
       "    </tr>\n",
       "  </tbody>\n",
       "</table>\n",
       "<p>5 rows x 256 columns</p>\n",
       "</div>"
      ],
      "text/plain": [
       "     col0    col1    col2    col3    col4    col5    col6    col7    col8  \\\n",
       "0  6345.0  2081.0  7921.0  9496.0  6608.0   559.0  4217.0  5153.0  1586.0   \n",
       "1  5096.0  6083.0  4583.0  5166.0  9979.0  1764.0  3488.0  6638.0  7839.0   \n",
       "2   830.0  8249.0  8147.0  4841.0  3653.0  8775.0  8487.0  1520.0  3859.0   \n",
       "3  1664.0  8191.0  4497.0  1681.0  2603.0  5248.0  3423.0  2455.0   627.0   \n",
       "4  9123.0  7135.0  7103.0  6864.0  6241.0  1218.0  5124.0  3380.0  8765.0   \n",
       "\n",
       "     col9  ...  col246  col247  col248  col249  col250  col251  col252  \\\n",
       "0  4832.0  ...  9964.0  7510.0  2537.0  3299.0  3707.0  8463.0  1804.0   \n",
       "1  1835.0  ...  9282.0  3421.0  1357.0  5794.0  9747.0  7943.0  5627.0   \n",
       "2  6732.0  ...  5292.0  6504.0  9121.0   486.0  3346.0  1295.0  2356.0   \n",
       "3  4653.0  ...  4429.0  9200.0  6623.0  3711.0  9459.0  6626.0  8430.0   \n",
       "4  8670.0  ...  8698.0  2234.0  3907.0  6643.0  7001.0  3130.0  2898.0   \n",
       "\n",
       "   col253  col254  col255  \n",
       "0  6827.0  4438.0  5561.0  \n",
       "1  7367.0  4484.0  3229.0  \n",
       "2  2050.0  5128.0  7205.0  \n",
       "3  1501.0  5156.0  2010.0  \n",
       "4  5262.0  6068.0  1108.0  \n",
       "\n",
       "[5 rows x 256 columns]"
      ]
     },
     "execution_count": 7,
     "metadata": {},
     "output_type": "execute_result"
    }
   ],
   "source": [
    "%%time\n",
    "modin_df=pd.read_csv(\"foo.csv\", names=[\"col{}\".format(i) for i in range(256)])\n",
    "modin_df.head()"
   ]
  },
  {
   "cell_type": "markdown",
   "metadata": {},
   "source": [
    "Let's now **visualize** this speedup from Modin with a plot!"
   ]
  },
  {
   "cell_type": "code",
   "execution_count": 8,
   "metadata": {},
   "outputs": [],
   "source": [
    "def plotter(outputdict):\n",
    "    fig = plt.figure(figsize = (10, 5)) \n",
    "    plt.bar(outputdict.keys(),outputdict.values(),color='blue',width=0.4)\n",
    "    plt.xlabel(\"Python Package\")\n",
    "    plt.ylabel(\"Runtime(seconds)\")\n",
    "    plt.show()"
   ]
  },
  {
   "cell_type": "code",
   "execution_count": 9,
   "metadata": {
    "scrolled": true
   },
   "outputs": [
    {
     "name": "stdout",
     "output_type": "stream",
     "text": [
      "Pandas Time(seconds): 14.217443943023682 \n",
      "Modin Time(seconds): 1.6227927207946777\n"
     ]
    },
    {
     "data": {
      "image/png": "iVBORw0KGgoAAAANSUhEUgAAAl4AAAE9CAYAAADaqWzvAAAAOXRFWHRTb2Z0d2FyZQBNYXRwbG90bGliIHZlcnNpb24zLjMuMSwgaHR0cHM6Ly9tYXRwbG90bGliLm9yZy/d3fzzAAAACXBIWXMAAAsTAAALEwEAmpwYAAAXH0lEQVR4nO3dCZQlZXkGYK4MBhQQgXYBxGGQYBBBZHADF1AQEQH1qBD1iHAcTVTQ4xJwwy1qRFAiiXHCsCgEVzZxQ1HEBUaGYXdQCIuiRBpFQUEQvHl//ZtcO91M3567zNR9nnPe81fVvbeqpmWu33z1d1Wr3W6vBgBA/92v/4cAAEDhBQAwQDpeAAAKLwCAZtHxAgBQeAEANMucYZ/ATGy44YbtuXPnDvs0AACW68ILL7y53W6PrbKFVym6lixZMuzTAABYrlardf10r5njBQAwIAovAACFFwBAs+h4AQAovAAAmkXHCwBA4QUA0Cw6XgAACi8AgGbR8QIAUHgBADTLnD4+p+jYDHsmN7Xb7a0nvfbmDIcnY3nt5n6dQzdarWGfAau6dnvYZwDAKF9qPD7ZffLGFF2PyLBr8tM+HhsAYHQKr3Syzs3w6yle+mjy1vKWfh0bAGC1UZ9cn27XXhl+nqLskkEeFwCg0XO8pii6HpDh7cluM3z/ggwlq2266aZ9PDMAgOZ1vDZPNksuSVF1XcZNkqVZfthUb05XbGEyv2RsbGyApwkAsIp3vFJAXZbhIRPrtfiav7L8ViMAwCrb8UphdXKG85Its3xDcmC/jgUAMNIdr3Sy9lvO63P7dWwAgJWRRwYBACi8AACaRccLAEDhBQDQLDpeAAAKLwCAZtHxAgBQeAEANIuOFwCAwgsAoFl0vAAAFF4AAM2i4wUAoPACAGgWHS8AAIUXAECz6HgBACi8AACaRccLAEDhBQDQLDpeAAAKLwCAZtHxAgBQeAEANIuOFwCAwgsAoFl0vAAAFF4AAM3St45Xq9U6Nrkpubxj2+HJlcmlyanJev06PgDAKF1qPD7ZfdK2byRbt9vtbTL+JDm0j8cHABiNwivF1bkZfj1p21nJ3XX1/GSTfh0fAGBlM8zJ9QckX53uxVyGXJAsKRkfHx/gaQEANKjwSjH19gyl83XSdO9JZ2xhMr9kbGxscCcHANAnc/q03/squl6RYc/kmSmq2oM+PgDASBReKbrKZPt/Sp6emuv2QR4bAKDJt5M4OcN5yZZZviE5MMtHJ+sk38j6xcl/9Ov4AAAj0/FKR2u/KTYv6tfxAABWdh4ZBACg8AIAaBYdLwAAhRcAQLPoeAEAKLwAAJpFxwsAQOEFANAsOl4AAAovAIBm0fECAFB4AQA0i44XAIDCCwCgWXS8AAAUXgAAzaLjBQCg8AIAaBYdLwAAhRcAQLPoeAEAKLwAAJpFxwsAQOEFANAsOl4AAAovAIBm0fECAFjVC69Wq3VsclNyece29ZNvJFfV8cH9Oj4AwCh1vI5Pdp+07ZDk7Ha7vUUZ6zoAwEjoW+GV4urcDL+etHnv5IS6XMZ9+nV8AIBRn+P10BRkN5aFOj5kwMcHABialXZyfeZ/LUiWlIyPjw/7dAAAVrnC65cppB5eFup403RvTEdsYTK/ZGxsbGAnCADQlMLrjOQVdbmMpw/4+AAAQzNnpm9Mh6rMx9ox2Si5Iym3iViSjtSfpnn/yRmekWyY5RsyHpZ8KPlc1g/M+NPkRSt2+gAADSq8UiTtXG/7sH5yUb08uGb9jcTN8/oXMh6RAuzWzs9lfb9pdvnMFTpjAIAGd7z2SF6VQqp0qP5Kiq7y+T2TXZMv9vjcAABGq/BKwfWW+3jt7gyn9fSMAABGfXJ9ulsHJ+smxaJkabJbP08OAGBUf6vxgDqPqxRb5f4Or6yT5QEA6HHh1eqY83VcirBLOrYBANDDwuvCXFo8qxZeX8/yOhmnvJUEAAArcB+vKPfeelxyTbpdt6fw2qBebgQAoEf38Xr8pE3zsm0GuwYAoKvCK46oY7lp6vbJpUmpvLZJFic7zWAfAAAjb7lzvHJZceeSLF6fbF8fXF0KsO2Sq0f+JwgA0IfJ9Y9OwXXZxEqWL69zvgAA6PHk+mWZ23VMxhOTdvKysq2LzwMAjLRuCq/yG4z/kBxc189NPtHzMwIAGPXCK5cW/5DhozUAAPSr8Mplxh0zvDt5ZOfnUpDN6/KYAAAjqZtLjYuSNyYXJvf053QAAJqrm8Lrt+lufbVvZwIA0HDdFF7fzuXGwzOektw5sTHF2NKenxUAwIgXXk+s4/yObeW2Erv07nQAAJqrm99qLHevBwCg33euz2XGByVHJktqjijbZnlcAICR080jg45NbkteXHNrclw/TgoAYNTneG2ey40v7Fh/TzpeF/f6hAAAmqqbjtcdKbR2mnRD1Tt6f0oAAM3UTcerPKfxhI55Xbck+/f+lAAAmqmb32oslxW3TeG1bl0vc7wAAOjDbzV+IFmvFFwlWX5w8v6Zfh4AYNR1M8frOSm4fjOxkuVyqXGP2Rw0BdsbkyuSy5OTkzVnsx8AgKYWXqunQPqbiZUsr5Xh3vWZyuc2znBQMj/F29Zlv8m+3e4HAKDJk+tPTM5O4XRcfVTQAckJK3DctbKvP2Z8QPKLWe4HAKCRk+s/nELp0iw+K2kl78u2r3d7wHzm59nPR7L403o7irOy7axu9wMA0ORLjcWy5GsplN6U8bspoNbp9oBlUn6GvZPNko2SB2bby6Z434KJxxONj493exgAgFX6txpfleELySfrpjJX67RZHLN0zK5N8TaelEuNpyRPmfymvLYwKfPA5o+Njc3iMAAAq27H67VJuVv9n+/flYLoqgwPmcUxyyXGJ6WQe0BSLlk+s3bSAAAarZvC684UW3dNrKRmmlMn2Xcl+1hcO2dLk8vqOSzsdj8AAE3+rcbvpNh6W/1txF0z/mPypdkcNMXXYRlKAABGRjcdr0OS8dqlenXyleQd/TgpAIBRv53EnzL8Z0k6Xutn3CTbur7UCAAwqrr5rcZzygOya9FVHph9XJaP7N+pAQCM7qXGB5WHY2d8QXJclrevt4YAAKDHhdecdLgenvHFyZldfA4AgC4Lr/cm5RFBV6fbdUGKsHlZLvfyAgCgx5PrP5/h8x3r12R44Uw/DwAw6pbb8Upn6x11Qv10r++S7Nnb0wIAGM2OV7lv15dSXP2h3m2+3MtrzWSL5HHJN5MP9O0MAQBGpfDKJcXTM5yewmuL+qzGMsG+/HbjicmCvH5Hf08RAGD05niVifRXpQB7YJZ/38dzAgBYbdRvoPrk5EdZXFbXt03+vW9nBgAwwreT+Fjy7ORXZSVdr0syPK0fJwUAMOqFVym2fjZp0z09PBcAgEab8Ryv+FkuLT4lYzvj/TMeNHHZEQCA3na8XpO8Ntk4uaHeSqKsAwDQ499qvDnDS2f6fgAAZll45fLiZhlen8zt/FwKsr1mug8AgFHWzRyv05JFyZeSP/XndAAAmqubwusP6W79a9/OBACg4bopvI7K5cbDMp6V3DmxMcVYeX4jAAA9LLwem7w82aXjUmO7rgMA0MPC6/nJvHS47uriMwAAzOI+XuURQet18X4AAGbZ8XpocmXmeV0waY6X20kAAPS48CoT6wEAGMCd678zy2MAADCTwiuXFr+XomunjLfV32K896WyHuv6SQIA9KDwKkVXHddZ/u5mJkVcmaR/TLJ12XVyQPZ/Xq/2DwCwSv9WY4qlT89k2wwdlXwtxdajM26bLJvlfgAAGjm5/jGTiq7y2e27PWA+Vy5NPi3Zv6zX+4K5NxgA0Hj3m0GhdGid37VNxltryvovk9Nnccx5yXhyXPZzUXJM8sBZ7AcAoFmFVzpSH6zzuw4vE+lr1kk2SA6dxTFLp+zxySfy+e0y/j45ZPKbUowtSJaUjI+XOg0AYETmeJUiK0XQxslTkqdNZBbHvKEk+1tc179QC7HJx1uYzC8ZGxubxWEAAFbROV4psj6UYd/kR8k9dXP5jcRzuzlgCqn/yb5+lmyZ5R9n0zPrPgEAGq3bh2SXYunexwWtgNcnJ6X4un/Ga5JX9mCfAACNKbxKgbRGssKFV4q3izPMX9H9AAA0tfC6Pbk4XaqzJz0k+6CenxUAwIgXXmfUAADQz8Irna0TZrF/AAC6LbxyifHaSQ/JnijIyg1RAQDo4aXGzsnwayYvStbv4vMAACOtmxuo/qojP08+ls279PHcAABG9lLj4ycVbKUDVh4lBABALwuvOKJj+e7kunq5EQCAXhZeubS486QOWPnsS5KfzHQfAACjbLlzvFJgrZuUB2QfneyaFK/LS1cnL+7/KQIAjE7H69PJLcl5yauStyblGYv71Ef/AADQo8JrXgqsx5aFdLqOyXBzsmm23TaDzwIA0MXtJP44sZBi654M1yq6AAD60/HaNp2uW+tyK1mrrpfl1GDtdbs/LADA6Flu4ZXCavVBnAgAQNPN+M71AAAovAAAVgk6XgAACi8AgGbR8QIAUHgBADSLjhcAgMILAKBZdLwAABReAADNouMFAKDwAgBolqF1vFqt1urJRcmZwzoHAIBRudR4cLJsiMcHAGh+4ZUu1yYZnpscM4zjAwCMUsfrY8lbkz8N6fgAAM0vvNLt2jPDTe12+8LlvG9BsqRkfHx8QGcHANCsjteOyV4pqK7L+JlklyyfOPlNKcwWJvNLxsbGBn6SAACrfOGVQurQZJNkblb3Tb6V5ZcN+jwAAAbNDVQBAAZkzoCOM6V0us7JUAIA0Hg6XgAACi8AgGbR8QIAUHgBADSLjhcAgMILAKBZdLwAABReAADNouMFAKDwAgBoFh0vAACFFwBAs+h4AQAovAAAmkXHCwBA4QUA0Cw6XgAACi8AgGbR8QIAGBCFFwCAwgsAoFl0vAAAFF4AAM2i4wUAoPACAGgWHS8AAIUXAECz6HgBADS18Gq1Wo9Ivp0sS65IDh70OQAADMOcIRzz7uRN7XZ7aYqudbJ8YcZvZP1HQzgXAIDmdrxSYN1Yiq66fFuGZcnGgz4PAICRmuOVTtfcDNsli6d4bUGypGR8fHzwJwcA0JTCKwXV2hm+mLwhna9bJ7+ebQuT+SVjY2ODP0EAgCYUXim61qhF10kprE4ZxjkAAIzCbzW2MixKlqXoOnLQxwcAGKWO147Jy5NdUoNdXLPHEM4DAKDZt5NIl+t7GUrXCwBgpLhzPQBAg2+gCgCz8udZwrAC2u0V+HAP6HgBACi8AACaRccLAEDhBQDQLDpeAAAKLwCAZtHxAgAYEIUXAIDCCwCgWXS8AAAUXgAAzaLjBQCg8AIAaBYdLwAAhRcAQLPoeAEAKLwAAJpFxwsAQOEFANAsOl4AAAovAIBm0fECAFB4AQA0i44XAIDCCwCgWYbS8Wq1WrsnP06uTg4ZxjkAADS+8EqhtXqGf0uek2yV7JdtZQQAaLRhdLyekFzdbrevSe7K8meSvYdwHgAAjS+8Nk5+1rF+Q90GANBoc4ZwzNYU29r/702t1oIMJcXvypywvp4VM7FhcrMf1dRaU/2XDTBYvqdXju/qR65MhVfpcD2iY32T5BeT35TLkAszlLCSSPG7JP+7zB/2eQAwNd/TK79hXGq8INki/3Fsltw/y/smZwzhPAAABmrgHa90TO5OwfW6LH49Kb/heGy2XTHo8wAAGLRhXGosxddXMpSwanHpF2Dl5nt6JddKETTscwAAGAme1QgAoPCilzKv7p7k4uTy5PPJA3qwz3cnb+7F+QHwV9+v7eTTHetzkvHkzG5+Tnn/dcmGdfkHfsbDp+M1Ou7IZeXHJVtnuTwx4DXDPiEApvX7ZOsUS2vV9V2Tn6/Izyvf/0/x8x4+hddo+m7yqPyFfl6yOLko+Wby0I5O1rHJOck1yUETH8zy2+sDzr+Z1S07tr8quSC5JPniREct44tql61sP3fQf1CAVdhXk+fW5f2SkydeyPfp+slpyaXJ+ck2dfsGyVn1e/2TZVPHZ35Xx2fU7/cvJFcmJyVuAT0gCq8RU9rV9QHllyXfS56UfwVtV5+Z+daOtz46eXZ9tuZh+dwayfb1vmvl/S9Iduh4/ynZzw7JtllelhxYt7+r7Kdu36t/fzKAxinfy/vmu3fNjKWwWtzx2nuSi/LdWra/LflU3X5Y8r36vV7ukbnpNPsur78h2SqZl+zY+9NnpbmdBEOxVpnj1dHxWlQ7Vp/N9odnLDezvbbj/V/OX9w7M96Z12/KWLphT01OzfbbyxuyvfPGt6Ul/v6M6yVr1/u0Fd9Pjs9rn8t4Sn/+aADNk+/a0s2aW7tdk2/BtFPywvq+b9VO14Oy+rT6D+Oy/cvZdss0u/9hXr+hfpeX/2+YW/8xTp8pvEZsjlfnhvxl+3iGI7P9jNJ6zvK7O14uRdeEezr+W5nu/iPHJ/tkX+WS4v5Zfkb9i/+arD+xtsvL5P4yz+xXPfjzAIyC8g/cj9Tv1A1m+NzjmdwnarrvePrMpcbR9qCOyZqvmMH7yxyt55fJnsk6WX5ex2tl/cZySTLjSyc2Zn3zFFqLk3fVB2x3PqcTgPt2bPLefIdeNsX38Z+/a+s/nG/Oe26dtL1MK3mwH/DKRYU72kqHq9xaohRf5yeb3deb85d6ad772SyWtvT19ZLlhHfW+Qdl+2W1ECsOz2e2qP86Ozu5pKd/AoAGq5cDj5rm+/u4Mrk+4+0d/3guc79OzvalGb+T/HQgJ8qMuXM9AMCAuNQIAKDwAgBoFh0vAIABUXgBACi8AACaRccL6KtWq3VPuTN2fWbn5yee4znNe+cmf9+xvn9ydB/Oqex3vJ7Xj8qzRme5j56fG9BsCi9gIE9NSLbO8l3Ja+7jveWxJfcWXn322fo0h3LzyQ9MPCQeoJ8UXsAglZvuPipFzvuSgyc2Zvmfk4Oy+KHkqbUT9cb68kZZ/lpyVfLhjs/sl1xWO2n/0rH9d3V/5fFV5y+voErxVZ5F+t/JI/PeTyRLkiuS93Tsc4fkB3WfP6xPbrhX1p+bnJdsWLpnyQX1vV+c6PCVpzjU8ymvvbecZ8fn31K3X9p5XKB5FF7AQKSgKE/KeE59ssGiiTttZ3v5Hto3OSk5JPlu7ZB9tH60dKVekjy2jHn/I5KNslyKrV3q66Uw2qe+/4HJ+fn8tvXxKfd5GTGfm5eh5Ork7fnc/IzbJE/Pa9sk5QHy5YkNB9d9Piu5o+Pzz6/nvUdeL4/FOiXjDvW9y5ID61vL3cePKq9l/EXH53fLUJ7u8IT6Z9k+28qDjoEG8sggoN/Ksz3LY6YmOl6LUnzclW2/SrbLeulIXVQenp71qT5/dl77bVko87EyPLI+LPicbB+v20vRVoqV0+rlzDPrZy9Mdp3mvEoRt1N9WPCrs69fZ7081H1B/W58eLJVfeDwjXn9gvKh+jy8cswy7JyUQm23ie2xdV57f8b1krWTr9ftT04misP/qg8+LkrhVXJRXV+7FmKlaAQaRuEFDGSO1xTbj0n2Tx5WHwQ8nVIYTbinfm9NWaFVf8zx2pPeP90cr9dNrKRYKs8qfXNSulW3ZP34LK9ZjzWxv8muqd2yv02W1G3lc/tkH+VS4/51Dtl9Kfv/YN7/yeW8D2gAlxqBYTk12T3ZoaMrdFvyV/OnprG4Xgosc6pWz/J+9YHAK2Ld5PfJb+u8sHJZtLiyzjPboRZo69TLpqvVh8K/IPlUtj2mbivnf2PW18j40o79lwfRv7Aul0urE8qf/YC8f+26/42Th6zgnwVYSel4AUNRLzd+O4u/yXLpTBWXJneXiem1c3TLNJ8thc2hWfx27Rh9JdtOX8HzKR2qcrnvitrJ+n7HeZY5Zh/PuFad3/Wsjs/9ONtLgVVulfG8jO+sheH1dT7bRCH5huTEvOdNGb+c/LZ+/qxs+7sslsn5ZVOZdP+ypEz6Bxqm9X8deYABfvn8ZVL90uRF+R66quk/+/rbjeWyazvLpeO1Xxb3HvZ5AYOl4wUMXAqPreoE+FNHoeiqtk+Obv2lrfWb5IAhnw8wBDpeAAADYnI9AIDCCwCgWXS8AAAUXgAAzaLjBQCg8AIAaJb/Bb1CrkX8cQW6AAAAAElFTkSuQmCC\n",
      "text/plain": [
       "<Figure size 720x360 with 1 Axes>"
      ]
     },
     "metadata": {
      "needs_background": "light"
     },
     "output_type": "display_data"
    }
   ],
   "source": [
    "t0 = time.time()\n",
    "pandas_df = pandas.read_csv(\"foo.csv\", names=[\"col{}\".format(i) for i in range(256)])\n",
    "pandas_time = time.time()- t0\n",
    "\n",
    "t1 = time.time()\n",
    "modin_df = pd.read_csv(\"foo.csv\", names=[\"col{}\".format(i) for i in range(256)])\n",
    "modin_time = time.time() - t1\n",
    "\n",
    "print(\"Pandas Time(seconds):\",pandas_time,\"\\nModin Time(seconds):\",modin_time)\n",
    "verify_and_print_times(pandas_time, modin_time)\n",
    "outputDict={\"Pandas\":pandas_time,\"Modin\":modin_time}\n",
    "plotter(outputDict)"
   ]
  },
  {
   "cell_type": "markdown",
   "metadata": {},
   "source": [
    "## Other DataFrame Function Performance Example\n",
    "We will now show the speedup in performance from Modin compared to stock Pandas with a few common functions.\n",
    "\n",
    "Like before, **`pandas_df` is for  stock Pandas**, **`modin_df` is for Modin**."
   ]
  },
  {
   "cell_type": "markdown",
   "metadata": {},
   "source": [
    "### `df.mean()`"
   ]
  },
  {
   "cell_type": "code",
   "execution_count": 10,
   "metadata": {},
   "outputs": [
    {
     "name": "stdout",
     "output_type": "stream",
     "text": [
      " stock Pandas wall time for completion in seconds: 0.9837145805358887\n"
     ]
    }
   ],
   "source": [
    "# Mean\n",
    "t2 = time.time()\n",
    "pandas_df.mean(axis=0)\n",
    "pandas_time=time.time()- t2\n",
    "print(\" stock Pandas wall time for completion in seconds:\",pandas_time)"
   ]
  },
  {
   "cell_type": "code",
   "execution_count": 11,
   "metadata": {
    "scrolled": true
   },
   "outputs": [
    {
     "name": "stdout",
     "output_type": "stream",
     "text": [
      "Modin wall time for completion in seconds: 0.7385618686676025\n"
     ]
    }
   ],
   "source": [
    "# Mean\n",
    "t3 = time.time()\n",
    "modin_df.mean(axis=0)\n",
    "modin_time=time.time()- t3\n",
    "print(\"Modin wall time for completion in seconds:\",modin_time)"
   ]
  },
  {
   "cell_type": "code",
   "execution_count": 12,
   "metadata": {
    "scrolled": true
   },
   "outputs": [
    {
     "name": "stdout",
     "output_type": "stream",
     "text": [
      "Modin was 1.33X faster than stock Pandas!\n"
     ]
    }
   ],
   "source": [
    "verify_and_print_times(pandas_time, modin_time)"
   ]
  },
  {
   "cell_type": "markdown",
   "metadata": {},
   "source": [
    "### `df.applymap`"
   ]
  },
  {
   "cell_type": "code",
   "execution_count": 13,
   "metadata": {
    "scrolled": true
   },
   "outputs": [
    {
     "name": "stdout",
     "output_type": "stream",
     "text": [
      "          col0    col1    col2    col3    col4    col5    col6    col7  \\\n",
      "0       6346.0  2082.0  7922.0  9497.0  6609.0   560.0  4218.0  5154.0   \n",
      "1       5097.0  6084.0  4584.0  5167.0  9980.0  1765.0  3489.0  6639.0   \n",
      "2        831.0  8250.0  8148.0  4842.0  3654.0  8776.0  8488.0  1521.0   \n",
      "3       1665.0  8192.0  4498.0  1682.0  2604.0  5249.0  3424.0  2456.0   \n",
      "4       9124.0  7136.0  7104.0  6865.0  6242.0  1219.0  5125.0  3381.0   \n",
      "...        ...     ...     ...     ...     ...     ...     ...     ...   \n",
      "262139  3860.0  8483.0  1058.0  4600.0  6865.0  4951.0  7001.0  2277.0   \n",
      "262140  4713.0  1984.0  8267.0  9303.0  2713.0  5600.0  3888.0   602.0   \n",
      "262141  9180.0  5590.0  6343.0  2092.0  3558.0  1236.0  9933.0  9230.0   \n",
      "262142  4932.0  5320.0  9927.0  1281.0  5204.0  7580.0   733.0  4530.0   \n",
      "262143  5765.0  8673.0  4102.0  2393.0  7379.0  9827.0  3356.0  4600.0   \n",
      "\n",
      "          col8    col9  ...  col246  col247  col248  col249  col250  col251  \\\n",
      "0       1587.0  4833.0  ...  9965.0  7511.0  2538.0  3300.0  3708.0  8464.0   \n",
      "1       7840.0  1836.0  ...  9283.0  3422.0  1358.0  5795.0  9748.0  7944.0   \n",
      "2       3860.0  6733.0  ...  5293.0  6505.0  9122.0   487.0  3347.0  1296.0   \n",
      "3        628.0  4654.0  ...  4430.0  9201.0  6624.0  3712.0  9460.0  6627.0   \n",
      "4       8766.0  8671.0  ...  8699.0  2235.0  3908.0  6644.0  7002.0  3131.0   \n",
      "...        ...     ...  ...     ...     ...     ...     ...     ...     ...   \n",
      "262139  7168.0  4863.0  ...  3534.0  9672.0  9567.0  1859.0   592.0  7289.0   \n",
      "262140  5588.0  2821.0  ...  9478.0  7706.0  5968.0  8306.0  6158.0  3263.0   \n",
      "262141  2257.0  8523.0  ...  7761.0  4368.0  4701.0  5385.0  4098.0  4075.0   \n",
      "262142  1897.0  8778.0  ...  5015.0  3038.0  2563.0  2032.0  5153.0  3384.0   \n",
      "262143  5592.0  5706.0  ...  1178.0  3669.0  1656.0  8357.0  3889.0  6745.0   \n",
      "\n",
      "        col252  col253  col254  col255  \n",
      "0       1805.0  6828.0  4439.0  5562.0  \n",
      "1       5628.0  7368.0  4485.0  3230.0  \n",
      "2       2357.0  2051.0  5129.0  7206.0  \n",
      "3       8431.0  1502.0  5157.0  2011.0  \n",
      "4       2899.0  5263.0  6069.0  1109.0  \n",
      "...        ...     ...     ...     ...  \n",
      "262139  3977.0  5220.0  9302.0  2482.0  \n",
      "262140  7721.0  2897.0  5386.0  1903.0  \n",
      "262141  4310.0  8759.0  3982.0  8722.0  \n",
      "262142  3983.0  9119.0  9299.0   999.0  \n",
      "262143  4234.0  6968.0  5995.0  3935.0  \n",
      "\n",
      "[262144 rows x 256 columns]\n",
      " stock Pandas wall time for completion in seconds: 14.109868049621582\n"
     ]
    }
   ],
   "source": [
    "# Long apply function\n",
    "t6 = time.time()\n",
    "print(pandas_df.applymap(lambda x: x + 1))\n",
    "pandas_time = time.time() - t6\n",
    "print(\" stock Pandas wall time for completion in seconds:\",pandas_time)"
   ]
  },
  {
   "cell_type": "code",
   "execution_count": 14,
   "metadata": {
    "scrolled": true
   },
   "outputs": [
    {
     "name": "stderr",
     "output_type": "stream",
     "text": [
      "UserWarning: User-defined function verification is still under development in Modin. The function provided is not verified.\n"
     ]
    },
    {
     "name": "stdout",
     "output_type": "stream",
     "text": [
      "          col0    col1    col2    col3    col4    col5    col6    col7  \\\n",
      "0       6346.0  2082.0  7922.0  9497.0  6609.0   560.0  4218.0  5154.0   \n",
      "1       5097.0  6084.0  4584.0  5167.0  9980.0  1765.0  3489.0  6639.0   \n",
      "2        831.0  8250.0  8148.0  4842.0  3654.0  8776.0  8488.0  1521.0   \n",
      "3       1665.0  8192.0  4498.0  1682.0  2604.0  5249.0  3424.0  2456.0   \n",
      "4       9124.0  7136.0  7104.0  6865.0  6242.0  1219.0  5125.0  3381.0   \n",
      "...        ...     ...     ...     ...     ...     ...     ...     ...   \n",
      "262139  3860.0  8483.0  1058.0  4600.0  6865.0  4951.0  7001.0  2277.0   \n",
      "262140  4713.0  1984.0  8267.0  9303.0  2713.0  5600.0  3888.0   602.0   \n",
      "262141  9180.0  5590.0  6343.0  2092.0  3558.0  1236.0  9933.0  9230.0   \n",
      "262142  4932.0  5320.0  9927.0  1281.0  5204.0  7580.0   733.0  4530.0   \n",
      "262143  5765.0  8673.0  4102.0  2393.0  7379.0  9827.0  3356.0  4600.0   \n",
      "\n",
      "          col8    col9  ...  col246  col247  col248  col249  col250  col251  \\\n",
      "0       1587.0  4833.0  ...  9965.0  7511.0  2538.0  3300.0  3708.0  8464.0   \n",
      "1       7840.0  1836.0  ...  9283.0  3422.0  1358.0  5795.0  9748.0  7944.0   \n",
      "2       3860.0  6733.0  ...  5293.0  6505.0  9122.0   487.0  3347.0  1296.0   \n",
      "3        628.0  4654.0  ...  4430.0  9201.0  6624.0  3712.0  9460.0  6627.0   \n",
      "4       8766.0  8671.0  ...  8699.0  2235.0  3908.0  6644.0  7002.0  3131.0   \n",
      "...        ...     ...  ...     ...     ...     ...     ...     ...     ...   \n",
      "262139  7168.0  4863.0  ...  3534.0  9672.0  9567.0  1859.0   592.0  7289.0   \n",
      "262140  5588.0  2821.0  ...  9478.0  7706.0  5968.0  8306.0  6158.0  3263.0   \n",
      "262141  2257.0  8523.0  ...  7761.0  4368.0  4701.0  5385.0  4098.0  4075.0   \n",
      "262142  1897.0  8778.0  ...  5015.0  3038.0  2563.0  2032.0  5153.0  3384.0   \n",
      "262143  5592.0  5706.0  ...  1178.0  3669.0  1656.0  8357.0  3889.0  6745.0   \n",
      "\n",
      "        col252  col253  col254  col255  \n",
      "0       1805.0  6828.0  4439.0  5562.0  \n",
      "1       5628.0  7368.0  4485.0  3230.0  \n",
      "2       2357.0  2051.0  5129.0  7206.0  \n",
      "3       8431.0  1502.0  5157.0  2011.0  \n",
      "4       2899.0  5263.0  6069.0  1109.0  \n",
      "...        ...     ...     ...     ...  \n",
      "262139  3977.0  5220.0  9302.0  2482.0  \n",
      "262140  7721.0  2897.0  5386.0  1903.0  \n",
      "262141  4310.0  8759.0  3982.0  8722.0  \n",
      "262142  3983.0  9119.0  9299.0   999.0  \n",
      "262143  4234.0  6968.0  5995.0  3935.0  \n",
      "\n",
      "[262144 rows x 256 columns]\n",
      "Modin wall time for completion in seconds: 2.004300355911255\n"
     ]
    }
   ],
   "source": [
    "# Long apply function\n",
    "t7 = time.time()\n",
    "print(modin_df.applymap(lambda x: x + 1))\n",
    "modin_time = time.time() - t7\n",
    "print(\"Modin wall time for completion in seconds:\",modin_time)"
   ]
  },
  {
   "cell_type": "code",
   "execution_count": 15,
   "metadata": {
    "scrolled": true
   },
   "outputs": [
    {
     "name": "stdout",
     "output_type": "stream",
     "text": [
      "Modin was 7.04X faster than stock Pandas!\n"
     ]
    }
   ],
   "source": [
    "verify_and_print_times(pandas_time, modin_time)"
   ]
  },
  {
   "cell_type": "markdown",
   "metadata": {},
   "source": [
    "### `pd.concat([df, df])`"
   ]
  },
  {
   "cell_type": "code",
   "execution_count": 16,
   "metadata": {},
   "outputs": [
    {
     "name": "stdout",
     "output_type": "stream",
     "text": [
      "          col0    col1    col2    col3    col4    col5    col6    col7  \\\n",
      "0       6345.0  2081.0  7921.0  9496.0  6608.0   559.0  4217.0  5153.0   \n",
      "1       5096.0  6083.0  4583.0  5166.0  9979.0  1764.0  3488.0  6638.0   \n",
      "2        830.0  8249.0  8147.0  4841.0  3653.0  8775.0  8487.0  1520.0   \n",
      "3       1664.0  8191.0  4497.0  1681.0  2603.0  5248.0  3423.0  2455.0   \n",
      "4       9123.0  7135.0  7103.0  6864.0  6241.0  1218.0  5124.0  3380.0   \n",
      "...        ...     ...     ...     ...     ...     ...     ...     ...   \n",
      "262139  3859.0  8482.0  1057.0  4599.0  6864.0  4950.0  7000.0  2276.0   \n",
      "262140  4712.0  1983.0  8266.0  9302.0  2712.0  5599.0  3887.0   601.0   \n",
      "262141  9179.0  5589.0  6342.0  2091.0  3557.0  1235.0  9932.0  9229.0   \n",
      "262142  4931.0  5319.0  9926.0  1280.0  5203.0  7579.0   732.0  4529.0   \n",
      "262143  5764.0  8672.0  4101.0  2392.0  7378.0  9826.0  3355.0  4599.0   \n",
      "\n",
      "          col8    col9  ...  col246  col247  col248  col249  col250  col251  \\\n",
      "0       1586.0  4832.0  ...  9964.0  7510.0  2537.0  3299.0  3707.0  8463.0   \n",
      "1       7839.0  1835.0  ...  9282.0  3421.0  1357.0  5794.0  9747.0  7943.0   \n",
      "2       3859.0  6732.0  ...  5292.0  6504.0  9121.0   486.0  3346.0  1295.0   \n",
      "3        627.0  4653.0  ...  4429.0  9200.0  6623.0  3711.0  9459.0  6626.0   \n",
      "4       8765.0  8670.0  ...  8698.0  2234.0  3907.0  6643.0  7001.0  3130.0   \n",
      "...        ...     ...  ...     ...     ...     ...     ...     ...     ...   \n",
      "262139  7167.0  4862.0  ...  3533.0  9671.0  9566.0  1858.0   591.0  7288.0   \n",
      "262140  5587.0  2820.0  ...  9477.0  7705.0  5967.0  8305.0  6157.0  3262.0   \n",
      "262141  2256.0  8522.0  ...  7760.0  4367.0  4700.0  5384.0  4097.0  4074.0   \n",
      "262142  1896.0  8777.0  ...  5014.0  3037.0  2562.0  2031.0  5152.0  3383.0   \n",
      "262143  5591.0  5705.0  ...  1177.0  3668.0  1655.0  8356.0  3888.0  6744.0   \n",
      "\n",
      "        col252  col253  col254  col255  \n",
      "0       1804.0  6827.0  4438.0  5561.0  \n",
      "1       5627.0  7367.0  4484.0  3229.0  \n",
      "2       2356.0  2050.0  5128.0  7205.0  \n",
      "3       8430.0  1501.0  5156.0  2010.0  \n",
      "4       2898.0  5262.0  6068.0  1108.0  \n",
      "...        ...     ...     ...     ...  \n",
      "262139  3976.0  5219.0  9301.0  2481.0  \n",
      "262140  7720.0  2896.0  5385.0  1902.0  \n",
      "262141  4309.0  8758.0  3981.0  8721.0  \n",
      "262142  3982.0  9118.0  9298.0   998.0  \n",
      "262143  4233.0  6967.0  5994.0  3934.0  \n",
      "\n",
      "[524288 rows x 256 columns]\n",
      "stock Pandas wall time for completion in seconds: 0.469102144241333\n"
     ]
    }
   ],
   "source": [
    "# Concat\n",
    "t8 = time.time()\n",
    "print(pandas.concat([pandas_df, pandas_df], axis=0))\n",
    "pandas_time = time.time() - t8\n",
    "print(\"stock Pandas wall time for completion in seconds:\",pandas_time)"
   ]
  },
  {
   "cell_type": "code",
   "execution_count": 17,
   "metadata": {},
   "outputs": [
    {
     "name": "stdout",
     "output_type": "stream",
     "text": [
      "          col0    col1    col2    col3    col4    col5    col6    col7  \\\n",
      "0       6345.0  2081.0  7921.0  9496.0  6608.0   559.0  4217.0  5153.0   \n",
      "1       5096.0  6083.0  4583.0  5166.0  9979.0  1764.0  3488.0  6638.0   \n",
      "2        830.0  8249.0  8147.0  4841.0  3653.0  8775.0  8487.0  1520.0   \n",
      "3       1664.0  8191.0  4497.0  1681.0  2603.0  5248.0  3423.0  2455.0   \n",
      "4       9123.0  7135.0  7103.0  6864.0  6241.0  1218.0  5124.0  3380.0   \n",
      "...        ...     ...     ...     ...     ...     ...     ...     ...   \n",
      "262139  3859.0  8482.0  1057.0  4599.0  6864.0  4950.0  7000.0  2276.0   \n",
      "262140  4712.0  1983.0  8266.0  9302.0  2712.0  5599.0  3887.0   601.0   \n",
      "262141  9179.0  5589.0  6342.0  2091.0  3557.0  1235.0  9932.0  9229.0   \n",
      "262142  4931.0  5319.0  9926.0  1280.0  5203.0  7579.0   732.0  4529.0   \n",
      "262143  5764.0  8672.0  4101.0  2392.0  7378.0  9826.0  3355.0  4599.0   \n",
      "\n",
      "          col8    col9  ...  col246  col247  col248  col249  col250  col251  \\\n",
      "0       1586.0  4832.0  ...  9964.0  7510.0  2537.0  3299.0  3707.0  8463.0   \n",
      "1       7839.0  1835.0  ...  9282.0  3421.0  1357.0  5794.0  9747.0  7943.0   \n",
      "2       3859.0  6732.0  ...  5292.0  6504.0  9121.0   486.0  3346.0  1295.0   \n",
      "3        627.0  4653.0  ...  4429.0  9200.0  6623.0  3711.0  9459.0  6626.0   \n",
      "4       8765.0  8670.0  ...  8698.0  2234.0  3907.0  6643.0  7001.0  3130.0   \n",
      "...        ...     ...  ...     ...     ...     ...     ...     ...     ...   \n",
      "262139  7167.0  4862.0  ...  3533.0  9671.0  9566.0  1858.0   591.0  7288.0   \n",
      "262140  5587.0  2820.0  ...  9477.0  7705.0  5967.0  8305.0  6157.0  3262.0   \n",
      "262141  2256.0  8522.0  ...  7760.0  4367.0  4700.0  5384.0  4097.0  4074.0   \n",
      "262142  1896.0  8777.0  ...  5014.0  3037.0  2562.0  2031.0  5152.0  3383.0   \n",
      "262143  5591.0  5705.0  ...  1177.0  3668.0  1655.0  8356.0  3888.0  6744.0   \n",
      "\n",
      "        col252  col253  col254  col255  \n",
      "0       1804.0  6827.0  4438.0  5561.0  \n",
      "1       5627.0  7367.0  4484.0  3229.0  \n",
      "2       2356.0  2050.0  5128.0  7205.0  \n",
      "3       8430.0  1501.0  5156.0  2010.0  \n",
      "4       2898.0  5262.0  6068.0  1108.0  \n",
      "...        ...     ...     ...     ...  \n",
      "262139  3976.0  5219.0  9301.0  2481.0  \n",
      "262140  7720.0  2896.0  5385.0  1902.0  \n",
      "262141  4309.0  8758.0  3981.0  8721.0  \n",
      "262142  3982.0  9118.0  9298.0   998.0  \n",
      "262143  4233.0  6967.0  5994.0  3934.0  \n",
      "\n",
      "[524288 rows x 256 columns]\n",
      "Modin wall time for completion in seconds: 0.07525348663330078\n"
     ]
    }
   ],
   "source": [
    "# Concat\n",
    "t9 = time.time()\n",
    "print(pd.concat([modin_df, modin_df], axis=0))\n",
    "modin_time = time.time() - t9\n",
    "print(\"Modin wall time for completion in seconds:\",modin_time)"
   ]
  },
  {
   "cell_type": "code",
   "execution_count": 18,
   "metadata": {
    "scrolled": false
   },
   "outputs": [
    {
     "name": "stdout",
     "output_type": "stream",
     "text": [
      "Modin was 6.23X faster than stock Pandas!\n"
     ]
    }
   ],
   "source": [
    "verify_and_print_times(pandas_time, modin_time)"
   ]
  },
  {
   "cell_type": "markdown",
   "metadata": {},
   "source": [
    "## Modin Coverage Examples \n",
    "The Modin package supports a large variety of Pandas functions.\n",
    "Here are some examples:"
   ]
  },
  {
   "cell_type": "markdown",
   "metadata": {},
   "source": [
    "### Count"
   ]
  },
  {
   "cell_type": "code",
   "execution_count": 19,
   "metadata": {},
   "outputs": [
    {
     "data": {
      "text/plain": [
       "col0      262144\n",
       "col1      262144\n",
       "col2      262144\n",
       "col3      262144\n",
       "col4      262144\n",
       "           ...  \n",
       "col251    262144\n",
       "col252    262144\n",
       "col253    262144\n",
       "col254    262144\n",
       "col255    262144\n",
       "Length: 256, dtype: int64"
      ]
     },
     "execution_count": 19,
     "metadata": {},
     "output_type": "execute_result"
    }
   ],
   "source": [
    "modin_df.count()"
   ]
  },
  {
   "cell_type": "markdown",
   "metadata": {},
   "source": [
    "### Filter"
   ]
  },
  {
   "cell_type": "code",
   "execution_count": 20,
   "metadata": {},
   "outputs": [
    {
     "data": {
      "text/html": [
       "<div>\n",
       "<style scoped>\n",
       "    .dataframe tbody tr th:only-of-type {\n",
       "        vertical-align: middle;\n",
       "    }\n",
       "\n",
       "    .dataframe tbody tr th {\n",
       "        vertical-align: top;\n",
       "    }\n",
       "\n",
       "    .dataframe thead th {\n",
       "        text-align: right;\n",
       "    }\n",
       "</style>\n",
       "<table border=\"1\" class=\"dataframe\">\n",
       "  <thead>\n",
       "    <tr style=\"text-align: right;\">\n",
       "      <th></th>\n",
       "      <th>col0</th>\n",
       "      <th>col10</th>\n",
       "      <th>col20</th>\n",
       "      <th>col30</th>\n",
       "      <th>col40</th>\n",
       "      <th>col50</th>\n",
       "      <th>col60</th>\n",
       "      <th>col70</th>\n",
       "      <th>col80</th>\n",
       "      <th>col90</th>\n",
       "      <th>...</th>\n",
       "      <th>col160</th>\n",
       "      <th>col170</th>\n",
       "      <th>col180</th>\n",
       "      <th>col190</th>\n",
       "      <th>col200</th>\n",
       "      <th>col210</th>\n",
       "      <th>col220</th>\n",
       "      <th>col230</th>\n",
       "      <th>col240</th>\n",
       "      <th>col250</th>\n",
       "    </tr>\n",
       "  </thead>\n",
       "  <tbody>\n",
       "    <tr>\n",
       "      <th>0</th>\n",
       "      <td>6345.0</td>\n",
       "      <td>286.0</td>\n",
       "      <td>1493.0</td>\n",
       "      <td>6986.0</td>\n",
       "      <td>4580.0</td>\n",
       "      <td>734.0</td>\n",
       "      <td>6619.0</td>\n",
       "      <td>7964.0</td>\n",
       "      <td>1824.0</td>\n",
       "      <td>1250.0</td>\n",
       "      <td>...</td>\n",
       "      <td>7122.0</td>\n",
       "      <td>5886.0</td>\n",
       "      <td>4054.0</td>\n",
       "      <td>5507.0</td>\n",
       "      <td>3053.0</td>\n",
       "      <td>4773.0</td>\n",
       "      <td>4246.0</td>\n",
       "      <td>9478.0</td>\n",
       "      <td>7245.0</td>\n",
       "      <td>3707.0</td>\n",
       "    </tr>\n",
       "    <tr>\n",
       "      <th>1</th>\n",
       "      <td>5096.0</td>\n",
       "      <td>2352.0</td>\n",
       "      <td>9894.0</td>\n",
       "      <td>6507.0</td>\n",
       "      <td>8849.0</td>\n",
       "      <td>4522.0</td>\n",
       "      <td>2432.0</td>\n",
       "      <td>8412.0</td>\n",
       "      <td>9796.0</td>\n",
       "      <td>568.0</td>\n",
       "      <td>...</td>\n",
       "      <td>582.0</td>\n",
       "      <td>9429.0</td>\n",
       "      <td>8460.0</td>\n",
       "      <td>3679.0</td>\n",
       "      <td>1739.0</td>\n",
       "      <td>2352.0</td>\n",
       "      <td>7968.0</td>\n",
       "      <td>4017.0</td>\n",
       "      <td>2419.0</td>\n",
       "      <td>9747.0</td>\n",
       "    </tr>\n",
       "    <tr>\n",
       "      <th>2</th>\n",
       "      <td>830.0</td>\n",
       "      <td>1354.0</td>\n",
       "      <td>7592.0</td>\n",
       "      <td>6253.0</td>\n",
       "      <td>105.0</td>\n",
       "      <td>2593.0</td>\n",
       "      <td>7495.0</td>\n",
       "      <td>511.0</td>\n",
       "      <td>9733.0</td>\n",
       "      <td>5618.0</td>\n",
       "      <td>...</td>\n",
       "      <td>4022.0</td>\n",
       "      <td>9047.0</td>\n",
       "      <td>612.0</td>\n",
       "      <td>8941.0</td>\n",
       "      <td>8065.0</td>\n",
       "      <td>4535.0</td>\n",
       "      <td>6304.0</td>\n",
       "      <td>4003.0</td>\n",
       "      <td>8345.0</td>\n",
       "      <td>3346.0</td>\n",
       "    </tr>\n",
       "    <tr>\n",
       "      <th>3</th>\n",
       "      <td>1664.0</td>\n",
       "      <td>9940.0</td>\n",
       "      <td>4394.0</td>\n",
       "      <td>8826.0</td>\n",
       "      <td>8244.0</td>\n",
       "      <td>7933.0</td>\n",
       "      <td>280.0</td>\n",
       "      <td>7272.0</td>\n",
       "      <td>9322.0</td>\n",
       "      <td>1085.0</td>\n",
       "      <td>...</td>\n",
       "      <td>3254.0</td>\n",
       "      <td>4255.0</td>\n",
       "      <td>9267.0</td>\n",
       "      <td>6334.0</td>\n",
       "      <td>2688.0</td>\n",
       "      <td>1990.0</td>\n",
       "      <td>985.0</td>\n",
       "      <td>4882.0</td>\n",
       "      <td>3814.0</td>\n",
       "      <td>9459.0</td>\n",
       "    </tr>\n",
       "    <tr>\n",
       "      <th>4</th>\n",
       "      <td>9123.0</td>\n",
       "      <td>6120.0</td>\n",
       "      <td>9942.0</td>\n",
       "      <td>5088.0</td>\n",
       "      <td>5395.0</td>\n",
       "      <td>7489.0</td>\n",
       "      <td>9291.0</td>\n",
       "      <td>1057.0</td>\n",
       "      <td>3037.0</td>\n",
       "      <td>474.0</td>\n",
       "      <td>...</td>\n",
       "      <td>4983.0</td>\n",
       "      <td>8882.0</td>\n",
       "      <td>6405.0</td>\n",
       "      <td>1257.0</td>\n",
       "      <td>2396.0</td>\n",
       "      <td>5760.0</td>\n",
       "      <td>9736.0</td>\n",
       "      <td>6131.0</td>\n",
       "      <td>5044.0</td>\n",
       "      <td>7001.0</td>\n",
       "    </tr>\n",
       "    <tr>\n",
       "      <th>...</th>\n",
       "      <td>...</td>\n",
       "      <td>...</td>\n",
       "      <td>...</td>\n",
       "      <td>...</td>\n",
       "      <td>...</td>\n",
       "      <td>...</td>\n",
       "      <td>...</td>\n",
       "      <td>...</td>\n",
       "      <td>...</td>\n",
       "      <td>...</td>\n",
       "      <td>...</td>\n",
       "      <td>...</td>\n",
       "      <td>...</td>\n",
       "      <td>...</td>\n",
       "      <td>...</td>\n",
       "      <td>...</td>\n",
       "      <td>...</td>\n",
       "      <td>...</td>\n",
       "      <td>...</td>\n",
       "      <td>...</td>\n",
       "      <td>...</td>\n",
       "    </tr>\n",
       "    <tr>\n",
       "      <th>262139</th>\n",
       "      <td>3859.0</td>\n",
       "      <td>9485.0</td>\n",
       "      <td>9796.0</td>\n",
       "      <td>1815.0</td>\n",
       "      <td>2169.0</td>\n",
       "      <td>9267.0</td>\n",
       "      <td>3499.0</td>\n",
       "      <td>1303.0</td>\n",
       "      <td>4196.0</td>\n",
       "      <td>8549.0</td>\n",
       "      <td>...</td>\n",
       "      <td>851.0</td>\n",
       "      <td>6952.0</td>\n",
       "      <td>8912.0</td>\n",
       "      <td>9244.0</td>\n",
       "      <td>5857.0</td>\n",
       "      <td>587.0</td>\n",
       "      <td>6875.0</td>\n",
       "      <td>6576.0</td>\n",
       "      <td>6606.0</td>\n",
       "      <td>591.0</td>\n",
       "    </tr>\n",
       "    <tr>\n",
       "      <th>262140</th>\n",
       "      <td>4712.0</td>\n",
       "      <td>4106.0</td>\n",
       "      <td>9898.0</td>\n",
       "      <td>4047.0</td>\n",
       "      <td>2967.0</td>\n",
       "      <td>7558.0</td>\n",
       "      <td>5543.0</td>\n",
       "      <td>100.0</td>\n",
       "      <td>2927.0</td>\n",
       "      <td>3586.0</td>\n",
       "      <td>...</td>\n",
       "      <td>5624.0</td>\n",
       "      <td>4916.0</td>\n",
       "      <td>2909.0</td>\n",
       "      <td>2889.0</td>\n",
       "      <td>6739.0</td>\n",
       "      <td>5288.0</td>\n",
       "      <td>2252.0</td>\n",
       "      <td>2408.0</td>\n",
       "      <td>8249.0</td>\n",
       "      <td>6157.0</td>\n",
       "    </tr>\n",
       "    <tr>\n",
       "      <th>262141</th>\n",
       "      <td>9179.0</td>\n",
       "      <td>842.0</td>\n",
       "      <td>2631.0</td>\n",
       "      <td>857.0</td>\n",
       "      <td>2607.0</td>\n",
       "      <td>2466.0</td>\n",
       "      <td>8240.0</td>\n",
       "      <td>8494.0</td>\n",
       "      <td>9493.0</td>\n",
       "      <td>1989.0</td>\n",
       "      <td>...</td>\n",
       "      <td>7102.0</td>\n",
       "      <td>6900.0</td>\n",
       "      <td>4167.0</td>\n",
       "      <td>1885.0</td>\n",
       "      <td>1866.0</td>\n",
       "      <td>1142.0</td>\n",
       "      <td>3215.0</td>\n",
       "      <td>3379.0</td>\n",
       "      <td>9319.0</td>\n",
       "      <td>4097.0</td>\n",
       "    </tr>\n",
       "    <tr>\n",
       "      <th>262142</th>\n",
       "      <td>4931.0</td>\n",
       "      <td>4134.0</td>\n",
       "      <td>6140.0</td>\n",
       "      <td>2902.0</td>\n",
       "      <td>7761.0</td>\n",
       "      <td>4194.0</td>\n",
       "      <td>1022.0</td>\n",
       "      <td>8984.0</td>\n",
       "      <td>7636.0</td>\n",
       "      <td>5967.0</td>\n",
       "      <td>...</td>\n",
       "      <td>4994.0</td>\n",
       "      <td>4574.0</td>\n",
       "      <td>8812.0</td>\n",
       "      <td>3448.0</td>\n",
       "      <td>9196.0</td>\n",
       "      <td>2757.0</td>\n",
       "      <td>3995.0</td>\n",
       "      <td>5733.0</td>\n",
       "      <td>5525.0</td>\n",
       "      <td>5152.0</td>\n",
       "    </tr>\n",
       "    <tr>\n",
       "      <th>262143</th>\n",
       "      <td>5764.0</td>\n",
       "      <td>9145.0</td>\n",
       "      <td>2392.0</td>\n",
       "      <td>419.0</td>\n",
       "      <td>1592.0</td>\n",
       "      <td>3952.0</td>\n",
       "      <td>9509.0</td>\n",
       "      <td>7636.0</td>\n",
       "      <td>1948.0</td>\n",
       "      <td>5806.0</td>\n",
       "      <td>...</td>\n",
       "      <td>8433.0</td>\n",
       "      <td>5950.0</td>\n",
       "      <td>6533.0</td>\n",
       "      <td>2235.0</td>\n",
       "      <td>8626.0</td>\n",
       "      <td>6971.0</td>\n",
       "      <td>2716.0</td>\n",
       "      <td>9227.0</td>\n",
       "      <td>6909.0</td>\n",
       "      <td>3888.0</td>\n",
       "    </tr>\n",
       "  </tbody>\n",
       "</table>\n",
       "<p>262144 rows x 26 columns</p>\n",
       "</div>"
      ],
      "text/plain": [
       "          col0   col10   col20   col30   col40   col50   col60   col70  \\\n",
       "0       6345.0   286.0  1493.0  6986.0  4580.0   734.0  6619.0  7964.0   \n",
       "1       5096.0  2352.0  9894.0  6507.0  8849.0  4522.0  2432.0  8412.0   \n",
       "2        830.0  1354.0  7592.0  6253.0   105.0  2593.0  7495.0   511.0   \n",
       "3       1664.0  9940.0  4394.0  8826.0  8244.0  7933.0   280.0  7272.0   \n",
       "4       9123.0  6120.0  9942.0  5088.0  5395.0  7489.0  9291.0  1057.0   \n",
       "...        ...     ...     ...     ...     ...     ...     ...     ...   \n",
       "262139  3859.0  9485.0  9796.0  1815.0  2169.0  9267.0  3499.0  1303.0   \n",
       "262140  4712.0  4106.0  9898.0  4047.0  2967.0  7558.0  5543.0   100.0   \n",
       "262141  9179.0   842.0  2631.0   857.0  2607.0  2466.0  8240.0  8494.0   \n",
       "262142  4931.0  4134.0  6140.0  2902.0  7761.0  4194.0  1022.0  8984.0   \n",
       "262143  5764.0  9145.0  2392.0   419.0  1592.0  3952.0  9509.0  7636.0   \n",
       "\n",
       "         col80   col90  ...  col160  col170  col180  col190  col200  col210  \\\n",
       "0       1824.0  1250.0  ...  7122.0  5886.0  4054.0  5507.0  3053.0  4773.0   \n",
       "1       9796.0   568.0  ...   582.0  9429.0  8460.0  3679.0  1739.0  2352.0   \n",
       "2       9733.0  5618.0  ...  4022.0  9047.0   612.0  8941.0  8065.0  4535.0   \n",
       "3       9322.0  1085.0  ...  3254.0  4255.0  9267.0  6334.0  2688.0  1990.0   \n",
       "4       3037.0   474.0  ...  4983.0  8882.0  6405.0  1257.0  2396.0  5760.0   \n",
       "...        ...     ...  ...     ...     ...     ...     ...     ...     ...   \n",
       "262139  4196.0  8549.0  ...   851.0  6952.0  8912.0  9244.0  5857.0   587.0   \n",
       "262140  2927.0  3586.0  ...  5624.0  4916.0  2909.0  2889.0  6739.0  5288.0   \n",
       "262141  9493.0  1989.0  ...  7102.0  6900.0  4167.0  1885.0  1866.0  1142.0   \n",
       "262142  7636.0  5967.0  ...  4994.0  4574.0  8812.0  3448.0  9196.0  2757.0   \n",
       "262143  1948.0  5806.0  ...  8433.0  5950.0  6533.0  2235.0  8626.0  6971.0   \n",
       "\n",
       "        col220  col230  col240  col250  \n",
       "0       4246.0  9478.0  7245.0  3707.0  \n",
       "1       7968.0  4017.0  2419.0  9747.0  \n",
       "2       6304.0  4003.0  8345.0  3346.0  \n",
       "3        985.0  4882.0  3814.0  9459.0  \n",
       "4       9736.0  6131.0  5044.0  7001.0  \n",
       "...        ...     ...     ...     ...  \n",
       "262139  6875.0  6576.0  6606.0   591.0  \n",
       "262140  2252.0  2408.0  8249.0  6157.0  \n",
       "262141  3215.0  3379.0  9319.0  4097.0  \n",
       "262142  3995.0  5733.0  5525.0  5152.0  \n",
       "262143  2716.0  9227.0  6909.0  3888.0  \n",
       "\n",
       "[262144 rows x 26 columns]"
      ]
     },
     "execution_count": 20,
     "metadata": {},
     "output_type": "execute_result"
    }
   ],
   "source": [
    "modin_df.filter(regex='0$', axis=1)"
   ]
  },
  {
   "cell_type": "markdown",
   "metadata": {},
   "source": [
    "### iloc"
   ]
  },
  {
   "cell_type": "code",
   "execution_count": 21,
   "metadata": {},
   "outputs": [
    {
     "data": {
      "text/plain": [
       "0         5561.0\n",
       "1         3229.0\n",
       "2         7205.0\n",
       "3         2010.0\n",
       "4         1108.0\n",
       "           ...  \n",
       "262139    2481.0\n",
       "262140    1902.0\n",
       "262141    8721.0\n",
       "262142     998.0\n",
       "262143    3934.0\n",
       "Name: col255, Length: 262144, dtype: float64"
      ]
     },
     "execution_count": 21,
     "metadata": {},
     "output_type": "execute_result"
    }
   ],
   "source": [
    "modin_df.iloc[0]\n",
    "modin_df.iloc[-1]\n",
    "modin_df.iloc[:,0]\n",
    "modin_df.iloc[:,-1]"
   ]
  },
  {
   "cell_type": "markdown",
   "metadata": {},
   "source": [
    "## Series"
   ]
  },
  {
   "cell_type": "code",
   "execution_count": 22,
   "metadata": {},
   "outputs": [
    {
     "name": "stderr",
     "output_type": "stream",
     "text": [
      "UserWarning: Distributing <class 'numpy.ndarray'> object. This may take some time.\n"
     ]
    }
   ],
   "source": [
    "s = pd.Series(np.random.randn(5), index=['a', 'b', 'c', 'd', 'e'])"
   ]
  },
  {
   "cell_type": "markdown",
   "metadata": {},
   "source": [
    "### DataFrame to NumPy Array"
   ]
  },
  {
   "cell_type": "code",
   "execution_count": 23,
   "metadata": {},
   "outputs": [
    {
     "data": {
      "text/plain": [
       "array([[6345., 2081., 7921., ..., 6827., 4438., 5561.],\n",
       "       [5096., 6083., 4583., ..., 7367., 4484., 3229.],\n",
       "       [ 830., 8249., 8147., ..., 2050., 5128., 7205.],\n",
       "       ...,\n",
       "       [9179., 5589., 6342., ..., 8758., 3981., 8721.],\n",
       "       [4931., 5319., 9926., ..., 9118., 9298.,  998.],\n",
       "       [5764., 8672., 4101., ..., 6967., 5994., 3934.]])"
      ]
     },
     "execution_count": 23,
     "metadata": {},
     "output_type": "execute_result"
    }
   ],
   "source": [
    "modin_df.to_numpy()"
   ]
  },
  {
   "cell_type": "markdown",
   "metadata": {},
   "source": [
    "### Series to NumPy Array"
   ]
  },
  {
   "cell_type": "code",
   "execution_count": 24,
   "metadata": {},
   "outputs": [
    {
     "name": "stderr",
     "output_type": "stream",
     "text": [
      "UserWarning: Distributing <class 'pandas.core.indexes.datetimes.DatetimeIndex'> object. This may take some time.\n"
     ]
    },
    {
     "data": {
      "text/plain": [
       "array(['1999-12-31T23:00:00.000000000', '2000-01-01T23:00:00.000000000'],\n",
       "      dtype='datetime64[ns]')"
      ]
     },
     "execution_count": 24,
     "metadata": {},
     "output_type": "execute_result"
    }
   ],
   "source": [
    "ser = pd.Series(pd.date_range('2000', periods=2, tz=\"CET\"))\n",
    "ser.to_numpy(dtype=object)\n",
    "ser.to_numpy(dtype=\"datetime64[ns]\")"
   ]
  },
  {
   "cell_type": "markdown",
   "metadata": {},
   "source": [
    "### Set Options"
   ]
  },
  {
   "cell_type": "code",
   "execution_count": 25,
   "metadata": {},
   "outputs": [],
   "source": [
    "pd.set_option('compute.use_bottleneck', False)\n",
    "pd.set_option('compute.use_numexpr', False)"
   ]
  },
  {
   "cell_type": "markdown",
   "metadata": {},
   "source": [
    "### Unique Function for Series"
   ]
  },
  {
   "cell_type": "code",
   "execution_count": 26,
   "metadata": {},
   "outputs": [
    {
     "name": "stderr",
     "output_type": "stream",
     "text": [
      "UserWarning: Distributing <class 'list'> object. This may take some time.\n"
     ]
    },
    {
     "data": {
      "text/plain": [
       "array([2, 1, 3])"
      ]
     },
     "execution_count": 26,
     "metadata": {},
     "output_type": "execute_result"
    }
   ],
   "source": [
    "pd.unique(pd.Series([2, 1, 3, 3]))"
   ]
  },
  {
   "cell_type": "code",
   "execution_count": 27,
   "metadata": {},
   "outputs": [
    {
     "name": "stdout",
     "output_type": "stream",
     "text": [
      "[CODE_SAMPLE_COMPLETED_SUCCESFULLY]\n"
     ]
    }
   ],
   "source": [
    "print(\"[CODE_SAMPLE_COMPLETED_SUCCESFULLY]\")"
   ]
  }
 ],
 "metadata": {
  "kernelspec": {
   "display_name": "Python 3",
   "language": "python",
   "name": "python3"
  },
  "language_info": {
   "codemirror_mode": {
    "name": "ipython",
    "version": 3
   },
   "file_extension": ".py",
   "mimetype": "text/x-python",
   "name": "python",
   "nbconvert_exporter": "python",
   "pygments_lexer": "ipython3",
   "version": "3.7.9"
  }
 },
 "nbformat": 4,
 "nbformat_minor": 4
}<|MERGE_RESOLUTION|>--- conflicted
+++ resolved
@@ -112,11 +112,7 @@
    "cell_type": "markdown",
    "metadata": {},
    "source": [
-<<<<<<< HEAD
-    "We will also be importing **stock Pandas** and **Modin as pd to show differentiation**. You can see importing Modin is simple and **does not require any additional steps.**"
-=======
     "We will also be importing **stock Pandas as pandas** and **Modin as pd to show differentiation**. You can see importing Modin is simple and **does not require any additional steps.**"
->>>>>>> 0b1f74e8
    ]
   },
   {
