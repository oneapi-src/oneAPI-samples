--- conflicted
+++ resolved
@@ -4,11 +4,7 @@
  "categories": ["Toolkit/oneAPI AI And Analytics/AI Getting Started Samples"],
  "description": "This sample illustrates how to run ILIT to quantize the FP32 model trained by Keras on Tensorflow to INT8 model to speed up the inference.",
  "languages": [{"python":{}}],
-<<<<<<< HEAD
- "dependencies": ["tensoflow","iLiT"],
-=======
  "dependencies": ["tensorflow","iLiT"],
->>>>>>> 106d5554
  "os": ["linux"],
  "builder": ["cli"],
  "targetDevice": ["CPU"],
