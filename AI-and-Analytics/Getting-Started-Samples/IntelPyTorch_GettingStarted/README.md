--- conflicted
+++ resolved
@@ -1,109 +1,104 @@
-﻿# `PyTorch HelloWorld` Sample
-PyTorch* is a very popular framework for deep learning. Intel and Facebook* collaborate to boost PyTorch* CPU Performance for years. The official PyTorch has been optimized using oneAPI Deep Neural Network Library (oneDNN) primitives by default. This sample demonstrates how to train a PyTorch model and shows how Intel-optimized PyTorch* enables Intel® Deep Neural Network Library (Intel® DNNL) calls by default.
-
-| Optimized for                       | Description
-|:---                               |:---
-| OS                                | Linux* Ubuntu* 18.04
-| Hardware                          | Intel® Xeon® Scalable Processor family
-| Software                          | Intel® oneAPI AI Analytics Toolkit
-| What you will learn               | How to get started with Intel® Optimization for PyTorch
-| Time to complete                  | 15 minutes
-
-## Purpose
-This sample code shows how to get started with Intel Optimization for PyTorch. It implements an example neural network with one convolution layer, one normalization layer and one ReLU layer. Developers can quickly build and train a PyTorch* neural network using a simple python code. Also, by controlling the build-in environment variable, the sample attempts to show how Intel® DNNL Primitives are called explicitly and their performance during PyTorch* model training and inference.
-
-Intel-optimized PyTorch* is available as part of Intel® AI Analytics Toolkit. For more information on the optimizations as well as performance data, see this blog post http://software.intel.com/en-us/articles/intel-and-facebook-collaborate-to-boost-pytorch-cpu-performance.
-
-## Key implementation details
-This Hello World sample code is implemented for CPU using the Python language.
-
-*Please* **export the environment variable `DNNL_VERBOSE=1`** *to display the deep learning primitives trace during execution.*
-
-### Notes
- - The test dataset is inherited from `torch.utils.data.Dataset`.
- - The model is inherited from `torch.nn.Module`.
- - For the inference portion, `to_mkldnn()` function in `torch.utils.mkldnn` can accelerate performance by eliminating data reorders between operations, which are supported by Intel&reg; DNNL.
-
-## License
-Code samples are licensed under the MIT license. See
-[License.txt](https://github.com/oneapi-src/oneAPI-samples/blob/master/License.txt) for details.
-
-Third party program Licenses can be found here: [third-party-programs.txt](https://github.com/oneapi-src/oneAPI-samples/blob/master/third-party-programs.txt)
-
-## How to Build and Run
-
-1. Pre-requirement
-
-    PyTorch is ready for use once you finish the Intel&reg; AI Analytics Toolkit installation and have run the post installation script. These steps apply to DevCloud as well.
-
-    You can refer to the oneAPI [main page](https://software.intel.com/en-us/oneapi) for toolkit installation and the Toolkit [Getting Started Guide for Linux](https://software.intel.com/en-us/get-started-with-intel-oneapi-linux-get-started-with-the-intel-ai-analytics-toolkit) for post-installation steps and scripts.
-
-2. Activate conda environment With Root Access
-
-    Please follow the Getting Started Guide steps (above) to set up your oneAPI environment with the setvars.sh script. Then navigate in Linux shell to your oneapi installation path, typically `~/intel/inteloneapi`. Activate the conda environment with the following command:
-
-    ```
-    conda activate pytorch
-    ```
-
-3. Activate conda environment Without Root Access (Optional)
-
-    By default, the Intel AI Analytics toolkit is installed in the inteloneapi folder, which requires root privileges to manage it. If you would like to bypass using root access to manage your conda environment, then you can clone your desired conda environment using the following command:
-
-    ```
-    conda create --name user_pytorch --clone pytorch
-    ```
-
-    Then activate your conda environment with the following command:
-
-    ```
-    conda activate user_pytorch
-    ```
-
-4.	Navigate to the directory with the TensorFlow sample:
-    ```
-    cd ~/oneAPI-samples/AI-and-Analytics/Getting-Started-Samples/IntelPyTorch_GettingStarted
-    ```
-
-5. Run the Python script
-    To run the program on Linux*, Windows* and MacOS*, type the following command in the terminal with Python installed:
-
-    ```
-    python PyTorch_Hello_World.py
-    ```
-
-    You will see the DNNL verbose trace after exporting the `DNNL_VERBOSE`:
-
-    ```
-    export DNNL_VERBOSE=1
-    ```
-
-    Please find more information about the mkldnn log [here](https://oneapi-src.github.io/oneDNN/dev_guide_verbose.html).
-
-<<<<<<< HEAD
-### Example of Output
-With successful execution, it will print out `[CODE_SAMPLE_COMPLETED_SUCCESSFULLY]` in the terminal.  
-=======
-## Example of Output
-With successful execution, it will print out `[CODE_SAMPLE_COMPLETED_SUCCESSFULLY]` in the terminal.
->>>>>>> 2c4ffee6
-
-
-### Running The Sample In DevCloud (Optional)
-
-Please refer to [using samples in DevCloud](https://github.com/intel-ai-tce/oneAPI-samples/blob/devcloud/AI-and-Analytics/README.md#using-samples-in-intel-oneapi-devcloud) for general usage instructions.
-
-### Submit The Sample in Batch Mode
-
-1.	Navigate to the directory with the TensorFlow sample:
-```
-cd ~/oneAPI-samples/AI-and-Analytics/Getting-Started-Samples/IntelPyTorch_GettingStarted
-```
-2. submit this "IntelPyTorch_GettingStarted" workload on the selected node with the run script.
-```
-./q ./run.sh
-```
-> the run.sh contains all the instructions needed to run this "TensorFlow_HelloWorld" workload
-
-### Build and run additional samples
-Several sample programs are available for you to try, many of which can be compiled and run in a similar fashion. Experiment with running the various samples on different kinds of compute nodes or adjust their source code to experiment with different workloads.
+﻿# `PyTorch HelloWorld` Sample
+PyTorch* is a very popular framework for deep learning. Intel and Facebook* collaborate to boost PyTorch* CPU Performance for years. The official PyTorch has been optimized using oneAPI Deep Neural Network Library (oneDNN) primitives by default. This sample demonstrates how to train a PyTorch model and shows how Intel-optimized PyTorch* enables Intel® Deep Neural Network Library (Intel® DNNL) calls by default.
+
+| Optimized for                       | Description
+|:---                               |:---
+| OS                                | Linux* Ubuntu* 18.04
+| Hardware                          | Intel® Xeon® Scalable Processor family
+| Software                          | Intel® oneAPI AI Analytics Toolkit
+| What you will learn               | How to get started with Intel® Optimization for PyTorch
+| Time to complete                  | 15 minutes
+
+## Purpose
+This sample code shows how to get started with Intel Optimization for PyTorch. It implements an example neural network with one convolution layer, one normalization layer and one ReLU layer. Developers can quickly build and train a PyTorch* neural network using a simple python code. Also, by controlling the build-in environment variable, the sample attempts to show how Intel® DNNL Primitives are called explicitly and their performance during PyTorch* model training and inference.
+
+Intel-optimized PyTorch* is available as part of Intel® AI Analytics Toolkit. For more information on the optimizations as well as performance data, see this blog post http://software.intel.com/en-us/articles/intel-and-facebook-collaborate-to-boost-pytorch-cpu-performance.
+
+## Key implementation details
+This Hello World sample code is implemented for CPU using the Python language.
+
+*Please* **export the environment variable `DNNL_VERBOSE=1`** *to display the deep learning primitives trace during execution.*
+
+### Notes
+ - The test dataset is inherited from `torch.utils.data.Dataset`.
+ - The model is inherited from `torch.nn.Module`.
+ - For the inference portion, `to_mkldnn()` function in `torch.utils.mkldnn` can accelerate performance by eliminating data reorders between operations, which are supported by Intel&reg; DNNL.
+
+## License
+Code samples are licensed under the MIT license. See
+[License.txt](https://github.com/oneapi-src/oneAPI-samples/blob/master/License.txt) for details.
+
+Third party program Licenses can be found here: [third-party-programs.txt](https://github.com/oneapi-src/oneAPI-samples/blob/master/third-party-programs.txt)
+
+## How to Build and Run
+
+1. Pre-requirement
+
+    PyTorch is ready for use once you finish the Intel&reg; AI Analytics Toolkit installation and have run the post installation script. These steps apply to DevCloud as well.
+
+    You can refer to the oneAPI [main page](https://software.intel.com/en-us/oneapi) for toolkit installation and the Toolkit [Getting Started Guide for Linux](https://software.intel.com/en-us/get-started-with-intel-oneapi-linux-get-started-with-the-intel-ai-analytics-toolkit) for post-installation steps and scripts.
+
+2. Activate conda environment With Root Access
+
+    Please follow the Getting Started Guide steps (above) to set up your oneAPI environment with the setvars.sh script. Then navigate in Linux shell to your oneapi installation path, typically `~/intel/inteloneapi`. Activate the conda environment with the following command:
+
+    ```
+    conda activate pytorch
+    ```
+
+3. Activate conda environment Without Root Access (Optional)
+
+    By default, the Intel AI Analytics toolkit is installed in the inteloneapi folder, which requires root privileges to manage it. If you would like to bypass using root access to manage your conda environment, then you can clone your desired conda environment using the following command:
+
+    ```
+    conda create --name user_pytorch --clone pytorch
+    ```
+
+    Then activate your conda environment with the following command:
+
+    ```
+    conda activate user_pytorch
+    ```
+
+4.	Navigate to the directory with the TensorFlow sample:
+    ```
+    cd ~/oneAPI-samples/AI-and-Analytics/Getting-Started-Samples/IntelPyTorch_GettingStarted
+    ```
+
+5. Run the Python script
+    To run the program on Linux*, Windows* and MacOS*, type the following command in the terminal with Python installed:
+
+    ```
+    python PyTorch_Hello_World.py
+    ```
+
+    You will see the DNNL verbose trace after exporting the `DNNL_VERBOSE`:
+
+    ```
+    export DNNL_VERBOSE=1
+    ```
+
+    Please find more information about the mkldnn log [here](https://oneapi-src.github.io/oneDNN/dev_guide_verbose.html).
+
+
+### Example of Output
+With successful execution, it will print out `[CODE_SAMPLE_COMPLETED_SUCCESSFULLY]` in the terminal.  
+
+### Running The Sample In DevCloud (Optional)
+
+Please refer to [using samples in DevCloud](https://github.com/intel-ai-tce/oneAPI-samples/blob/devcloud/AI-and-Analytics/README.md#using-samples-in-intel-oneapi-devcloud) for general usage instructions.
+
+### Submit The Sample in Batch Mode
+
+1.	Navigate to the directory with the TensorFlow sample:
+```
+cd ~/oneAPI-samples/AI-and-Analytics/Getting-Started-Samples/IntelPyTorch_GettingStarted
+```
+2. submit this "IntelPyTorch_GettingStarted" workload on the selected node with the run script.
+```
+./q ./run.sh
+```
+> the run.sh contains all the instructions needed to run this "TensorFlow_HelloWorld" workload
+
+### Build and run additional samples
+Several sample programs are available for you to try, many of which can be compiled and run in a similar fashion. Experiment with running the various samples on different kinds of compute nodes or adjust their source code to experiment with different workloads.