--- conflicted
+++ resolved
@@ -25,11 +25,9 @@
 | Modin |[IntelModin_Vs_Pandas](IntelModin_Vs_Pandas)| compares the performance of Intel® Distribution of Modin* and the performance of Pandas
 | Scikit-learn (OneDAL) | [Intel_Extension_For_SKLearn_GettingStarted](Intel_Extension_For_SKLearn_GettingStarted) |speed up Scikit-learn application use oneDAL
 |oneAPI docker image | [IntelAIKitContainer_GettingStarted](IntelAIKitContainer_GettingStarted)         | configuration script to automatically configure the environment |
-<<<<<<< HEAD
 |oneCCL Bindings for PyTorch | [Intel oneCCL Bindings For PyTorch GettingStarted](Intel_oneCCL_Bindings_For_PyTorch_GettingStarted)         | guides users through the process of running a simple PyTorch* distributed workload on both GPU and CPU |
-=======
 |Intel® Extension of TensorFlow | [Intel® Extension For TensorFlow GettingStarted](Intel_Extension_For_TensorFlow_GettingStarted)         | guide users how to run a tensorflow inference workload on both GPU and CPU |
->>>>>>> 80823d7c
+
 
 
 # Using Samples in Intel® DevCloud for oneAPI
