﻿# `PyTorch Training Optimizations with Advanced Matrix Extensions Bfloat16` Sample

The `PyTorch Training Optimizations with Advanced Matrix Extensions Bfloat16` sample will demonstrate how to train a ResNet50 model using the CIFAR10 dataset using the Intel® Extension for PyTorch*.

The Intel® Extension for PyTorch* extends PyTorch* with optimizations for extra performance boost on Intel® hardware. While most of the optimizations will be included in future PyTorch* releases, the extension delivers up-to-date features and optimizations for PyTorch on Intel® hardware. For example, newer optimizations include AVX-512 Vector Neural Network Instructions (AVX512 VNNI) and Intel® Advanced Matrix Extensions (Intel® AMX).

| Area                  | Description
|:---                   |:---
| What you will learn   | Training performance improvements using Intel® Extension for PyTorch* with Intel® AMX BF16
| Time to complete      | 20 minutes
| Category              | Code Optimization

## Purpose

The Intel® Extension for PyTorch* gives users the ability to speed up training on Intel® Xeon Scalable processors with lower precision data formats and specialized computer instructions. The bfloat16 (BF16) data format uses half the bit width of floating-point-32 (FP32), lowering the amount of memory needed and execution time to process. You should notice performance optimization with the AMX instruction set when compared to AVX-512.

## Prerequisites

| Optimized for           | Description
|:---                     |:---
| OS                      | Ubuntu* 18.04 or newer
| Hardware                | Intel® Xeon® Scalable Processor family
| Software                | Intel® Extension for PyTorch*

### For Local Development Environments

You will need to download and install the following toolkits, tools, and components to use the sample.

- **Intel® AI Analytics Toolkit (AI Kit)**

  You can get the AI Kit from [Intel® oneAPI Toolkits](https://www.intel.com/content/www/us/en/developer/tools/oneapi/toolkits.html#analytics-kit). <br> See [*Get Started with the Intel® AI Analytics Toolkit for Linux**](https://www.intel.com/content/www/us/en/develop/documentation/get-started-with-ai-linux) for AI Kit installation information and post-installation steps and scripts.

- **Jupyter Notebook**

  Install using PIP: `$pip install notebook`. <br> Alternatively, see [*Installing Jupyter*](https://jupyter.org/install) for detailed installation instructions.

- **Additional Packages**

  You will need to install these additional packages: **Matplotlib** and **Py-cpuinfo**.
  ```
  python -m pip install matplotlib
  python -m pip install py-cpuinfo
  ```

### For Intel® DevCloud

The necessary tools and components are already installed in the environment. You do not need to install additional components. See *[Intel® DevCloud for oneAPI](https://DevCloud.intel.com/oneapi/get_started/)* for information.

## Key Implementation Details

This code sample will train a ResNet50 model using the CIFAR10 dataset while using Intel® Extension for PyTorch*. The model is trained using FP32 and BF16 precision, including the use of Intel® Advanced Matrix Extensions (AMX) on BF16. AMX is supported on BF16 and INT8 data types starting with the 4th Generation of Xeon Scalable Processors. The training time will be compared, showcasing the speedup of BF16 and AMX.

>**Note**: Training is not performed using INT8 since using a lower precision will train a model with fewer parameters, which is likely to underfit and not generalize well.

The sample tutorial contains one Jupyter Notebook and a Python script. You can use either.

### Jupyter Notebook

| Notebook                              | Description
|:---                                   |:---
|`IntelPyTorch_TrainingOptimizations_AMX_BF16.ipynb` | PyTorch Training Optimizations with Advanced Matrix Extensions Bfloat16

### Python Scripts

| Script                             | Description
|:---                                |:---
|`IntelPyTorch_TrainingOptimizations_AMX_BF16.py` | The script performs training with AMX BF16 and compares the performance against the baseline

## Set Environment Variables

When working with the command-line interface (CLI), you should configure the oneAPI toolkits using environment variables. Set up your CLI environment by sourcing the `setvars` script every time you open a new terminal window. This practice ensures that your compiler, libraries, and tools are ready for development.

## Run the `PyTorch Training Optimizations with Advanced Matrix Extensions Bfloat16` Sample

### On Linux*

> **Note**: If you have not already done so, set up your CLI
> environment by sourcing  the `setvars` script in the root of your oneAPI installation.
>
> Linux*:
> - For system wide installations: `. /opt/intel/oneapi/setvars.sh`
> - For private installations: ` . ~/intel/oneapi/setvars.sh`
> - For non-POSIX shells, like csh, use the following command: `bash -c 'source <install-dir>/setvars.sh ; exec csh'`
>
> For more information on configuring environment variables, see *[Use the setvars Script with Linux* or macOS*](https://www.intel.com/content/www/us/en/develop/documentation/oneapi-programming-guide/top/oneapi-development-environment-setup/use-the-setvars-script-with-linux-or-macos.html)*.

#### Activate Conda

1. Activate the Conda environment.
    ```
    conda activate pytorch
    ```
2. Activate Conda environment without Root access (Optional).

   By default, the AI Kit is installed in the `/opt/intel/oneapi` folder and requires root privileges to manage it.

   You can choose to activate Conda environment without root access. To bypass root access to manage your Conda environment, clone and activate your desired Conda environment using the following commands similar to the following.

   ```
   conda create --name user_pytorch --clone pytorch
   conda activate user_pytorch
   ```

#### Running the Jupyter Notebook

1. Change to the sample directory.
2. Launch Jupyter Notebook.
   ```
   jupyter notebook --ip=0.0.0.0 --port 8888 --allow-root
   ```
3. Follow the instructions to open the URL with the token in your browser.
4. Locate and select the Notebook.
   ```
   IntelPyTorch_TrainingOptimizations_AMX_BF16.ipynb
   ```
5. Change your Jupyter Notebook kernel to **PyTorch (AI kit)**.
6. Run every cell in the Notebook in sequence.

#### Running on the Command Line (Optional)

1. Change to the sample directory.
2. Run the script.
   ```
   python IntelPyTorch_TrainingOptimizations_AMX_BF16.py
   ```

### Run the `PyTorch Training Optimizations with Advanced Matrix Extensions Bfloat16` Sample on Intel® DevCloud

1. If you do not already have an account, request an Intel® DevCloud account at [*Create an Intel® DevCloud Account*](https://intelsoftwaresites.secure.force.com/DevCloud/oneapi).
2. On a Linux* system, open a terminal.
3. SSH into Intel® DevCloud.
   ```
   ssh DevCloud
   ```
   > **Note**: You can find information about configuring your Linux system and connecting to Intel DevCloud at Intel® DevCloud for oneAPI [Get Started](https://DevCloud.intel.com/oneapi/get_started).

4. Follow the instructions to open the URL with the token in your browser.
5. Locate and select the Notebook.
   ```
   IntelPyTorch_TrainingOptimizations_AMX_BF16.ipynb
   ````
6. Change the kernel to **PyTorch (AI kit)**.
7. Run every cell in the Notebook in sequence.

### Troubleshooting

If you receive an error message, troubleshoot the problem using the **Diagnostics Utility for Intel® oneAPI Toolkits**. The diagnostic utility provides configuration and system checks to help find missing dependencies, permissions errors, and other issues. See the *[Diagnostics Utility for Intel® oneAPI Toolkits User Guide](https://www.intel.com/content/www/us/en/develop/documentation/diagnostic-utility-user-guide/top.html)* for more information on using the utility.

## Example Output

<<<<<<< HEAD
If successful, the sample displays `[CODE_SAMPLE_COMPLETED_SUCCESSFULLY]`. Additionally, the sample will print out the runtimes and charts of performance relative to the FP32 model without any optimizations as the baseline. 
=======
If successful, the sample displays `[CODE_SAMPLE_COMPLETED_SUCCESSFULLY]`. Additionally, the sample will print out the runtimes and charts of relative performance with the FP32 model without any optimizations as the baseline. 
>>>>>>> 8b606a61

The performance speedups using AMX BF16 are approximate on ResNet50. Performance will vary based on your hardware and software versions. To see more performance improvement between AVX-512 BF16 and AMX BF16, increase the amount of required computations in one batch. This can be done by increasing the batch size with CIFAR10 or using another dataset. For even more speedup, consider using the Intel® Extension for PyTorch* [Launch Script](https://intel.github.io/intel-extension-for-pytorch/cpu/latest/tutorials/performance_tuning/launch_script.html). 

## License

Code samples are licensed under the MIT license. See
[License.txt](https://github.com/oneapi-src/oneAPI-samples/blob/master/License.txt) for details.

Third party program Licenses can be found here: [third-party-programs.txt](https://github.com/oneapi-src/oneAPI-samples/blob/master/third-party-programs.txt)<|MERGE_RESOLUTION|>--- conflicted
+++ resolved
@@ -148,11 +148,7 @@
 
 ## Example Output
 
-<<<<<<< HEAD
-If successful, the sample displays `[CODE_SAMPLE_COMPLETED_SUCCESSFULLY]`. Additionally, the sample will print out the runtimes and charts of performance relative to the FP32 model without any optimizations as the baseline. 
-=======
 If successful, the sample displays `[CODE_SAMPLE_COMPLETED_SUCCESSFULLY]`. Additionally, the sample will print out the runtimes and charts of relative performance with the FP32 model without any optimizations as the baseline. 
->>>>>>> 8b606a61
 
 The performance speedups using AMX BF16 are approximate on ResNet50. Performance will vary based on your hardware and software versions. To see more performance improvement between AVX-512 BF16 and AMX BF16, increase the amount of required computations in one batch. This can be done by increasing the batch size with CIFAR10 or using another dataset. For even more speedup, consider using the Intel® Extension for PyTorch* [Launch Script](https://intel.github.io/intel-extension-for-pytorch/cpu/latest/tutorials/performance_tuning/launch_script.html). 
 
