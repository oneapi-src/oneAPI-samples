# Features and Functionalities for Intel® oneAPI AI Analytics Toolkit (AI Kit)

The Intel® oneAPI AI Analytics Toolkit (AI Kit) gives data scientists, AI developers, and researchers familiar Python* tools and frameworks to accelerate end-to-end data science and analytics pipelines on Intel® architectures. The components are built using oneAPI libraries for low-level compute optimizations. This toolkit maximizes performance from preprocessing through machine learning, and provides interoperability for efficient model development.

You can find more information at [ AI Kit](https://software.intel.com/content/www/us/en/develop/tools/oneapi/ai-analytics-toolkit.html).

Users could learn more details of features in oneAPI AI Kit with those features and functionality samples.

## License
Code samples are licensed under the MIT license. See
[License.txt](https://github.com/oneapi-src/oneAPI-samples/blob/master/License.txt) for details.

Third party program Licenses can be found here: [third-party-programs.txt](https://github.com/oneapi-src/oneAPI-samples/blob/master/third-party-programs.txt)

# Features and Functionalities Samples

| Compoment      | Folder                                             | Description
| --------- | ------------------------------------------------ | -
| Scikit-learn | [IntelScikitLearn_Extensions_SVC_Adult](IntelScikitLearn_Extensions_SVC_Adult)   | Use Intel® Extension for Scikit-learn to accelerate the training and prediction with SVC algorithm on Adult dataset. Compare the performance of SVC algorithm optimized through Intel® Extension for Scikit-learn against original Scikit-learn.
| daal4py | [IntelPython_daal4py_DistributedLinearRegression](IntelPython_daal4py_DistributedLinearRegression)    | Run a distributed Linear Regression model with oneAPI Data Analytics Library (oneDAL) daal4py library memory objects.
<<<<<<< HEAD
| PyTorch | [IntelPyTorch_Extensions_AutoMixedPrecision](IntelPyTorch_Extensions_AutoMixedPrecision)   | Download, compile, and get started with Intel® Extension for PyTorch*.
=======
| PyTorch | [IntelPyTorch_TrainingOptimizations_AMX_BF16](IntelPyTorch_TrainingOptimizations_AMX_BF16)   | Analyze training performance improvements using Intel® Extension for PyTorch with Advanced Matrix Extensions Bfloat16.
| PyTorch | [IntelPyTorch_TorchCCL_Multinode_Training](IntelPyTorch_TorchCCL_Multinode_Training)   | Perform distributed training with oneAPI Collective Communications Library (oneCCL) in PyTorch.
>>>>>>> 80823d7c
| TensorFlow & Model Zoo | [IntelTensorFlow_ModelZoo_Inference_with_FP32_Int8](IntelTensorFlow_ModelZoo_Inference_with_FP32_Int8)               | Run ResNet50 inference on Intel's pretrained FP32 and Int8 model.
| TensorFlow & Model Zoo | [IntelTensorFlow_PerformanceAnalysis](IntelTensorFlow_PerformanceAnalysis) | Analyze the performance difference between Stock Tensorflow and Intel Tensorflow.
| TensorFlow | [IntelTensorFlow_InferenceOptimization](IntelTensorFlow_InferenceOptimization) |  Optimize a pre-trained model for a better inference performance.
| XGBoost | [IntelPython_XGBoost_Performance](IntelPython_XGBoost_Performance) |  Analyze the performance benefit from using Intel optimized XGBoost compared to un-optimized XGBoost 0.81.
| XGBoost | [IntelPython_XGBoost_daal4pyPrediction](IntelPython_XGBoost_daal4pyPrediction) |  Analyze the performance benefit of minimal code changes to port pre-trained XGBoost model to daal4py prediction for much faster prediction than XGBoost prediction..

# Using Samples in Intel® DevCloud for oneAPI
To get started using samples in the DevCloud, refer to [Using AI samples in Intel® DevCloud for oneAPI](https://github.com/intel-ai-tce/oneAPI-samples/tree/devcloud/AI-and-Analytics#using-samples-in-intel-oneapi-devcloud).
<|MERGE_RESOLUTION|>--- conflicted
+++ resolved
@@ -18,12 +18,9 @@
 | --------- | ------------------------------------------------ | -
 | Scikit-learn | [IntelScikitLearn_Extensions_SVC_Adult](IntelScikitLearn_Extensions_SVC_Adult)   | Use Intel® Extension for Scikit-learn to accelerate the training and prediction with SVC algorithm on Adult dataset. Compare the performance of SVC algorithm optimized through Intel® Extension for Scikit-learn against original Scikit-learn.
 | daal4py | [IntelPython_daal4py_DistributedLinearRegression](IntelPython_daal4py_DistributedLinearRegression)    | Run a distributed Linear Regression model with oneAPI Data Analytics Library (oneDAL) daal4py library memory objects.
-<<<<<<< HEAD
 | PyTorch | [IntelPyTorch_Extensions_AutoMixedPrecision](IntelPyTorch_Extensions_AutoMixedPrecision)   | Download, compile, and get started with Intel® Extension for PyTorch*.
-=======
 | PyTorch | [IntelPyTorch_TrainingOptimizations_AMX_BF16](IntelPyTorch_TrainingOptimizations_AMX_BF16)   | Analyze training performance improvements using Intel® Extension for PyTorch with Advanced Matrix Extensions Bfloat16.
 | PyTorch | [IntelPyTorch_TorchCCL_Multinode_Training](IntelPyTorch_TorchCCL_Multinode_Training)   | Perform distributed training with oneAPI Collective Communications Library (oneCCL) in PyTorch.
->>>>>>> 80823d7c
 | TensorFlow & Model Zoo | [IntelTensorFlow_ModelZoo_Inference_with_FP32_Int8](IntelTensorFlow_ModelZoo_Inference_with_FP32_Int8)               | Run ResNet50 inference on Intel's pretrained FP32 and Int8 model.
 | TensorFlow & Model Zoo | [IntelTensorFlow_PerformanceAnalysis](IntelTensorFlow_PerformanceAnalysis) | Analyze the performance difference between Stock Tensorflow and Intel Tensorflow.
 | TensorFlow | [IntelTensorFlow_InferenceOptimization](IntelTensorFlow_InferenceOptimization) |  Optimize a pre-trained model for a better inference performance.
