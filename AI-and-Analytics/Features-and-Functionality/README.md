# Features and Functionalities for Intel® oneAPI AI Analytics Toolkit (AI Kit)

The Intel® oneAPI AI Analytics Toolkit (AI Kit) gives data scientists, AI developers, and researchers familiar Python* tools and frameworks to accelerate end-to-end data science and analytics pipelines on Intel® architectures. The components are built using oneAPI libraries for low-level compute optimizations. This toolkit maximizes performance from preprocessing through machine learning, and provides interoperability for efficient model development.

You can find more information at [ AI Kit](https://software.intel.com/content/www/us/en/develop/tools/oneapi/ai-analytics-toolkit.html).

Users could learn more details of features in oneAPI AI Kit with those features and functionality samples.

## License
Code samples are licensed under the MIT license. See
[License.txt](https://github.com/oneapi-src/oneAPI-samples/blob/master/License.txt) for details.

Third party program Licenses can be found here: [third-party-programs.txt](https://github.com/oneapi-src/oneAPI-samples/blob/master/third-party-programs.txt)

# Features and Functionalities Samples

| Compoment      | Folder                                             | Description
| --------- | ------------------------------------------------ | -
| PyTorch | [IntelPyTorch Extensions Inference Optimization](IntelPyTorch_Extensions_Inference_Optimization)   | Applying IPEX Optimizations to a PyTorch workload to gain performance boost.
| PyTorch | [IntelPyTorch TrainingOptimizations AMX BF16](IntelPyTorch_TrainingOptimizations_AMX_BF16)   | Analyze training performance improvements using Intel® Extension for PyTorch with Advanced Matrix Extensions Bfloat16.
<<<<<<< HEAD
| PyTorch | [IntelPyTorch_InferenceOptimizations_AMX_BF16_INT8](IntelPyTorch_InferenceOptimizations_AMX_BF16_INT8)   | Analyze inference performance improvements using Intel® Extension for PyTorch with Advanced Matrix Extensions Bfloat16 and Integer8.
=======
>>>>>>> 4dc2790f
| Numpy, Numba | [IntelPython Numpy Numba dpex kNN](IntelPython_Numpy_Numba_dpex_kNN)   | Optimize k-NN model by numba_dpex operations without sacrificing accuracy.
| XGBoost | [IntelPython XGBoost Performance](IntelPython_XGBoost_Performance) |  Analyze the performance benefit from using Intel optimized XGBoost compared to un-optimized XGBoost 0.81.
| XGBoost | [IntelPython XGBoost daal4pyPrediction](IntelPython_XGBoost_daal4pyPrediction) |  Analyze the performance benefit of minimal code changes to port pre-trained XGBoost model to daal4py prediction for much faster prediction than XGBoost prediction.
| daal4py | [IntelPython daal4py DistributedKMeans](IntelPython_daal4py_DistributedKMeans)    | train and predict with a distributed k-means model using the python API package daal4py powered by the oneAPI Data Analytics Library.
| daal4py | [IntelPython daal4py DistributedLinearRegression](IntelPython_daal4py_DistributedLinearRegression)    | Run a distributed Linear Regression model with oneAPI Data Analytics Library (oneDAL) daal4py library memory objects.
| PyTorch | [IntelPytorch Quantization](IntelPytorch_Quantization)   | Inference performance improvements using Intel® Extension for PyTorch* (IPEX) with feature quantization.
| TensorFlow | [IntelTensorFlow AMX BF16 Training](IntelTensorFlow_AMX_BF16_Training) | Training performance improvements with Intel® AMX BF16.
| TensorFlow | [IntelTensorFlow Enabling Auto Mixed Precision for TransferLearning](IntelTensorFlow_Enabling_Auto_Mixed_Precision_for_TransferLearning) | Enabling auto-mixed precision to use low-precision datatypes, like bfloat16, for transfer learning with TensorFlow*.
| TensorFlow | [IntelTensorFlow InferenceOptimization](IntelTensorFlow_InferenceOptimization) |  Optimize a pre-trained model for a better inference performance.
| TensorFlow & Model Zoo | [IntelTensorFlow ModelZoo Inference with FP32 Int8](IntelTensorFlow_ModelZoo_Inference_with_FP32_Int8)               | Run ResNet50 inference on Intel's pretrained FP32 and Int8 model.
| TensorFlow & Model Zoo | [IntelTensorFlow PerformanceAnalysis](IntelTensorFlow_PerformanceAnalysis) | Analyze the performance difference between Stock Tensorflow and Intel Tensorflow.
| TensorFlow | [IntelTensorFlow Transformer AMX bfloat16 MixedPrecisiong](IntelTensorFlow_Transformer_AMX_bfloat16_MixedPrecision) | Run a transformer classification model with bfloat16 mixed precision.
| Scikit-learn | [IntelScikitLearn Extensions SVC Adult](IntelScikitLearn_Extensions_SVC_Adult)   | Use Intel® Extension for Scikit-learn to accelerate the training and prediction with SVC algorithm on Adult dataset. Compare the performance of SVC algorithm optimized through Intel® Extension for Scikit-learn against original Scikit-learn..

# Using Samples in Intel® DevCloud for oneAPI
To get started using samples in the DevCloud, refer to [Using AI samples in Intel® DevCloud for oneAPI](https://github.com/intel-ai-tce/oneAPI-samples/tree/devcloud/AI-and-Analytics#using-samples-in-intel-oneapi-devcloud).<|MERGE_RESOLUTION|>--- conflicted
+++ resolved
@@ -18,10 +18,6 @@
 | --------- | ------------------------------------------------ | -
 | PyTorch | [IntelPyTorch Extensions Inference Optimization](IntelPyTorch_Extensions_Inference_Optimization)   | Applying IPEX Optimizations to a PyTorch workload to gain performance boost.
 | PyTorch | [IntelPyTorch TrainingOptimizations AMX BF16](IntelPyTorch_TrainingOptimizations_AMX_BF16)   | Analyze training performance improvements using Intel® Extension for PyTorch with Advanced Matrix Extensions Bfloat16.
-<<<<<<< HEAD
-| PyTorch | [IntelPyTorch_InferenceOptimizations_AMX_BF16_INT8](IntelPyTorch_InferenceOptimizations_AMX_BF16_INT8)   | Analyze inference performance improvements using Intel® Extension for PyTorch with Advanced Matrix Extensions Bfloat16 and Integer8.
-=======
->>>>>>> 4dc2790f
 | Numpy, Numba | [IntelPython Numpy Numba dpex kNN](IntelPython_Numpy_Numba_dpex_kNN)   | Optimize k-NN model by numba_dpex operations without sacrificing accuracy.
 | XGBoost | [IntelPython XGBoost Performance](IntelPython_XGBoost_Performance) |  Analyze the performance benefit from using Intel optimized XGBoost compared to un-optimized XGBoost 0.81.
 | XGBoost | [IntelPython XGBoost daal4pyPrediction](IntelPython_XGBoost_daal4pyPrediction) |  Analyze the performance benefit of minimal code changes to port pre-trained XGBoost model to daal4py prediction for much faster prediction than XGBoost prediction.
