--- conflicted
+++ resolved
@@ -1,4 +1,3 @@
-<<<<<<< HEAD
 # `Intel Python daal4py Distributed Linear Regression Sample`
 This sample code shows how to train and predict with a distributed linear regression model using the python API package daal4py for oneAPI Data Analytics Library. It assumes you have a working version of the MPI library installed, and it demonstrates how to use software products that can be found in the [Intel&reg; oneAPI Data Analytics Library](https://software.intel.com/content/www/us/en/develop/tools/oneapi/components/onedal.html) or [Intel&reg; oneAPI AI Analytics Toolkit](https://software.intel.com/content/www/us/en/develop/tools/oneapi/ai-analytics-toolkit.html). 
 
@@ -145,146 +144,3 @@
 
 ```
 
-=======
-# `Intel Python daal4py Distributed Linear Regression Sample`
-This sample code shows how to train and predict with a distributed linear regression model using the python API package daal4py for oneAPI Data Analytics Library. It assumes you have a working version of the MPI library installed, and it demonstrates how to use software products that can be found in the [Intel oneAPI Data Analytics Library](https://software.intel.com/content/www/us/en/develop/tools/oneapi/components/onedal.html) or [Intel® oneAPI AI Analytics Toolkit](https://software.intel.com/content/www/us/en/develop/tools/oneapi/ai-analytics-toolkit.html). 
-
-| Optimized for                     | Description
-| :---                              | :---
-| OS                                | 64-bit Linux: Ubuntu 18.04 or higher, 64-bit Windows 10, macOS 10.14 or higher
-| Hardware                          | Intel Atom® Processors; Intel® Core™ Processor Family; Intel® Xeon® Processor Family; Intel® Xeon® Scalable Performance Processor Family
-| Software                          | oneDAL Software Library, Python version >= 3.6, conda-build version >= 3, C++ compiler with C++11 support, Pickle, Pandas, NumPy
-| What you will learn               | distributed oneDAL Linear Regression programming model for Intel CPU
-| Time to complete                  | 5 minutes
-
-## Purpose
-
-daal4py is a simplified API to Intel® oneDAL that allows for fast usage of the framework suited for Data Scientists or Machine Learning users. Built to help provide an abstraction to Intel® oneDAL for direct usage or integration into one's own framework.
-
-In this sample, you will run a distributed Linear Regression model with oneDAL daal4py library memory objects. You will also learn how to train a model and save the information to a file.
-  
-## Key Implementation Details 
-This distributed linear regression sample code is implemented for the CPU using the Python language. The example assumes you have daal4py and scikit-learn installed inside a conda environment, similar to what is delivered with the installation of the Intel® Distribution for Python as part of the [Intel® oneAPI AI Analytics Toolkit](https://software.intel.com/en-us/oneapi/ai-kit). 
- 
-## License  
-Code samples are licensed under the MIT license. See
-[License.txt](https://github.com/oneapi-src/oneAPI-samples/blob/master/License.txt) for details.
-
-Third party program Licenses can be found here: [third-party-programs.txt](https://github.com/oneapi-src/oneAPI-samples/blob/master/third-party-programs.txt)
-
-## Running Samples on the Intel&reg; DevCloud
-If you are running this sample on the DevCloud, see [Running Samples on the Intel&reg; DevCloud](#run-samples-on-devcloud)
-
-## Building daal4py for CPU
-
-oneAPI Data Analytics Library is ready for use once you finish the Intel® oneAPI AI Analytics Toolkit installation and have run the post installation script.
-
-You can refer to the oneAPI [main page](https://software.intel.com/en-us/oneapi) for toolkit installation and the Toolkit [Getting Started Guide for Linux](https://software.intel.com/en-us/get-started-with-intel-oneapi-linux-get-started-with-the-intel-ai-analytics-toolkit) for post-installation steps and scripts.
-
-
-### Activate conda environment With Root Access
-
-Please follow the Getting Started Guide steps (above) to set up your oneAPI environment with the `setvars.sh` script. Then navigate in Linux shell to your oneapi installation path, typically `/opt/intel/oneapi/` when installed as root or sudo, and `~/intel/oneapi/` when not installed as a superuser. If you customized the installation folder, the `setvars.sh` file is in your custom folder. 
-
-Intel Python environment will be active by default. However, if you activated another environment, you can return with the following command:
-
-#### On a Linux* System
-```
-source activate base
-```
-
-### Activate conda environment Without Root Access (Optional)
-
-By default, the Intel® oneAPI AI Analytics Toolkit is installed in the inteloneapi folder, which requires root privileges to manage it. If you would like to bypass using root access to manage your conda environment, then you can clone your desired conda environment using the following command:
-
-#### On a Linux* System
-```
-conda create --name usr_intelpython --clone base
-```
-
-Then activate your conda environment with the following command:
-
-```
-source activate usr_intelpython
-```
-
-### Install Jupyter Notebook
-```
-conda install jupyter nb_conda_kernels
-```
-
-#### View in Jupyter Notebook
-
-_Note: This distributed execution cannot be launched from the jupyter notebook version, but you can still view inside the notebook to follow the included write-up and description._
-
-Launch Jupyter Notebook in the directory housing the code example
-
-```
-jupyter notebook
-```
-
-## Running the Sample<a name="running-the-sample"></a>
-
-### Running the Sample as a Python File
-
-When using daal4py for distributed memory systems, the command needed to execute the program should be executed in a bash shell. To execute this example, run the following command, where the number **4** is chosen as an example and means that it will run on **4 processes**:
-
-Run the Program
-
-`mpirun -n 4 python ./IntelPython_daal4py_Distributed_LinearRegression.py`
-
-The output of the script will be saved in the included models and result directories. 
-
-_Note: This code samples focus on using daal4py to do distributed ML computations on chunks of data. The `mpirun` command above will only run on a single local node. To launch on a cluster, you will need to create a host file on the master node, among other steps. The **TensorFlow_Multinode_Training_with_Horovod** code sample explains this process well._
-
-### Running Samples on the Intel&reg; DevCloud (Optional)<a name="run-samples-on-devcloud"></a>
-
-<!---Include the next paragraph ONLY if the sample runs in batch mode-->
-### Run in Batch Mode
-This sample runs in batch mode, so you must have a script for batch processing. Once you have a script set up, refer to [Running the Sample](#running-the-sample).
-
-### Request a Compute Node
-In order to run on the DevCloud, you need to request a compute node using node properties such as: `gpu`, `xeon`, `fpga_compile`, `fpga_runtime` and others. For more information about the node properties, execute the `pbsnodes` command.
- This node information must be provided when submitting a job to run your sample in batch mode using the qsub command. When you see the qsub command in the Run section of the [Hello World instructions](https://devcloud.intel.com/oneapi/get_started/aiAnalyticsToolkitSamples/), change the command to fit the node you are using. Nodes which are in bold indicate they are compatible with this sample:
-
-<!---Mark each compatible Node in BOLD-->
-| Node              | Command                                                 |
-| ----------------- | ------------------------------------------------------- |
-| GPU               | qsub -l nodes=1:gpu:ppn=2 -d . hello-world.sh           |
-| __CPU__           | __qsub -l nodes=1:xeon:ppn=2 -d . hello-world.sh__      |
-| FPGA Compile Time | qsub -l nodes=1:fpga\_compile:ppn=2 -d . hello-world.sh |
-| FPGA Runtime      | qsub -l nodes=1:fpga\_runtime:ppn=2 -d . hello-world.sh |
-
-
-##### Expected Printed Output (with similar numbers, printed 4 times):
-```
-
-
-Here's our model:
-
-
- NumberOfBetas: 15
-
-NumberOfResponses: 1
-
-InterceptFlag: False
-
-Beta: array(
-  [[ 0.00000000e+00 -3.20923431e-03 -1.06404233e-01  5.46052700e-02
-     2.86834741e-03  2.75997053e+00 -2.54371297e+00  5.52421949e+00
-     6.67604639e-04 -9.01293646e-01  1.96091421e-01 -7.50083536e-03
-    -3.11567377e-01  1.58333298e-02 -4.62941338e-01]],
-  dtype=float64, shape=(1, 15))
-
-NumberOfFeatures: 14
-
-Here is one of our loaded model's features:
-
- [[ 0.00000000e+00 -3.20923431e-03 -1.06404233e-01  5.46052700e-02
-   2.86834741e-03  2.75997053e+00 -2.54371297e+00  5.52421949e+00
-   6.67604639e-04 -9.01293646e-01  1.96091421e-01 -7.50083536e-03
-  -3.11567377e-01  1.58333298e-02 -4.62941338e-01]]
-[CODE_SAMPLE_COMPLETED_SUCCESFULLY]
-
-```
->>>>>>> c78bdb10
