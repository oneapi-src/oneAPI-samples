--- conflicted
+++ resolved
@@ -1,9 +1,6 @@
 # `Intel Python daal4py Distributed Linear Regression Sample`
-<<<<<<< HEAD
+
 This sample code shows how to train and predict with a distributed linear regression model using the python API package daal4py for oneAPI Data Analytics Library. It assumes you have a working version of the Intel® MPI Library installed, and it demonstrates how to use software products that can be found in the [oneAPI Data Analytics Library](https://software.intel.com/content/www/us/en/develop/tools/oneapi/components/onedal.html) or [Intel® oneAPI AI Analytics Toolkit](https://software.intel.com/content/www/us/en/develop/tools/oneapi/ai-analytics-toolkit.html). 
-=======
-This sample code shows how to train and predict with a distributed linear regression model using the python API package daal4py for oneAPI Data Analytics Library. It assumes you have a working version of the Intel® MPI Library installed, and it demonstrates how to use software products that can be found in the [Intel oneAPI Data Analytics Library](https://software.intel.com/content/www/us/en/develop/tools/oneapi/components/onedal.html) or [Intel® oneAPI AI Analytics Toolkit](https://software.intel.com/content/www/us/en/develop/tools/oneapi/ai-analytics-toolkit.html).
->>>>>>> 5fc27aa2
 
 | Optimized for                     | Description
 | :---                              | :---
