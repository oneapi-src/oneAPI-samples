# Copyright (c) 2020, Intel Corporation
# SPDX-License-Identifier: MIT
# https://opensource.org/licenses/MIT

##############################################################################
# This top-level CMakeLists.txt file does not define a project or setup any
# project-specific build configuration variables. That must be done in each
# sample project's project-specific CMakeLists.txt file. It does define some
# general, global options for compiling and linking.
#
# This CMakeLists.txt file finds those subdirectories located immediately
# below it that contain a CMakeLists.txt file, and adds them to its CMake
# add_subdirectory() list. All other folders and files are ignored.
#
# A build file (e.g., Ninja, Makefile, etc.) is generated as a result of
# running this CMakeLists.txt file. That build file will include targets
# defined by the project-level CMakeLists.txt files located during the
# add_subdirectory() scan. To see those build targets, type "make help"
# at the command-line.
##############################################################################

# cmake_minimum_required(VERSION 3.4)
cmake_minimum_required(VERSION 3.20)

<<<<<<< HEAD
set(CMAKE_C_COMPILER clang)
set(CMAKE_CXX_COMPILER clang++)
=======
set(CMAKE_C_COMPILER icx)
set(CMAKE_CXX_COMPILER icx)
>>>>>>> 659430e4

set(CMAKE_BUILD_WITH_INSTALL_RPATH TRUE)
set(CMAKE_CXX_STANDARD 17)
set(CMAKE_CXX_STANDARD_REQUIRED ON)
# Override default compile/link lines
if(WIN32)
  set(CMAKE_CXX_FLAGS "${CMAKE_CXX_FLAGS} -Wno-unused-function -w")
  set(CMAKE_CXX_COMPILE_OBJECT "<CMAKE_CXX_COMPILER> <DEFINES> <INCLUDES> <FLAGS> /Fo<OBJECT> -c <SOURCE>")
  set(CMAKE_CXX_CREATE_STATIC_LIBRARY "lib <OBJECTS> /out:<TARGET>")
  set(CMAKE_CXX_LINK_EXECUTABLE "<CMAKE_CXX_COMPILER> <OBJECTS> -o <TARGET> <LINK_LIBRARIES>")
endif()

# set(CMAKE_VERBOSE_MAKEFILE ON CACHE BOOL "ON")

# # Override default compile/link lines
# if(WIN32)
#   set(CMAKE_CXX_FLAGS "${CMAKE_CXX_FLAGS} -Wno-unused-function -w")
#   set(CMAKE_CXX_COMPILE_OBJECT "<CMAKE_CXX_COMPILER> <DEFINES> <INCLUDES> <FLAGS> /Fo<OBJECT> -c <SOURCE>")
#   set(CMAKE_CXX_CREATE_STATIC_LIBRARY "lib <OBJECTS> /out:<TARGET>")
#   set(CMAKE_CXX_LINK_EXECUTABLE "<CMAKE_CXX_COMPILER> <OBJECTS> -o <TARGET> <LINK_LIBRARIES>")
# endif()

if (NOT CMAKE_BUILD_TYPE)
    message(STATUS "No build type selected, default to Release")
    set(CMAKE_BUILD_TYPE "Release" CACHE PATH "Build Type" FORCE)
endif()

set_property(GLOBAL PROPERTY USE_FOLDERS ON)

project(DPCPPSamples)
option(NODPL "Don't build samples requiring an installation of oneDPL and its dependencies")

enable_testing()

if(CMAKE_INSTALL_PREFIX_INITIALIZED_TO_DEFAULT)
    set(CMAKE_INSTALL_PREFIX "${CMAKE_CURRENT_SOURCE_DIR}/install" CACHE PATH "Install Path" FORCE)
endif()


# Define project parameters for individual sample dirs.

project(DPCPPSamples)

function(add_book_sample)

    set(options TEST)
    set(one_value_args TARGET)
    set(multi_value_args SOURCES LIBS)
    cmake_parse_arguments(BOOK_SAMPLE
        "${options}" "${one_value_args}" "${multi_value_args}"
        ${ARGN}
    )

    add_executable(${BOOK_SAMPLE_TARGET} ${BOOK_SAMPLE_SOURCES})

    target_compile_options(${BOOK_SAMPLE_TARGET} PRIVATE -fsycl -fsycl-unnamed-lambda -ferror-limit=1 -Wall -Wpedantic)
    target_link_libraries(${BOOK_SAMPLE_TARGET} PRIVATE sycl -fsycl )
    target_link_libraries(${BOOK_SAMPLE_TARGET} PRIVATE ${BOOK_SAMPLE_LIBS})

    if(CMAKE_CONFIGURATION_TYPES)
        set(BOOK_SAMPLE_CONFIGS ${CMAKE_CONFIGURATION_TYPES})
    else()
        set(BOOK_SAMPLE_CONFIGS ${CMAKE_BUILD_TYPE})
    endif()
    foreach(CONFIG ${BOOK_SAMPLE_CONFIGS})
        install(TARGETS ${BOOK_SAMPLE_TARGET} CONFIGURATIONS ${CONFIG} DESTINATION ${CONFIG})
    endforeach()
    if(BOOK_SAMPLE_TEST)
        add_test(NAME ${BOOK_SAMPLE_TARGET} COMMAND ${BOOK_SAMPLE_TARGET})
    endif()
endfunction()


# Locate all folders in the passed array that contain a CMakeLists.txt file.
# Add all that are found to the CMake add_subdirectory() list.

function(find_sample_dirs)
  foreach(dir ${ARGN})
    if(IS_DIRECTORY ${dir})
      if(EXISTS "${dir}/CMakeLists.txt")
        message(STATUS "-- adding project dir: " ${dir})
        add_subdirectory(${dir})
      endif()
    endif()
  endforeach()
endfunction(find_sample_dirs)

# Make a list of all folders that contain samples and add them to
# the CMake add_subdirectory() list (see function defined above).

file(GLOB sample_dirs ${CMAKE_CURRENT_SOURCE_DIR}/*)
find_sample_dirs(${sample_dirs})

# When done here, CMake will finish the task at hand by recursing through
# all the folders that were added to the add_subdirectory() list and
# parsing the CMakeLists.txt files found in those folders.<|MERGE_RESOLUTION|>--- conflicted
+++ resolved
@@ -19,16 +19,10 @@
 # at the command-line.
 ##############################################################################
 
-# cmake_minimum_required(VERSION 3.4)
-cmake_minimum_required(VERSION 3.20)
+cmake_minimum_required(VERSION 3.20) #any older version will not work
 
-<<<<<<< HEAD
-set(CMAKE_C_COMPILER clang)
-set(CMAKE_CXX_COMPILER clang++)
-=======
 set(CMAKE_C_COMPILER icx)
 set(CMAKE_CXX_COMPILER icx)
->>>>>>> 659430e4
 
 set(CMAKE_BUILD_WITH_INSTALL_RPATH TRUE)
 set(CMAKE_CXX_STANDARD 17)
@@ -41,15 +35,6 @@
   set(CMAKE_CXX_LINK_EXECUTABLE "<CMAKE_CXX_COMPILER> <OBJECTS> -o <TARGET> <LINK_LIBRARIES>")
 endif()
 
-# set(CMAKE_VERBOSE_MAKEFILE ON CACHE BOOL "ON")
-
-# # Override default compile/link lines
-# if(WIN32)
-#   set(CMAKE_CXX_FLAGS "${CMAKE_CXX_FLAGS} -Wno-unused-function -w")
-#   set(CMAKE_CXX_COMPILE_OBJECT "<CMAKE_CXX_COMPILER> <DEFINES> <INCLUDES> <FLAGS> /Fo<OBJECT> -c <SOURCE>")
-#   set(CMAKE_CXX_CREATE_STATIC_LIBRARY "lib <OBJECTS> /out:<TARGET>")
-#   set(CMAKE_CXX_LINK_EXECUTABLE "<CMAKE_CXX_COMPILER> <OBJECTS> -o <TARGET> <LINK_LIBRARIES>")
-# endif()
 
 if (NOT CMAKE_BUILD_TYPE)
     message(STATUS "No build type selected, default to Release")
