--- conflicted
+++ resolved
@@ -1,573 +1,360 @@
-{% extends "base.html" %}
-
-{% block head %}
-    {{ super() }}
-<script src="_static/script.js"></script>
-{% endblock %}
-
-{% block content %}
-
-<div class="all-wrapper">
-
-    <div class="grid-row"> 
-
-        <div class="col "> <!--#1-->
-
-            <div class="col-nav-grp"> 
-
-                <div class="logo" onclick="firstPage()"> 
-                        <img src="_static/assets/logo-energyblue-white.svg" alt="Intel Logo" height="50" width="50">
-                </div>
-
-                <div class="app-title">
-                    Samples Catalog
-                </div>
-
-                <div>
-                    <a class="btn home-button" onclick="resetFiltersGoHome()" role="button">
-                        <i class="fa fa-home fa-lg"></i></a>
-                </div>
-
-            </div>
-        </div>
-
-        <div class="col "><!--#2-->
-            <!-- #2 -->
-        </div>    
-
-        <div class="col "> <!--#3-->
-            <!-- #3 -->
-        </div>
-        
-        <div class="col "> <!--#4-->
-            <!-- #4 -->
-        </div>
-
-        <div class="col">
-
-            <div class="col-nav-grp"> 
-                <!-- <div>5A</div>  -->
-
-                <div>
-                    <figure>
-                        <a href="https://github.com/oneapi-src/oneAPI-samples">
-                        <img class=scaled src="_static/assets/github-mark-white.png" alt="oneAPI Samples Repository">
-                        </a>
-                        <figcaption>View on GitHub*</figcaption>
-                    </figure>
-                </div>
-            </div>
-
-        </div>
-
-
-    </div> <!--END GRID ROW-->
-<<<<<<< HEAD
-
-    <div class="nav-page-row">
-
-        <div class="col">
-            <div class="col-nav-left">
-                for<a href="https://www.intel.com/content/www/us/en/developer/tools/oneapi/toolkits.html">
-                    &nbsp;Intel&reg;&nbsp;oneAPI&nbsp;Toolkits
-                </a>
-            </div>
-        </div>
-
-        <div class="col">
-            <div id="total-records"></div> 
-        </div>
-        
-
-        <div class="col">
-            <div class="nav-ctrls ">
-                <button class='arrow left' onclick="previousPage()"></button>
-                    <button class='pg-first-last' onclick="firstPage()">First</button>
-                        <div class="pg-rng-box">
-                            <div>
-                                <snall class="pg-rng" id="paginator-state"></snall>
-                            </div>
-                        </div>
-                    <button class='pg-first-last' onclick="lastPage()">Last</button>
-                <button class='arrow right' onclick="nextPage()"></button>
-            </div>
-=======
-
-    <div class="nav-page-row">
-
-        <div class="col">1
-        </div>
-
-        <div class="col">2
-            <div id="total-records"></div> 
-        </div>
-        
-        <div class="col">
-            <div class="nav-ctrls ">
-                <button class='arrow left' onclick="previousPage()"></button>
-                    <button class='pg-first-last' onclick="firstPage()">First</button>
-                        <div class="pg-rng-box">
-                            <div>
-                                <snall class="pg-rng" id="paginator-state"></snall>
-                            </div>
-                        </div>
-                    <button class='pg-first-last' onclick="lastPage()">Last</button>
-                <button class='arrow right' onclick="nextPage()"></button>
-            </div>
-        </div>
-
-        <div>
-            <div id="results-container">
-                <div id="qty-show-results" class="transparent"></div>
-            </div>
-        </div>
-
-        <div class="col">
-    
->>>>>>> 1dd03d5f
-        </div>
-    
-    </div> <!--END NAV-PAGE-ROW-->
-
-<<<<<<< HEAD
-        <div class="col">
-
-        </div>
-    
-        <div id="results-container">
-            <div id="qty-show-results" class="transparent"></div>
-        </div>
-        
-    </div> <!--END NAV-PAGE-ROW-->
-
-
-    
-    <div class='content-row'>
-
-        <div class='left-column'>
-
-            <div class="accordion">
-
-                <div class="accordion-item">
-                
-                    <div class="search-container">            
-                        <div class="search-widget">   
-                            <i class="fa fa-search fa-1x"></i>
-                            <input type="text" 
-                                    id="textInput" 
-                                    class="searchBox" 
-                                    name="searchInput" 
-                                    placeholder="Search samples..."
-                                    onkeypress=onlyAlphaNumInput(event) 
-                                    data-search
-                            >
-                                <button title="Reset Search" type="reset" onclick="resetSearcher()" class="resetSearchButton">
-                                    <i class="fa fa-remove fa-xl"></i>
-                                    <!-- fa fa-refresh -->
-                                </button>
-                        </div>
-
-
-                    </div>
-                    <div class="clear-filters">
-                        <a class="btn" onclick="resetFiltersGoHome()"> 
-                            Clear
-                        </a> 
-                    </div>
-
-                    <div class="accordion-header" id="headingOne"> <!-- collapseOne -->
-                            <!-- class="accordion-button collapsed"  -->
-                            <button
-                                class="accordion-button-custom" 
-                                type="button" 
-                                data-bs-toggle="collapse" 
-                                data-bs-target="#panelsstayOpen-collapseOne" 
-=======
-
-    
-    <div class='content-row'>
-
-        <div class='left-column'>
-
-            <div class="accordion"> <!-- accordion-flush id="accordionExample"-->
-
-                <div class="accordion-item">
-                
-                    <div class="search-container">            
-                        <div class="search-widget">   
-                            <i class="fa fa-search fa-1x"></i>
-                            <input type="text" 
-                                    id="textInput" 
-                                    class="searchBox" 
-                                    name="searchInput" 
-                                    placeholder="Search toolkits..."
-                                    onkeypress=onlyAlphaNumInput(event) 
-                                    data-search
-                            >
-                                <button title="Reset Search" type="reset" onclick="resetSearcher()" class="resetSearchButton">
-                                    <i class="fa fa-remove fa-xl"></i>
-                                    <!-- fa fa-refresh -->
-                                </button>
-                        </div>
-
-
-                    </div>
-
-
-                    <div class="accordion-header" id="headingOne">
-                            <button 
-                                class="accordion-button collapsed" 
-                                type="button" 
-                                data-bs-toggle="collapse" 
-                                data-bs-target="#stayOpen-collapseOne" 
->>>>>>> 1dd03d5f
-                                aria-expanded="true" 
-                                aria-controls="stayOpen-collapseOne"
-                            >
-                            Filters
-                            </button>
-                    </div>
-                </div>
-<<<<<<< HEAD
-
-                <div id="stayOpen-collapseOne" class="accordion-collapse collapse show" aria-labelledby="headingOne" data-bs-parent="#accordionExample">
-                   
-                    <div class="accordion-body"><!--START-->
-
-
-                        <form id="filter-menu">
-                            <div class="filter-children expertise-checkboxes"> 
-    
-                                <span class="badge-col-head">
-                                    Expertise
-                                </span>
-    
-                                <div id="expertise-col">
-                                    <span class="checkmark"> 
-                                        <input type="checkbox" class="checkoption" value="getStart" name="data-filter"/> 
-                                        <label class="container-filter">
-                                            Getting Started
-                                        </label>
-                                    </span>
-                                    <span class="checkmark"> 
-                                        <input type="checkbox" class="checkoption" value="tutorial"  name="data-filter"/>
-                                        <label class="container-filter">
-                                            Tutorial
-                                        </label>
-                                    </span>
-    
-                                    <span class="checkmark"> 
-                                        <input type="checkbox" class="checkoption" value="conFunc"  name="data-filter"/>
-                                        <label class="container-filter">
-                                            Concepts and Functionality
-                                        </label>
-                                    </span>
-                                    
-                                    <span class="checkmark"> 
-                                        <input type="checkbox" class="checkoption" value="refDesEnd2End"  name="data-filter"/>
-                                        <label class="container-filter">
-                                            Reference Designs and End to End
-                                        </label>
-                                    </span>
-    
-                                    <span class="checkmark"> 
-                                        <input type="checkbox" class="checkoption" value="codeOpt"  name="data-filter"/>
-                                        <label class="container-filter">
-                                            Code Optimization
-                                        </label>
-                                    </span>
-                                </div>
-                            </div>
-                        
-
-                            <div class="filter-children language-checkboxes"> 
-                                <span class="badge-col-head">
-                                    <!-- <div class="circle badge1-circle"></div>  -->
-                                    Language
-                                </span>
-                                <div id="">
-                                    <span class="checkmark"> 
-                                        <input type="checkbox" value="cpp" name="data-filter"/> 
-                                        <label class="container-filter">
-                                            C++
-                                        </label>
-                                    </span>
-                                    <span class="checkmark"> 
-                                        <input type="checkbox" value="python" name="data-filter"/>
-                                        <label class="container-filter">
-                                            Python
-                                        </label>
-                                    </span>
-                                    <span class="checkmark"> 
-                                        <input type="checkbox" value="fortran" name="data-filter"/>
-                                        <label class="container-filter">
-                                            Fortran
-                                        </label>
-                                    </span>
-                                </div>
-                            </div> 
-                            <!-- </h3> Target Device </h3> -->
-
-                            <div class="filter-children device-checkboxes">         
-                                <span class="badge-col-head"> 
-                                    <!-- <div class="circle badge3-circle"></div> -->
-                                    Target Device
-                                </span>
-                                                
-                                <div> <!--onclick="checkBoxClick(event)"-->
-                                    <span class="checkmark"> 
-                                        <input type="checkbox" value="cpu" name="data-filter"/> 
-                                        <label class="container-filter">
-                                            CPU
-                                        </label>
-                                    </span>
-                                    <span class="checkmark"> 
-                                        <input type="checkbox" value="gpu" name="data-filter"/>
-                                        <label class="container-filter">
-                                            GPU
-                                        </label>
-                                    </span>
-                                    <span class="checkmark"> 
-                                        <input type="checkbox" value="fpga" name="data-filter"/>
-                                        <label class="container-filter">
-                                            FPGA
-                                        </label>
-                                    </span>
-                                </div>      
-                            </div>
-                        </form>
-
-
-                    </div> <!--END ACCORDION-BODY-->
-
-                  </div>
-                </div>
-
-
-            </div> <!-- end left-column -->
-            
-            <div class='right-column'>
-
-                <div class="toolkit-cards" data-toolkit-cards-container> </div>
-
-                <div class='template-wrapper'>
-
-                    <template data-toolkit-template >
-                            
-                            <div class="card">
-                                <div class="card-title" data-header></div>
-                                    <section class="card-desc" data-body></section>
-                                <span class="badges-container"> 
-                                    <p class="badges badge1" data-expertise></p>
-                                    <p class="badges badge2" data-languages></p>
-                                    <p class="badges-devices" data-targetDevice></p>
-                                    <div url></div>
-                                </span>  
-                            </div>
-  
-                 
-=======
-
-                <div id="stayOpen-collapseOne" class="accordion-collapse collapse show" aria-labelledby="headingOne" data-bs-parent="#accordionExample">
-                    <div class="accordion-body">
-                        <!--TEST-->
-                        <!-- </h3> Expertise </h3> -->
-                        <form id="filter-menu">
-                            <div class="filter-children expertise-checkboxes"> 
-    
-                                <span class="badge-col-head">
-                                    Expertise
-                                </span>
-    
-                                <div id="expertise-col">
-                                    <span class="checkmark"> 
-                                        <input type="checkbox" class="checkoption" value="getStart" name="data-filter"/> 
-                                        <label class="container-filter">
-                                            Getting Started
-                                        </label>
-                                    </span>
-                                    <span class="checkmark"> 
-                                        <input type="checkbox" class="checkoption" value="tutorial"  name="data-filter"/>
-                                        <label class="container-filter">
-                                            Tutorial
-                                        </label>
-                                    </span>
-    
-                                    <span class="checkmark"> 
-                                        <input type="checkbox" class="checkoption" value="conFunc"  name="data-filter"/>
-                                        <label class="container-filter">
-                                            Concepts and Functionality
-                                        </label>
-                                    </span>
-                                    
-                                    <span class="checkmark"> 
-                                        <input type="checkbox" class="checkoption" value="refDesEnd2End"  name="data-filter"/>
-                                        <label class="container-filter">
-                                            Reference Designs and End to End
-                                        </label>
-                                    </span>
-    
-                                    <span class="checkmark"> 
-                                        <input type="checkbox" class="checkoption" value="codeOpt"  name="data-filter"/>
-                                        <label class="container-filter">
-                                            Code Optimization
-                                        </label>
-                                    </span>
-                                </div>
-                            </div>
-                        
-
-                            <div class="filter-children language-checkboxes"> 
-                                <span class="badge-col-head">
-                                    <!-- <div class="circle badge1-circle"></div>  -->
-                                    Language
-                                </span>
-                                <div id="">
-                                    <span class="checkmark"> 
-                                        <input type="checkbox" value="cpp" name="data-filter"/> 
-                                        <label class="container-filter">
-                                            CPP
-                                        </label>
-                                    </span>
-                                    <span class="checkmark"> 
-                                        <input type="checkbox" value="fortran" name="data-filter"/>
-                                        <label class="container-filter">
-                                            Fortran
-                                        </label>
-                                    </span>
-                                    <span class="checkmark"> 
-                                        <input type="checkbox" value="python" name="data-filter"/>
-                                        <label class="container-filter">
-                                            Python
-                                        </label>
-                                    </span>
-                                </div>
-                            </div> 
-                            <!-- </h3> Target Device </h3> -->
-
-                            <div class="filter-children device-checkboxes">         
-                                <span class="badge-col-head"> 
-                                    <!-- <div class="circle badge3-circle"></div> -->
-                                    Target Device
-                                </span>
-                                                
-                                <div> <!--onclick="checkBoxClick(event)"-->
-                                    <span class="checkmark"> 
-                                        <input type="checkbox" value="cpu" name="data-filter"/> 
-                                        <label class="container-filter">
-                                            CPU
-                                        </label>
-                                    </span>
-                                    <span class="checkmark"> 
-                                        <input type="checkbox" value="gpu" name="data-filter"/>
-                                        <label class="container-filter">
-                                            GPU
-                                        </label>
-                                    </span>
-                                    <span class="checkmark"> 
-                                        <input type="checkbox" value="fpga" name="data-filter"/>
-                                        <label class="container-filter">
-                                            FPGA
-                                        </label>
-                                    </span>
-                                </div>      
-                            </div>
-                        </form>
-
-
-                    </div>
-                  </div>
-                </div>
-
-
-            </div> <!-- end left-column -->
-            
-            <div class='right-column'>
-
-                <div class="toolkit-cards" data-toolkit-cards-container> </div>
-
-                <div class='template-wrapper'>
-
-                    <template data-toolkit-template >
-                        <li class="card grid">
-                            <div class="card-title" data-header></div>
-                                <div class="card-desc" data-body></div>
-                                    <div class="badges-container"> 
-                                        <p class="badges badge1" data-expertise></p>
-                                        <p class="badges badge2" data-languages></p>
-                                        <p class="badges-devices" data-targetDevice></p>
-                                        <div url></div>
-                                    </div>
-                        </li>
->>>>>>> 1dd03d5f
-                    </template>
-
-                </div>
-
-            </div>
-
-
-
-
-
-
-
-
-    </div>
-
-            <!-- </div> -->
-
-
-        <!-- </div> -->
-
-
-
-
-
-    <div id="hide"> 
-        <div class="no-results">  
-            <div class="lft-col"></div>
-                <div class="mid-col help-msg">
-                    <div>
-                        <div> <span class="emph1">No results found. </span></div>
-
-                        <ul class="help">
-                            <li> <span class="emph1">Search</span>:  Simplify search term.</span></li>
-                            <li> <span class="emph1">Filter</span>:  Select one filter per column. </li>
-                            <li> <span class="emph1"> Search</span><span class="emph2"> and </span><span class="emph1">Filter</span>: Avoid combining.</li>
-                        </ul>
-                    </div>
-                </div>
-            <div class="rgt-col"></div>
-        </div>
-    </div>
-</div>
-{% endblock %}
-
-<!-- <div class="col">  -->
-    <!--#1 ORIGINAL 2ND ROW BELOW STICKY NAV   -->
-    <!-- <div class="col-nav-left"> for 
-        <a href="https://www.intel.com/content/www/us/en/developer/tools/oneapi/toolkits.html">&nbsp;Intel&reg;&nbsp;oneAPI&nbsp;Toolkits
-        </a>
-    </div>
-</div>
-
-<div class="col"></div> -->
-    <!--#2-->
-
-<!-- <div class="col"> -->
-    <!--#3-->
-    <!-- Get started on oneAPI development with code samples
-</div>
-
-<div class="col"></div> -->
-    <!--#4-->
-
-<!-- <div class="col"> -->
-    <!--#5-->
-    <!-- <div id="total-records"></div> 
-</div> -->
-
-<!-- FILTER INPUT WRAPPER - PREVIOUS CHECKBOXES -->
-<!-- <div class="filter-input-wrapper">
-</div> -->
+{% extends "base.html" %}
+
+{% block head %}
+    {{ super() }}
+<script src="_static/script.js"></script>
+{% endblock %}
+
+{% block content %}
+
+<div class="all-wrapper">
+
+    <div class="grid-row"> 
+
+        <div class="col "> <!--#1-->
+
+            <div class="col-nav-grp"> 
+
+                <div class="logo" onclick="firstPage()"> 
+                        <img src="_static/assets/logo-energyblue-white.svg" alt="Intel Logo" height="50" width="50">
+                </div>
+
+                <div class="app-title">
+                    Samples Catalog
+                </div>
+
+                <div>
+                    <a class="btn home-button" onclick="resetFiltersGoHome()" role="button">
+                        <i class="fa fa-home fa-lg"></i></a>
+                </div>
+
+            </div>
+        </div>
+
+        <div class="col "><!--#2-->
+            <!-- #2 -->
+        </div>    
+
+        <div class="col "> <!--#3-->
+            <!-- #3 -->
+        </div>
+        
+        <div class="col "> <!--#4-->
+            <!-- #4 -->
+        </div>
+
+        <div class="col">
+
+            <div class="col-nav-grp"> 
+                <!-- <div>5A</div>  -->
+
+                <div>
+                    <figure>
+                        <a href="https://github.com/oneapi-src/oneAPI-samples">
+                        <img class=scaled src="_static/assets/github-mark-white.png" alt="oneAPI Samples Repository">
+                        </a>
+                        <figcaption>View on GitHub*</figcaption>
+                    </figure>
+                </div>
+            </div>
+
+        </div>
+
+
+    </div> <!--END GRID ROW-->
+
+    <div class="nav-page-row">
+
+        <div class="col">
+            <div class="col-nav-left">
+                for<a href="https://www.intel.com/content/www/us/en/developer/tools/oneapi/toolkits.html">
+                    &nbsp;Intel&reg;&nbsp;oneAPI&nbsp;Toolkits
+                </a>
+            </div>
+        </div>
+
+        <div class="col">
+            <div id="total-records"></div> 
+        </div>
+        
+
+        <div class="col">
+            <div class="nav-ctrls ">
+                <button class='arrow left' onclick="previousPage()"></button>
+                    <button class='pg-first-last' onclick="firstPage()">First</button>
+                        <div class="pg-rng-box">
+                            <div>
+                                <snall class="pg-rng" id="paginator-state"></snall>
+                            </div>
+                        </div>
+                    <button class='pg-first-last' onclick="lastPage()">Last</button>
+                <button class='arrow right' onclick="nextPage()"></button>
+            </div>
+        </div>
+
+        <div class="col">
+
+        </div>
+    
+        <div id="results-container">
+            <div id="qty-show-results" class="transparent"></div>
+        </div>
+        
+    </div> <!--END NAV-PAGE-ROW-->
+
+
+    
+    <div class='content-row'>
+
+        <div class='left-column'>
+
+            <div class="accordion">
+
+                <div class="accordion-item">
+                
+                    <div class="search-container">            
+                        <div class="search-widget">   
+                            <i class="fa fa-search fa-1x"></i>
+                            <input type="text" 
+                                    id="textInput" 
+                                    class="searchBox" 
+                                    name="searchInput" 
+                                    placeholder="Search samples..."
+                                    onkeypress=onlyAlphaNumInput(event) 
+                                    data-search
+                            >
+                                <button title="Reset Search" type="reset" onclick="resetSearcher()" class="resetSearchButton">
+                                    <i class="fa fa-remove fa-xl"></i>
+                                    <!-- fa fa-refresh -->
+                                </button>
+                        </div>
+                    </div>
+
+                    <div class="clear-filters">
+                        <a class="btn" onclick="resetFiltersGoHome()"> 
+                            Clear
+                        </a> 
+                    </div>
+
+                    <div class="accordion-header" id="headingOne"> <!-- collapseOne -->
+                            <!-- class="accordion-button collapsed"  -->
+                            <button
+                                class="accordion-button-custom" 
+                                type="button" 
+                                data-bs-toggle="collapse" 
+                                data-bs-target="#panelsstayOpen-collapseOne" 
+                                aria-expanded="true" 
+                                aria-controls="stayOpen-collapseOne"
+                            >
+                            Filters
+                            </button>
+                    </div>
+                </div>
+
+                <div id="stayOpen-collapseOne" class="accordion-collapse collapse show" aria-labelledby="headingOne" data-bs-parent="#accordionExample">
+                   
+                    <div class="accordion-body"><!--START-->
+
+
+                        <form id="filter-menu">
+                            <div class="filter-children expertise-checkboxes"> 
+    
+                                <span class="badge-col-head">
+                                    Expertise
+                                </span>
+    
+                                <div id="expertise-col">
+                                    <span class="checkmark"> 
+                                        <input type="checkbox" class="checkoption" value="getStart" name="data-filter"/> 
+                                        <label class="container-filter">
+                                            Getting Started
+                                        </label>
+                                    </span>
+                                    <span class="checkmark"> 
+                                        <input type="checkbox" class="checkoption" value="tutorial"  name="data-filter"/>
+                                        <label class="container-filter">
+                                            Tutorial
+                                        </label>
+                                    </span>
+    
+                                    <span class="checkmark"> 
+                                        <input type="checkbox" class="checkoption" value="conFunc"  name="data-filter"/>
+                                        <label class="container-filter">
+                                            Concepts and Functionality
+                                        </label>
+                                    </span>
+                                    
+                                    <span class="checkmark"> 
+                                        <input type="checkbox" class="checkoption" value="refDesEnd2End"  name="data-filter"/>
+                                        <label class="container-filter">
+                                            Reference Designs and End to End
+                                        </label>
+                                    </span>
+    
+                                    <span class="checkmark"> 
+                                        <input type="checkbox" class="checkoption" value="codeOpt"  name="data-filter"/>
+                                        <label class="container-filter">
+                                            Code Optimization
+                                        </label>
+                                    </span>
+                                </div>
+                            </div>
+                        
+
+                            <div class="filter-children language-checkboxes"> 
+                                <span class="badge-col-head">
+                                    <!-- <div class="circle badge1-circle"></div>  -->
+                                    Language
+                                </span>
+                                <div id="">
+                                    <span class="checkmark"> 
+                                        <input type="checkbox" value="cpp" name="data-filter"/> 
+                                        <label class="container-filter">
+                                            C++
+                                        </label>
+                                    </span>
+                                    <span class="checkmark"> 
+                                        <input type="checkbox" value="python" name="data-filter"/>
+                                        <label class="container-filter">
+                                            Python
+                                        </label>
+                                    </span>
+                                    <span class="checkmark"> 
+                                        <input type="checkbox" value="fortran" name="data-filter"/>
+                                        <label class="container-filter">
+                                            Fortran
+                                        </label>
+                                    </span>
+                                </div>
+                            </div> 
+                            <!-- </h3> Target Device </h3> -->
+
+                            <div class="filter-children device-checkboxes">         
+                                <span class="badge-col-head"> 
+                                    <!-- <div class="circle badge3-circle"></div> -->
+                                    Target Device
+                                </span>
+                                                
+                                <div> <!--onclick="checkBoxClick(event)"-->
+                                    <span class="checkmark"> 
+                                        <input type="checkbox" value="cpu" name="data-filter"/> 
+                                        <label class="container-filter">
+                                            CPU
+                                        </label>
+                                    </span>
+                                    <span class="checkmark"> 
+                                        <input type="checkbox" value="gpu" name="data-filter"/>
+                                        <label class="container-filter">
+                                            GPU
+                                        </label>
+                                    </span>
+                                    <span class="checkmark"> 
+                                        <input type="checkbox" value="fpga" name="data-filter"/>
+                                        <label class="container-filter">
+                                            FPGA
+                                        </label>
+                                    </span>
+                                </div>      
+                            </div>
+                        </form>
+
+
+                    </div> <!--END ACCORDION-BODY-->
+
+                  </div>
+                </div>
+
+
+            </div> <!-- end left-column -->
+            
+            <div class='right-column'>
+
+                <div class="toolkit-cards" data-toolkit-cards-container> </div>
+
+                <div class='template-wrapper'>
+
+                    <template data-toolkit-template >
+                            
+                            <div class="card">
+                                <div class="card-title" data-header></div>
+                                    <section class="card-desc" data-body></section>
+                                <span class="badges-container"> 
+                                    <p class="badges badge1" data-expertise></p>
+                                    <p class="badges badge2" data-languages></p>
+                                    <p class="badges-devices" data-targetDevice></p>
+                                    <div url></div>
+                                </span>  
+                            </div>
+  
+                 
+                    </template>
+
+                </div>
+
+            </div>
+
+
+
+
+
+
+
+
+    </div>
+
+            <!-- </div> -->
+
+
+        <!-- </div> -->
+
+
+
+
+
+    <div id="hide"> 
+        <div class="no-results">  
+            <div class="lft-col"></div>
+                <div class="mid-col help-msg">
+                    <div>
+                        <div> <span class="emph1">No results found. </span></div>
+
+                        <ul class="help">
+                            <li> <span class="emph1">Search</span>:  Simplify search term.</span></li>
+                            <li> <span class="emph1">Filter</span>:  Select one filter per column. </li>
+                            <li> <span class="emph1"> Search</span><span class="emph2"> and </span><span class="emph1">Filter</span>: Avoid combining.</li>
+                        </ul>
+                    </div>
+                </div>
+            <div class="rgt-col"></div>
+        </div>
+    </div>
+</div>
+{% endblock %}
+
+<!-- <div class="col">  -->
+    <!--#1 ORIGINAL 2ND ROW BELOW STICKY NAV   -->
+    <!-- <div class="col-nav-left"> for 
+        <a href="https://www.intel.com/content/www/us/en/developer/tools/oneapi/toolkits.html">&nbsp;Intel&reg;&nbsp;oneAPI&nbsp;Toolkits
+        </a>
+    </div>
+</div>
+
+<div class="col"></div> -->
+    <!--#2-->
+
+<!-- <div class="col"> -->
+    <!--#3-->
+    <!-- Get started on oneAPI development with code samples
+</div>
+
+<div class="col"></div> -->
+    <!--#4-->
+
+<!-- <div class="col"> -->
+    <!--#5-->
+    <!-- <div id="total-records"></div> 
+</div> -->
+
+<!-- FILTER INPUT WRAPPER - PREVIOUS CHECKBOXES -->
+<!-- <div class="filter-input-wrapper">
+</div> -->