cmake_minimum_required (VERSION 3.4)
set (CMAKE_CXX_COMPILER "icpx")
<<<<<<< HEAD
=======
set(CMAKE_CXX_FLAGS "-fsycl")
>>>>>>> 0f367a52
project (jacobi LANGUAGES CXX)

if (NOT CMAKE_CXX_STANDARD)
  set (CMAKE_CXX_STANDARD 17)
endif ()

# This project requires the "Debug" build type.
if (NOT CMAKE_BUILD_TYPE MATCHES Debug)
  set (CMAKE_BUILD_TYPE Debug)
  message (STATUS "Build Type is changed to 'Debug'.")
endif ()

set (CMAKE_CXX_FLAGS_DEBUG "${CMAKE_CXX_FLAGS_DEBUG} -fsycl")

set (CMAKE_CXX_FLAGS_DEBUG "${CMAKE_CXX_FLAGS_DEBUG} -O0")
message (STATUS "Optimization level is set to -O0.")

# Check that debugger executables exist in PATH
find_program(GDB gdb-oneapi)
if (NOT GDB)
  message (FATAL_ERROR "'gdb-oneapi' not found!")
endif ()

find_program(GDBSERVER gdbserver-ze)
if (NOT GDBSERVER)
  message (FATAL_ERROR "'gdbserver-ze' not found!")
endif ()

set (PROJECT_NAME_BUGGED "${PROJECT_NAME}-bugged")
set (PROJECT_NAME_FIXED "${PROJECT_NAME}-fixed")

add_executable (${PROJECT_NAME_BUGGED} src/jacobi-bugged.cpp)
add_executable (${PROJECT_NAME_FIXED} src/jacobi-fixed.cpp)

# Add custom target for starting a debug session
add_custom_target (debug-session
  ${GDB} ./${PROJECT_NAME_BUGGED}
  DEPENDS ${PROJECT_NAME_BUGGED})

# Add custom target for running
add_custom_target(run ./${PROJECT_NAME_BUGGED} cpu
  DEPENDS ${PROJECT_NAME_BUGGED})

add_custom_target(run-cpu-fixed ./${PROJECT_NAME_FIXED} cpu
  DEPENDS ${PROJECT_NAME_FIXED})
add_custom_target(run-cpu ./${PROJECT_NAME_BUGGED} cpu
  DEPENDS ${PROJECT_NAME_BUGGED})

add_custom_target(run-gpu-fixed ./${PROJECT_NAME_FIXED} gpu
  DEPENDS ${PROJECT_NAME_FIXED})
add_custom_target(run-gpu ./${PROJECT_NAME_BUGGED} gpu
  DEPENDS ${PROJECT_NAME_BUGGED})

add_custom_target(run-fpga-fixed ./${PROJECT_NAME_FIXED} accelerator
  DEPENDS ${PROJECT_NAME_FIXED})
add_custom_target(run-fpga ./${PROJECT_NAME_BUGGED} accelerator
  DEPENDS ${PROJECT_NAME_BUGGED})<|MERGE_RESOLUTION|>--- conflicted
+++ resolved
@@ -1,9 +1,5 @@
 cmake_minimum_required (VERSION 3.4)
 set (CMAKE_CXX_COMPILER "icpx")
-<<<<<<< HEAD
-=======
-set(CMAKE_CXX_FLAGS "-fsycl")
->>>>>>> 0f367a52
 project (jacobi LANGUAGES CXX)
 
 if (NOT CMAKE_CXX_STANDARD)
