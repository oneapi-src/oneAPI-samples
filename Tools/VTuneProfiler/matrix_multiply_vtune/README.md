# `Matrix Multiply` Sample
A sample containing multiple implementations of matrix multiplication. This sample code is implemented using DPC++ language for CPU and GPU. 
  
| Optimized for                       | Description
|:---                               |:---
| OS                                | Linux Ubuntu 18.04; Windows 10
| Hardware                          | Kaby Lake with GEN9 or newer
<<<<<<< HEAD
| Software                          | Intel&reg; oneAPI DPC++ Compiler; VTune&reg; Profiler
| What you will learn               | How to profile an application using Intel&reg; VTune&trade; Profiler
=======
| Software                          | Intel&reg; oneAPI DPC++ Compiler; VTune(TM) Profiler
| What you will learn               | How to profile an application using Intel&reg; VTune(TM) Profiler
>>>>>>> c01aed91
| Time to complete                  | 15 minutes

## Purpose

The Matrix Multiplication sample performs basic matrix multiplication. Three version are provided that use different features of DPC++.

## Key Implementation details

The basic DPC++ implementation explained in the code includes device selector, buffer, accessor, kernel, and command groups. 
Include Files
The include folder is located at %ONEAPI_ROOT%\dev-utilities\latest\include on your development system.

## License  
Code samples are licensed under the MIT license. See
[License.txt](https://github.com/oneapi-src/oneAPI-samples/blob/master/License.txt) for details.

Third party program Licenses can be found here: [third-party-programs.txt](https://github.com/oneapi-src/oneAPI-samples/blob/master/third-party-programs.txt)

## How to Build  

This sample contains 3 version of matrix multiplication using DPC++:

    multiply1 – basic implementation of matrix multiply using DPC++
    multiply1_1 – basic implementation that replaces the buffer store with a local accessor “acc” to reduce memory traffic
    multiply1_2 – basic implementation plus the local accessor and matrix tiling

Edit the line in multiply.h to select the version of the multiply function:
#define MULTIPLY multiply1


### On a Linux* System
	To build DPC++ version:
	cd <sample dir>
	cmake .
	make 

    Clean the program  
    make clean  

### On a Windows* System Using Visual Studio 2017 or newer
   * Open Visual Studio 2017
   * Select Menu "File > Open > Project/Solution", find "matrix_multiply" folder and select "matrix_multiply.sln"
   * Select Menu "Project > Build" to build the selected configuration
   * Select Menu "Debug > Start Without Debugging" to run the program

### on Windows - command line - Build the program using MSBuild
    DPCPP Configurations:
    Release - MSBuild matrix_multiply.sln /t:Rebuild /p:Configuration="Release"
    Debug - MSBuild matrix_multiply.sln /t:Rebuild /p:Configuration="Debug"


## Example of Output
   ./matrix.dpcpp 

   Using multiply kernel: multiply1 

   Running on Intel(R) Gen9

   Elapsed Time: 0.539631s

## Running an Intel VTune Profiler analysis
------------------------------------------

vtune -collect gpu-hotspots -- ./matrix.dpcpp
<|MERGE_RESOLUTION|>--- conflicted
+++ resolved
@@ -1,78 +1,73 @@
-# `Matrix Multiply` Sample
-A sample containing multiple implementations of matrix multiplication. This sample code is implemented using DPC++ language for CPU and GPU. 
-  
-| Optimized for                       | Description
-|:---                               |:---
-| OS                                | Linux Ubuntu 18.04; Windows 10
-| Hardware                          | Kaby Lake with GEN9 or newer
-<<<<<<< HEAD
-| Software                          | Intel&reg; oneAPI DPC++ Compiler; VTune&reg; Profiler
-| What you will learn               | How to profile an application using Intel&reg; VTune&trade; Profiler
-=======
-| Software                          | Intel&reg; oneAPI DPC++ Compiler; VTune(TM) Profiler
-| What you will learn               | How to profile an application using Intel&reg; VTune(TM) Profiler
->>>>>>> c01aed91
-| Time to complete                  | 15 minutes
-
-## Purpose
-
-The Matrix Multiplication sample performs basic matrix multiplication. Three version are provided that use different features of DPC++.
-
-## Key Implementation details
-
-The basic DPC++ implementation explained in the code includes device selector, buffer, accessor, kernel, and command groups. 
-Include Files
-The include folder is located at %ONEAPI_ROOT%\dev-utilities\latest\include on your development system.
-
-## License  
-Code samples are licensed under the MIT license. See
-[License.txt](https://github.com/oneapi-src/oneAPI-samples/blob/master/License.txt) for details.
-
-Third party program Licenses can be found here: [third-party-programs.txt](https://github.com/oneapi-src/oneAPI-samples/blob/master/third-party-programs.txt)
-
-## How to Build  
-
-This sample contains 3 version of matrix multiplication using DPC++:
-
-    multiply1 – basic implementation of matrix multiply using DPC++
-    multiply1_1 – basic implementation that replaces the buffer store with a local accessor “acc” to reduce memory traffic
-    multiply1_2 – basic implementation plus the local accessor and matrix tiling
-
-Edit the line in multiply.h to select the version of the multiply function:
-#define MULTIPLY multiply1
-
-
-### On a Linux* System
-	To build DPC++ version:
-	cd <sample dir>
-	cmake .
-	make 
-
-    Clean the program  
-    make clean  
-
-### On a Windows* System Using Visual Studio 2017 or newer
-   * Open Visual Studio 2017
-   * Select Menu "File > Open > Project/Solution", find "matrix_multiply" folder and select "matrix_multiply.sln"
-   * Select Menu "Project > Build" to build the selected configuration
-   * Select Menu "Debug > Start Without Debugging" to run the program
-
-### on Windows - command line - Build the program using MSBuild
-    DPCPP Configurations:
-    Release - MSBuild matrix_multiply.sln /t:Rebuild /p:Configuration="Release"
-    Debug - MSBuild matrix_multiply.sln /t:Rebuild /p:Configuration="Debug"
-
-
-## Example of Output
-   ./matrix.dpcpp 
-
-   Using multiply kernel: multiply1 
-
-   Running on Intel(R) Gen9
-
-   Elapsed Time: 0.539631s
-
-## Running an Intel VTune Profiler analysis
-------------------------------------------
-
-vtune -collect gpu-hotspots -- ./matrix.dpcpp
+# `Matrix Multiply` Sample
+A sample containing multiple implementations of matrix multiplication. This sample code is implemented using DPC++ language for CPU and GPU. 
+  
+| Optimized for                       | Description
+|:---                               |:---
+| OS                                | Linux Ubuntu 18.04; Windows 10
+| Hardware                          | Kaby Lake with GEN9 or newer
+| Software                          | Intel&reg; oneAPI DPC++ Compiler; VTune&trade; Profiler
+| What you will learn               | How to profile an application using Intel&reg; VTune&trade; Profiler
+| Time to complete                  | 15 minutes
+
+## Purpose
+
+The Matrix Multiplication sample performs basic matrix multiplication. Three version are provided that use different features of DPC++.
+
+## Key Implementation details
+
+The basic DPC++ implementation explained in the code includes device selector, buffer, accessor, kernel, and command groups. 
+Include Files
+The include folder is located at %ONEAPI_ROOT%\dev-utilities\latest\include on your development system.
+
+## License  
+Code samples are licensed under the MIT license. See
+[License.txt](https://github.com/oneapi-src/oneAPI-samples/blob/master/License.txt) for details.
+
+Third party program Licenses can be found here: [third-party-programs.txt](https://github.com/oneapi-src/oneAPI-samples/blob/master/third-party-programs.txt)
+
+## How to Build  
+
+This sample contains 3 version of matrix multiplication using DPC++:
+
+    multiply1 – basic implementation of matrix multiply using DPC++
+    multiply1_1 – basic implementation that replaces the buffer store with a local accessor “acc” to reduce memory traffic
+    multiply1_2 – basic implementation plus the local accessor and matrix tiling
+
+Edit the line in multiply.h to select the version of the multiply function:
+#define MULTIPLY multiply1
+
+
+### On a Linux* System
+	To build DPC++ version:
+	cd <sample dir>
+	cmake .
+	make 
+
+    Clean the program  
+    make clean  
+
+### On a Windows* System Using Visual Studio 2017 or newer
+   * Open Visual Studio 2017
+   * Select Menu "File > Open > Project/Solution", find "matrix_multiply" folder and select "matrix_multiply.sln"
+   * Select Menu "Project > Build" to build the selected configuration
+   * Select Menu "Debug > Start Without Debugging" to run the program
+
+### on Windows - command line - Build the program using MSBuild
+    DPCPP Configurations:
+    Release - MSBuild matrix_multiply.sln /t:Rebuild /p:Configuration="Release"
+    Debug - MSBuild matrix_multiply.sln /t:Rebuild /p:Configuration="Debug"
+
+
+## Example of Output
+   ./matrix.dpcpp 
+
+   Using multiply kernel: multiply1 
+
+   Running on Intel(R) Gen9
+
+   Elapsed Time: 0.539631s
+
+## Running an Intel VTune Profiler analysis
+------------------------------------------
+
+vtune -collect gpu-hotspots -- ./matrix.dpcpp