{
    "028AE3ED-2896-4C56-9066-42AA5D5FA973": {
        "guid": "028AE3ED-2896-4C56-9066-42AA5D5FA973",
        "name": "Getting Started",
        "notes": "-",
        "removed": "False",
        "ver": "2021.1.Gold"
    },
    "035E3DCB-98D1-4F81-944D-5B1A5039DF1B": {
        "guid": "035E3DCB-98D1-4F81-944D-5B1A5039DF1B",
        "name": "TBB Task SYCL",
        "notes": "-",
        "removed": "False",
        "ver": "2021.1.Gold"
    },
    "08F78756-4F3C-470C-9AE1-54DE09040799": {
        "guid": "08F78756-4F3C-470C-9AE1-54DE09040799",
        "name": "TBB ASYNC SYCL",
        "notes": "-",
        "removed": "False",
        "ver": "2021.1.Gold"
    },
    "111213A0-C930-45B4-820F-02472BABBF34": {
        "guid": "111213A0-C930-45B4-820F-02472BABBF34",
        "name": "Intel Tensorflow Getting Started",
        "notes": "-",
        "removed": "False",
        "ver": "2021.1.Gold"
    },
    "11A61AF6-727E-4241-B5A0-CCCD0EF160B9": {
        "guid": "11A61AF6-727E-4241-B5A0-CCCD0EF160B9",
        "name": "Pipe Array",
        "notes": "-",
        "removed": "False",
        "ver": "2021.1.Gold"
    },
    "1457B49A-2CD3-48E5-B3A9-753EAD2D18F7": {
        "guid": "1457B49A-2CD3-48E5-B3A9-753EAD2D18F7",
        "name": "Fast Recompile",
        "notes": "-",
        "removed": "False",
        "ver": "2021.1.Gold"
    },
    "17B9CB18-EAC1-4D08-8BBE-96F5D777C303": {
        "guid": "17B9CB18-EAC1-4D08-8BBE-96F5D777C303",
        "name": "TBB Resumable Tasks SYCL",
        "notes": "-",
        "removed": "False",
        "ver": "2021.1.Gold"
    },
    "1C2AD9C2-D977-4586-9584-BF65A1AED0A2": {
        "guid": "1C2AD9C2-D977-4586-9584-BF65A1AED0A2",
        "name": "Computed Tomography",
        "notes": "-",
        "removed": "False",
        "ver": "2021.1.Gold"
    },
    "1D1E56E0-9ED1-4948-B7D7-169E54B8283F": {
        "guid": "1D1E56E0-9ED1-4948-B7D7-169E54B8283F",
        "name": "Stall Enable",
        "notes": "-",
        "removed": "False",
        "ver": "2021.4.0"
    },
    "1e00e2dd-ffe3-408f-a9ec-77e81532d75a": {
        "guid": "1e00e2dd-ffe3-408f-a9ec-77e81532d75a",
        "name": "Chapter 06 - Unified Shared Memory",
        "notes": "-",
        "removed": "False",
        "ver": "2021.4.0"
    },
    "2013EC16-5BB7-4EBF-9F55-E224A1C8CB73": {
        "guid": "2013EC16-5BB7-4EBF-9F55-E224A1C8CB73",
        "name": "Max Interleaving",
        "notes": "-",
        "removed": "False",
        "ver": "2021.1.Gold"
    },
    "207061A0-CBDD-449C-A3AF-0BACB4A63D57": {
        "guid": "207061A0-CBDD-449C-A3AF-0BACB4A63D57",
        "name": "Optimize Inner Loop",
        "notes": "-",
        "removed": "False",
        "ver": "2021.1.Gold"
    },
    "2100C9BD-331C-475B-9878-4D14AAF0981D": {
        "guid": "2100C9BD-331C-475B-9878-4D14AAF0981D",
        "name": "N-Way Buffering",
        "notes": "-",
        "removed": "False",
        "ver": "2021.1.Gold"
    },
    "25b534cd-4dc7-43dc-b3d0-05795b0b0f64": {
        "guid": "25b534cd-4dc7-43dc-b3d0-05795b0b0f64",
        "name": "Chapter 07 - Buffers",
        "notes": "-",
        "removed": "False",
        "ver": "2021.4.0"
    },
    "2760C1B6-25E5-4280-9F8F-34CA8DDEDA7C": {
        "guid": "2760C1B6-25E5-4280-9F8F-34CA8DDEDA7C",
        "name": "Loop Unroll",
        "notes": "-",
        "removed": "False",
        "ver": "2021.1.Gold"
    },
    "2D2AAD9B-29BF-4380-B5E7-575CDECCF686": {
        "guid": "2D2AAD9B-29BF-4380-B5E7-575CDECCF686",
        "name": "OpenMP Offload C++ Tutorials",
        "notes": "-",
        "removed": "False",
        "ver": "2021.3.0"
    },
    "2E6A2E22-035F-493B-B471-DFD8CF8F8256": {
        "guid": "2E6A2E22-035F-493B-B471-DFD8CF8F8256",
        "name": "Intel Python Daal4py Getting Started",
        "notes": "-",
        "removed": "False",
        "ver": "2021.1.Gold"
    },
    "314B4C1D-07A0-4527-A9FA-9F87ED9622D7": {
        "guid": "314B4C1D-07A0-4527-A9FA-9F87ED9622D7",
        "name": "Lidar Object Detection using PointPillars",
        "notes": "-",
        "removed": "False",
        "ver": "2021.2.1"
    },
    "31BCA673-F514-4E2E-A8B3-A0B42D63884C": {
        "guid": "31BCA673-F514-4E2E-A8B3-A0B42D63884C",
        "name": "Memory Attributes",
        "notes": "-",
        "removed": "False",
        "ver": "2021.1.Gold"
    },
    "3228581F-9DF8-4696-9B1C-0B31286B97C3": {
        "guid": "3228581F-9DF8-4696-9B1C-0B31286B97C3",
        "name": "QRD",
        "notes": "-",
        "removed": "False",
        "ver": "2021.1.Gold"
    },
    "36C96B55-4DE0-4764-8A41-0F67D2300389": {
        "guid": "36C96B55-4DE0-4764-8A41-0F67D2300389",
        "name": "Hello VPP",
        "notes": "-",
        "removed": "False",
        "ver": "2021.1.Gold"
    },
    "370A5B2B-EBB3-4E7F-89F3-73D333522215": {
        "guid": "370A5B2B-EBB3-4E7F-89F3-73D333522215",
        "name": "Loop Coalesce",
        "notes": "-",
        "removed": "False",
        "ver": "2021.1.Gold"
    },
    "3814C3C8-6CD1-40C9-A94B-CB4D4F58E2B9": {
        "guid": "3814C3C8-6CD1-40C9-A94B-CB4D4F58E2B9",
        "name": "Sparse Conjugate Gradient",
        "notes": "-",
        "removed": "False",
        "ver": "2021.1.Gold"
    },
    "389BBED3-456D-4092-B6D8-DDF782865D66": {
        "guid": "389BBED3-456D-4092-B6D8-DDF782865D66",
        "name": "Simple Model",
        "notes": "-",
        "removed": "False",
        "ver": "2021.1.Gold"
    },
    "393622C0-7D69-4ECC-B9B1-4077316A135B": {
        "guid": "393622C0-7D69-4ECC-B9B1-4077316A135B",
        "name": "Monte Carlo Pi",
        "notes": "-",
        "removed": "False",
        "ver": "2021.1.Gold"
    },
    "39AA03BC-09ED-4DDF-A115-FD31F6F46450": {
        "guid": "39AA03BC-09ED-4DDF-A115-FD31F6F46450",
        "name": "STREAM",
        "notes": "-",
        "removed": "False",
        "ver": "2021.2.1"
    },
    "3A777FCA-2FFA-4A15-965F-A1125FE8051E": {
        "guid": "3A777FCA-2FFA-4A15-965F-A1125FE8051E",
        "name": "Explicit Data Movement",
        "notes": "-",
        "removed": "False",
        "ver": "2021.1.Gold"
    },
    "3A7DA713-6083-4CA3-B66E-A3DF21744EB4": {
        "guid": "3A7DA713-6083-4CA3-B66E-A3DF21744EB4",
        "name": "ISO3DFD DPCPP",
        "notes": "-",
        "removed": "False",
        "ver": "2021.1.Gold"
    },
    "3B164041-12CD-4429-A1AB-0F35EFE521FF": {
        "guid": "3B164041-12CD-4429-A1AB-0F35EFE521FF",
        "name": "Intel Python XGBoost Getting Started",
        "notes": "-",
        "removed": "False",
        "ver": "2021.1.Gold"
    },
    "3E6FD81F-76A0-430C-AD82-0F94A45F93DC": {
        "guid": "3E6FD81F-76A0-430C-AD82-0F94A45F93DC",
        "name": "Intel PyTorch Getting Started",
        "notes": "-",
        "removed": "False",
        "ver": "2021.1.Gold"
    },
    "3EC851D1-056A-4973-A2F7-9FC7EFEDA785": {
        "guid": "3EC851D1-056A-4973-A2F7-9FC7EFEDA785",
        "name": "Block LU Decomposition",
        "notes": "-",
        "removed": "False",
        "ver": "2021.1.Gold"
    },
    "3FF02594-2431-4C39-A71B-FA54D34D6A97": {
        "guid": "3FF02594-2431-4C39-A71B-FA54D34D6A97",
        "name": "Matrix Multiply MKL",
        "notes": "-",
        "removed": "False",
        "ver": "2021.1.Gold"
    },
    "42601abe-219f-425a-9170-073553c93979": {
        "guid": "42601abe-219f-425a-9170-073553c93979",
        "name": "Chapter 15 - Programming for GPUs",
        "notes": "-",
        "removed": "False",
        "ver": "2021.4.0"
    },
    "479AD17C-27E9-42F0-8CB1-14B48D098829": {
        "guid": "479AD17C-27E9-42F0-8CB1-14B48D098829",
        "name": "WS Pub Sub",
        "notes": "-",
        "removed": "False",
        "ver": "2021.1.Gold"
    },
    "48b5dba6-3e96-4b3c-b7ab-beceed16c38d": {
        "guid": "48b5dba6-3e96-4b3c-b7ab-beceed16c38d",
        "name": "Chapter 09 - Communication and Synchronization",
        "notes": "-",
        "removed": "False",
        "ver": "2021.4.0"
    },
    "49C65CB6-F9FA-4E3C-B8BE-4A141E4E0F07": {
        "guid": "49C65CB6-F9FA-4E3C-B8BE-4A141E4E0F07",
        "name": "Simple Add",
        "notes": "-",
        "removed": "False",
        "ver": "2021.1.Gold"
    },
    "4A088588-F4D3-4634-B864-FC0DE5BEE93B": {
        "guid": "4A088588-F4D3-4634-B864-FC0DE5BEE93B",
        "name": "Histogram",
        "notes": "-",
        "removed": "False",
        "ver": "2021.1.Gold"
    },
    "4B3FDDD8-64CF-4CF3-9387-26E34F021E24": {
        "guid": "4B3FDDD8-64CF-4CF3-9387-26E34F021E24",
        "name": "Debugger: Array Transform",
        "notes": "-",
        "removed": "False",
        "ver": "2021.1.Gold"
    },
    "4D5B57B8-6F34-4A11-89F5-3F07E766DB39": {
        "guid": "4D5B57B8-6F34-4A11-89F5-3F07E766DB39",
        "name": "Bitonic Sort",
        "notes": "-",
        "removed": "False",
        "ver": "2021.1.Gold"
    },
    "4F0F5FBD-C237-4A9F-B259-2C56ABFB40D9": {
        "guid": "4F0F5FBD-C237-4A9F-B259-2C56ABFB40D9",
        "name": "All Pairs Shortest Paths",
        "notes": "-",
        "removed": "False",
        "ver": "2021.1.Gold"
    },
    "4c16d8f3-0662-4203-9d1f-b2ab2336eedb": {
        "guid": "4c16d8f3-0662-4203-9d1f-b2ab2336eedb",
        "name": "Chapter 04 - Expresssing Parallelism",
        "notes": "-",
        "removed": "False",
        "ver": "2021.4.0"
    },
    "500e074f-96d8-4c3c-b482-564faad83696": {
        "guid": "500e074f-96d8-4c3c-b482-564faad83696",
        "name": "Chapter 12 - Device Information",
        "notes": "-",
        "removed": "False",
        "ver": "2021.4.0"
    },
    "51713811-2E33-43D8-A064-4D711160EA05": {
        "guid": "51713811-2E33-43D8-A064-4D711160EA05",
        "name": "Dynamic Profiler",
        "notes": "-",
        "removed": "False",
        "ver": "2021.1.Gold"
    },
    "54D189B9-2011-48ED-BFFC-E390D128EED5": {
        "guid": "54D189B9-2011-48ED-BFFC-E390D128EED5",
        "name": "Discrete Cosine Transform",
        "notes": "-",
        "removed": "False",
        "ver": "2021.1.Gold"
    },
    "54F991CC-F04C-443A-9C3E-0AAF98A8FD65": {
        "guid": "54F991CC-F04C-443A-9C3E-0AAF98A8FD65",
        "name": "Block Cholesky Decomposition",
        "notes": "-",
        "removed": "False",
        "ver": "2021.1.Gold"
    },
    "58CF1ABA-5D08-40B7-ACC2-5CB904261413": {
        "guid": "58CF1ABA-5D08-40B7-ACC2-5CB904261413",
        "name": "Pipes",
        "notes": "-",
        "removed": "False",
        "ver": "2021.1.Gold"
    },
    "5945066a-c0a2-4ac1-8ca7-4aa7e87da1f0": {
        "guid": "5945066a-c0a2-4ac1-8ca7-4aa7e87da1f0",
        "name": "Chapter 08 - Scheduling Kernals and Data Movement",
        "notes": "-",
        "removed": "False",
        "ver": "2021.4.0"
    },
    "5AFED65F-F725-411D-B21C-B59008D1166D": {
        "guid": "5AFED65F-F725-411D-B21C-B59008D1166D",
        "name": "MergeSort OMP",
        "notes": "-",
        "removed": "False",
        "ver": "2021.1.Gold"
    },
    "5C68CD75-C11E-47A4-B6AA-B5B42CD0941C": {
        "guid": "5C68CD75-C11E-47A4-B6AA-B5B42CD0941C",
        "name": "IO streaming with DPC++ IO pipes",
        "notes": "-",
        "removed": "False",
        "ver": "2021.3.0"
    },
    "5D274319-02EE-44B0-B055-71E4C50D05E0": {
        "guid": "5D274319-02EE-44B0-B055-71E4C50D05E0",
        "name": "Prefix Sum",
        "notes": "-",
        "removed": "False",
        "ver": "2021.1.Gold"
    },
    "5E7932C9-B208-4A50-8700-D4970927D39D": {
        "guid": "5E7932C9-B208-4A50-8700-D4970927D39D",
        "name": "Compute Units",
        "notes": "-",
        "removed": "False",
        "ver": "2021.1.Gold"
    },
    "5c6ee310-cb61-4f9f-80da-0c94a3cb53e7": {
        "guid": "5c6ee310-cb61-4f9f-80da-0c94a3cb53e7",
        "name": "Optimize Integral",
        "notes": "-",
        "removed": "False",
        "ver": "2021.1.Gold"
    },
    "6060B7B5-E8F6-4AB8-A43D-75693A9FA158": {
        "guid": "6060B7B5-E8F6-4AB8-A43D-75693A9FA158",
        "name": "CMake FPGA",
        "notes": "-",
        "removed": "False",
        "ver": "2021.1.Gold"
    },
    "60a71766-b0d6-4d8e-9223-8d5628c1bec0": {
        "guid": "60a71766-b0d6-4d8e-9223-8d5628c1bec0",
        "name": "Chapter 05 - Error Handling",
        "notes": "-",
        "removed": "False",
        "ver": "2021.4.0"
    },
    "61290EED-2CEF-4F59-AA62-DB6DC74F6421": {
        "guid": "61290EED-2CEF-4F59-AA62-DB6DC74F6421",
        "name": "Intel Python XGBoost Performance",
        "notes": "-",
        "removed": "False",
        "ver": "2021.3.0"
    },
    "6464a02a-c783-457e-92af-915616ae98ea": {
        "guid": "6464a02a-c783-457e-92af-915616ae98ea",
        "name": "Chapter 19 - Memory Model and Atomics",
        "notes": "-",
        "removed": "False",
        "ver": "2021.4.0"
    },
    "64700df0-8679-495e-9086-d6bb7502820f": {
        "guid": "64700df0-8679-495e-9086-d6bb7502820f",
        "name": "Chapter 17 - Programming for FPGA",
        "notes": "-",
        "removed": "False",
        "ver": "2021.4.0"
    },
    "662c9ce1-c87c-4d70-9432-67b0df0931b0": {
        "guid": "662c9ce1-c87c-4d70-9432-67b0df0931b0",
        "name": "Chapter 03 - Data Management",
        "notes": "-",
        "removed": "False",
        "ver": "2021.4.0"
    },
    "66A044D6-BBAE-45A5-B6C0-433E91FF29FC": {
        "guid": "66A044D6-BBAE-45A5-B6C0-433E91FF29FC",
        "name": "Makefile GPU",
        "notes": "-",
        "removed": "False",
        "ver": "2021.1.Gold"
    },
    "66A57127-1F8D-4769-8CCB-16ECC56A446F": {
        "guid": "66A57127-1F8D-4769-8CCB-16ECC56A446F",
        "name": "Speculated Iterations",
        "notes": "-",
        "removed": "False",
        "ver": "2021.1.Gold"
    },
    "69F6B0A1-3046-467F-B4A7-E61F636BC5BF": {
        "guid": "69F6B0A1-3046-467F-B4A7-E61F636BC5BF",
        "name": "Fourier Correlation",
        "notes": "-",
        "removed": "False",
        "ver": "2021.2.1"
    },
    "6AFD0BE4-A4D2-42C2-A169-174862D91A35": {
        "guid": "6AFD0BE4-A4D2-42C2-A169-174862D91A35",
        "name": "Hello Encode",
        "notes": "-",
        "removed": "False",
        "ver": "2021.1.Gold"
    },
    "6D067BD9-28EE-4ABE-A59A-4F91ADA9ED75": {
        "guid": "6D067BD9-28EE-4ABE-A59A-4F91ADA9ED75",
        "name": "Hello World GPU",
        "notes": "-",
        "removed": "False",
        "ver": "2021.1.Gold"
    },
    "6F00053A-11DC-40D1-90C7-1CFF822B874B": {
        "guid": "6F00053A-11DC-40D1-90C7-1CFF822B874B",
        "name": "Matrix Multiply Advisor",
        "notes": "-",
        "removed": "False",
        "ver": "2021.1.Gold"
    },
    "6e0828c5-bed5-447a-bab6-7fa251626d54": {
        "guid": "6e0828c5-bed5-447a-bab6-7fa251626d54",
        "name": "OpenMP* Primes",
        "notes": "-",
        "removed": "False",
        "ver": "2021.1.Gold"
    },
    "7095DF22-8CBC-44FE-8E13-DDEFC49A7B18": {
        "guid": "7095DF22-8CBC-44FE-8E13-DDEFC49A7B18",
        "name": "Black Scholes",
        "notes": "-",
        "removed": "False",
        "ver": "2021.1.Gold"
    },
    "70FAEF03-6509-4B6C-B995-D42A65CE36EE": {
        "guid": "70FAEF03-6509-4B6C-B995-D42A65CE36EE",
        "name": "Tutorials",
        "notes": "-",
        "removed": "False",
        "ver": "2021.1.Gold"
    },
    "748eb906-309f-469b-95c9-5258006c7587": {
        "guid": "748eb906-309f-469b-95c9-5258006c7587",
        "name": "CRR Binomial Tree",
        "notes": "-",
        "removed": "False",
        "ver": "2021.1.Gold"
    },
    "7AC408C8-DF59-46AE-B970-178CF257F364": {
        "guid": "7AC408C8-DF59-46AE-B970-178CF257F364",
        "name": "Random Sampling Without Replacement",
        "notes": "-",
        "removed": "False",
        "ver": "2021.1.Gold"
    },
    "7F805BC5-F9A9-43B3-BBCB-580063CD59F8": {
        "guid": "7F805BC5-F9A9-43B3-BBCB-580063CD59F8",
        "name": "Monte Carlo Pi",
        "notes": "-",
        "removed": "False",
        "ver": "2021.1.Gold"
    },
    "7f013625-544b-4b54-8302-f88cec8bc8e4": {
        "guid": "7f013625-544b-4b54-8302-f88cec8bc8e4",
        "name": "Chapter 01 - Introduction",
        "notes": "-",
        "removed": "False",
        "ver": "2021.4.0"
    },
    "81B93386-B5EB-4998-B91B-3453263EC03E": {
        "guid": "81B93386-B5EB-4998-B91B-3453263EC03E",
        "name": "Intel\u00c2\u00ae Python Scikit-learn Extension Getting Started",
        "notes": "-",
        "removed": "False",
        "ver": "2021.4.0"
    },
    "82e7612f-2810-4d12-9c75-c17fcbb946fa": {
        "guid": "82e7612f-2810-4d12-9c75-c17fcbb946fa",
        "name": "Intel Low Precision Optimization Tool Tensorflow Getting Started",
        "notes": "-",
        "removed": "False",
        "ver": "2021.1.Gold"
    },
    "83A48E69-C1FC-4D9E-8123-2E79D7385DEF": {
        "guid": "83A48E69-C1FC-4D9E-8123-2E79D7385DEF",
        "name": "Vector Add DPCT",
        "notes": "-",
        "removed": "False",
        "ver": "2021.1.Gold"
    },
    "8401B5F5-6F09-4727-A080-684C57104CAF": {
        "guid": "8401B5F5-6F09-4727-A080-684C57104CAF",
        "name": "Buffered Host-Device Streaming",
        "notes": "-",
        "removed": "False",
        "ver": "2021.2.1"
    },
    "846806E2-4601-4081-87CC-93C84954A4F1": {
        "guid": "846806E2-4601-4081-87CC-93C84954A4F1",
        "name": "MVDR Beamforming",
        "notes": "-",
        "removed": "False",
        "ver": "2021.3.0"
    },
    "8572B85D-0B32-40B1-8112-538F480C8660": {
        "guid": "8572B85D-0B32-40B1-8112-538F480C8660",
        "name": "Mandelbrot",
        "notes": "-",
        "removed": "False",
        "ver": "2021.1.Gold"
    },
    "86066897-498B-41C5-BFA3-A03D3CAE2503": {
        "guid": "86066897-498B-41C5-BFA3-A03D3CAE2503",
        "name": "Kernel Args Restrict",
        "notes": "-",
        "removed": "False",
        "ver": "2021.1.Gold"
    },
    "884439A5-0286-447B-9E6D-A7C22B61CED8": {
        "guid": "884439A5-0286-447B-9E6D-A7C22B61CED8",
        "name": "Triangular Loop",
        "notes": "-",
        "removed": "False",
        "ver": "2021.1.Gold"
    },
    "892964F4-89DC-4E48-8511-8FCF6AE1A8D6": {
        "guid": "892964F4-89DC-4E48-8511-8FCF6AE1A8D6",
        "name": "On-Board Blink",
        "notes": "-",
        "removed": "False",
        "ver": "2021.1.Gold"
    },
    "8BBEBD41-DD09-4EFE-9156-694DC5D2DE6A": {
        "guid": "8BBEBD41-DD09-4EFE-9156-694DC5D2DE6A",
        "name": "Digital In",
        "notes": "-",
        "removed": "False",
        "ver": "2021.1.Gold"
    },
    "8E31124E-3F21-4A8F-A14A-950B7F008480": {
        "guid": "8E31124E-3F21-4A8F-A14A-950B7F008480",
        "name": "DPCPP Blur",
        "notes": "-",
        "removed": "False",
        "ver": "2021.1.Gold"
    },
    "8EBFB820-A80C-4CC5-97DB-09B6161DDE1F": {
        "guid": "8EBFB820-A80C-4CC5-97DB-09B6161DDE1F",
        "name": "Hello IoT World",
        "notes": "-",
        "removed": "False",
        "ver": "2021.1.Gold"
    },
    "8cc4f36c-31e5-4964-b43f-cfb1221c4cb1": {
        "guid": "8cc4f36c-31e5-4964-b43f-cfb1221c4cb1",
        "name": "Chapter 11 - Vectors",
        "notes": "-",
        "removed": "False",
        "ver": "2021.4.0"
    },
    "93DA332C-5490-4E4B-8038-BDEC1662A2D0": {
        "guid": "93DA332C-5490-4E4B-8038-BDEC1662A2D0",
        "name": "On-Chip Memory Cache",
        "notes": "-",
        "removed": "False",
        "ver": "2021.1.Gold"
    },
    "9483C0F0-7D63-4E99-86C5-37C40F77B2AE": {
        "guid": "9483C0F0-7D63-4E99-86C5-37C40F77B2AE",
        "name": "ISO2DFD DPCPP",
        "notes": "-",
        "removed": "False",
        "ver": "2021.1.Gold"
    },
    "9605DCBF-6DDB-4FD2-812F-1ECF252AE334": {
        "guid": "9605DCBF-6DDB-4FD2-812F-1ECF252AE334",
        "name": "Use Library",
        "notes": "Removed for 2021.4 - Remove the tutorial use_library due to HLS/OCL library support being removed in oneAPI 2021.4. Also note that RTL libraries has an issue (with a known workaround) so that part of the flow is also removed, but we will likely have a KDB to showcase the workaround. The fix for this is expected in 2022.1. Please use 2021.3 if you either need HLS/OCL library support in SYCL, or if you need continued access to RTL libraries.",
        "path": "DirectProgramming/DPC++FPGA/Tutorials/Tools/use_library",
        "removed": "2021.3.0",
        "ver": "2021.1.Gold"
    },
    "9814F6BC-586C-43EE-AE5D-C4F079333FE8": {
        "guid": "9814F6BC-586C-43EE-AE5D-C4F079333FE8",
        "name": "Host-Device Streaming using USM",
        "notes": "-",
        "removed": "False",
        "ver": "2021.2.1"
    },
    "99b2d923-326e-4d0d-8924-a96fca8ada2c": {
        "guid": "99b2d923-326e-4d0d-8924-a96fca8ada2c",
        "name": "Chapter 14 - Common Parallel Patterns",
        "notes": "-",
        "removed": "False",
        "ver": "2021.4.0"
    },
    "9D7E5A6D-A39B-4FF8-B553-4B85116FCD69": {
        "guid": "9D7E5A6D-A39B-4FF8-B553-4B85116FCD69",
        "name": "System Profiling",
        "notes": "-",
        "removed": "False",
        "ver": "2021.1.Gold"
    },
    "9d32f194-8667-41d3-865d-d43e9983c471": {
        "guid": "9d32f194-8667-41d3-865d-d43e9983c471",
        "name": "Optimize TensorFlow pre-trained model for inference",
        "notes": "-",
        "removed": "False",
        "ver": "2021.3.0"
    },
    "9d73b58e-73d6-46e1-8c21-66274f6ee170": {
        "guid": "9d73b58e-73d6-46e1-8c21-66274f6ee170",
        "name": "Chapter 18 - Libraries",
        "notes": "-",
        "removed": "False",
        "ver": "2021.4.0"
    },
    "A211FDE2-B037-4069-BD84-C45E354798B7": {
        "guid": "A211FDE2-B037-4069-BD84-C45E354798B7",
        "name": "FPGA Compile",
        "notes": "-",
        "removed": "False",
        "ver": "2021.1.Gold"
    },
    "A377C93A-6D81-4030-B2AD-BE85B6CE8450": {
        "guid": "A377C93A-6D81-4030-B2AD-BE85B6CE8450",
        "name": "PWM",
        "notes": "-",
        "removed": "False",
        "ver": "2021.1.Gold"
    },
    "A544224A-B5C0-462C-95F6-7C266A1DB2EB": {
        "guid": "A544224A-B5C0-462C-95F6-7C266A1DB2EB",
        "name": "Digital Out",
        "notes": "-",
        "removed": "False",
        "ver": "2021.1.Gold"
    },
    "A63E408B-75ED-4379-A6B5-AF013C0EBA58": {
        "guid": "A63E408B-75ED-4379-A6B5-AF013C0EBA58",
        "name": "Hidden Markov Models",
        "notes": "-",
        "removed": "False",
        "ver": "2021.1.Gold"
    },
    "A8C505CF-06F7-4869-9129-EA31038B0394": {
        "guid": "A8C505CF-06F7-4869-9129-EA31038B0394",
        "name": "CMake GPU",
        "notes": "-",
        "removed": "False",
        "ver": "2021.1.Gold"
    },
    "A962BCAA-7AA4-403A-9A5B-08964743FCBF": {
        "guid": "A962BCAA-7AA4-403A-9A5B-08964743FCBF",
        "name": "Makefile FPGA",
        "notes": "-",
        "removed": "False",
        "ver": "2021.1.Gold"
    },
    "AA055D7B-290C-4FCA-990B-B9FC88AF18D4": {
        "guid": "AA055D7B-290C-4FCA-990B-B9FC88AF18D4",
        "name": "Census end-to-end workload",
        "notes": "-",
        "removed": "False",
        "ver": "2021.1.Gold"
    },
    "AA458E3A-932C-460E-97A7-5962AF0C41FA": {
        "guid": "AA458E3A-932C-460E-97A7-5962AF0C41FA",
        "name": "Intel TensorFlow Horovod Multinode Training",
        "notes": "-",
        "removed": "False",
        "ver": "2021.1.Gold"
    },
    "ACD0E89E-67CC-4CB4-87AB-B12B84962EAF": {
        "guid": "ACD0E89E-67CC-4CB4-87AB-B12B84962EAF",
        "name": "Intrinsics",
        "notes": "-",
        "removed": "False",
        "ver": "2021.1.Gold"
    },
    "ADD7BA78-BBFD-4390-A814-886CCC7971C1": {
        "guid": "ADD7BA78-BBFD-4390-A814-886CCC7971C1",
        "name": "Student's T-test",
        "notes": "-",
        "removed": "False",
        "ver": "2021.3.0"
    },
    "AE280EFE-9EB1-406D-B32D-5991F707E195": {
        "guid": "AE280EFE-9EB1-406D-B32D-5991F707E195",
        "name": "Intel Modin Getting Started",
        "notes": "-",
        "removed": "False",
        "ver": "2021.1.Gold"
    },
    "AEDAA6EC-B6E0-4D5F-A97C-0B8312C4D86D": {
        "guid": "AEDAA6EC-B6E0-4D5F-A97C-0B8312C4D86D",
        "name": "Hello Decode",
        "notes": "-",
        "removed": "False",
        "ver": "2021.1.Gold"
    },
    "AF215180-ECB8-4414-8049-D89E4882576D": {
        "guid": "AF215180-ECB8-4414-8049-D89E4882576D",
        "name": "Merge Sort",
        "notes": "-",
        "removed": "False",
        "ver": "2021.4.0"
    },
    "B210B44F-FB86-4F42-BA4A-9980805350FF": {
        "guid": "B210B44F-FB86-4F42-BA4A-9980805350FF",
        "name": "Double Buffering",
        "notes": "-",
        "removed": "False",
        "ver": "2021.1.Gold"
    },
    "B213F6A5-E0C3-4267-8D0B-DDA5073A3F23": {
        "guid": "B213F6A5-E0C3-4267-8D0B-DDA5073A3F23",
        "name": "Intel TensorFlow Model Zoo Inference With FP32 Int8",
        "notes": "-",
        "removed": "False",
        "ver": "2021.1.Gold"
    },
    "B69FAC86-88BF-41BD-B4E0-ACDF753ED3CE": {
        "guid": "B69FAC86-88BF-41BD-B4E0-ACDF753ED3CE",
        "name": "Intel Python Daal4py Distributed K-Means",
        "notes": "-",
        "removed": "False",
        "ver": "2021.1.Gold"
    },
    "B9C425DB-A3AD-4FCB-9CA0-1909E5189FB7": {
        "guid": "B9C425DB-A3AD-4FCB-9CA0-1909E5189FB7",
        "name": "Sepia Filter",
        "notes": "-",
        "removed": "False",
        "ver": "2021.1.Gold"
    },
    "C3B945F8-D3CC-47E8-A094-D8A0B0DBA22C": {
        "guid": "C3B945F8-D3CC-47E8-A094-D8A0B0DBA22C",
        "name": "LSU Control",
        "notes": "-",
        "removed": "False",
        "ver": "2021.1.Gold"
    },
    "C56209D9-5CF1-4EEC-AE95-596D81640AEB": {
        "guid": "C56209D9-5CF1-4EEC-AE95-596D81640AEB",
        "name": "oneCCL Getting Started",
        "notes": "-",
        "removed": "False",
        "ver": "2021.1.Gold"
    },
    "C573751F-C04C-4EE0-A868-941EF460F944": {
        "guid": "C573751F-C04C-4EE0-A868-941EF460F944",
        "name": "Merge SPMV",
        "notes": "-",
        "removed": "False",
        "ver": "2021.1.Gold"
    },
    "C78EEBD2-BF19-4DBC-9629-F2C8446CE47E": {
        "guid": "C78EEBD2-BF19-4DBC-9629-F2C8446CE47E",
        "name": "Stable Sort By Key",
        "notes": "-",
        "removed": "False",
        "ver": "2021.1.Gold"
    },
    "C7FEBFF7-9067-456E-BE79-98CE22AE3B6B": {
        "guid": "C7FEBFF7-9067-456E-BE79-98CE22AE3B6B",
        "name": "Monte Carlo European Opt",
        "notes": "-",
        "removed": "False",
        "ver": "2021.1.Gold"
    },
    "C8C8694A-5567-495B-8399-6EAB42AFFB44": {
        "guid": "C8C8694A-5567-495B-8399-6EAB42AFFB44",
        "name": "Intel(R) Extension for Scikit-learn: SVC for Adult dataset",
        "notes": "-",
        "removed": "False",
        "ver": "2021.4.0"
    },
    "CA62DCB6-3815-413B-9B3D-2F31912B45E1": {
        "guid": "CA62DCB6-3815-413B-9B3D-2F31912B45E1",
        "name": "Loop Initiation Interval",
        "notes": "-",
        "removed": "False",
        "ver": "2021.3.0"
    },
    "CD8FE0A5-B31A-4906-8386-27416361FE24": {
        "guid": "CD8FE0A5-B31A-4906-8386-27416361FE24",
        "name": "Loop IVDEP",
        "notes": "-",
        "removed": "False",
        "ver": "2021.1.Gold"
    },
    "CDC9540F-B89F-499E-BC27-E8EC9EA3B2D7": {
        "guid": "CDC9540F-B89F-499E-BC27-E8EC9EA3B2D7",
        "name": "Private Copies",
        "notes": "-",
        "removed": "False",
        "ver": "2021.4.0"
    },
    "CDF82E46-91D4-46F6-B1E2-5C21443F41BC": {
        "guid": "CDF82E46-91D4-46F6-B1E2-5C21443F41BC",
        "name": "1D Heat Transfer",
        "notes": "-",
        "removed": "False",
        "ver": "2021.1.Gold"
    },
    "CF755377-7B46-47D3-89A3-AB624692B2E8": {
        "guid": "CF755377-7B46-47D3-89A3-AB624692B2E8",
        "name": "IBM Device",
        "notes": "-",
        "removed": "False",
        "ver": "2021.1.Gold"
    },
    "CFAC8EF8-E362-4054-ABE3-A04EEBEBCB46": {
        "guid": "CFAC8EF8-E362-4054-ABE3-A04EEBEBCB46",
        "name": "Jacobi",
        "notes": "-",
        "removed": "False",
        "ver": "2021.3.0"
    },
    "D55081EB-669D-4832-BCE6-23EE2ACA9F0F": {
        "guid": "D55081EB-669D-4832-BCE6-23EE2ACA9F0F",
        "name": "GZIP",
        "notes": "-",
        "removed": "False",
        "ver": "2021.1.Gold"
    },
    "D5BFD7D5-737E-4CC9-84EE-FE94339B3DCA": {
        "guid": "D5BFD7D5-737E-4CC9-84EE-FE94339B3DCA",
        "name": "N-Body",
        "notes": "-",
        "removed": "False",
        "ver": "2021.1.Gold"
    },
    "D5D48B97-C29C-4386-A6D2-DB84D006D6A9": {
        "guid": "D5D48B97-C29C-4386-A6D2-DB84D006D6A9",
        "name": "Matrix Multiply VTune Profiler",
        "notes": "-",
        "removed": "False",
        "ver": "2021.1.Gold"
    },
    "D60DAB68-B9CC-4ECE-B10D-03F7B556171E": {
        "guid": "D60DAB68-B9CC-4ECE-B10D-03F7B556171E",
        "name": "OpenMP Offload Fortran Tutorials",
        "notes": "-",
        "removed": "False",
        "ver": "2021.3.0"
    },
    "D61397C9-59F0-4701-A55E-6EF9397C4E16": {
        "guid": "D61397C9-59F0-4701-A55E-6EF9397C4E16",
        "name": "Rodinia NW DPCT",
        "notes": "-",
        "removed": "False",
        "ver": "2021.1.Gold"
    },
    "D661A5C2-5FE0-40F2-BFE7-70E3BA60F088": {
        "guid": "D661A5C2-5FE0-40F2-BFE7-70E3BA60F088",
        "name": "FPGA Reg",
        "notes": "-",
        "removed": "False",
        "ver": "2021.1.Gold"
    },
    "D725E06E-0ECE-44F8-910D-AD1A8C89ED89": {
        "guid": "D725E06E-0ECE-44F8-910D-AD1A8C89ED89",
        "name": "Complex Mult",
        "notes": "-",
        "removed": "False",
        "ver": "2021.1.Gold"
    },
    "DBE51810-C64F-45F0-87EF-38898BE1D826": {
        "guid": "DBE51810-C64F-45F0-87EF-38898BE1D826",
        "name": "OpenMP Offload Feature Samples",
        "notes": "-",
        "removed": "False",
        "ver": "2021.3.0"
    },
    "DD113F58-4D91-41BB-B46E-6CF2C0D9F6F9": {
        "guid": "DD113F58-4D91-41BB-B46E-6CF2C0D9F6F9",
        "name": "Mandelbrot OMP",
        "notes": "-",
        "removed": "False",
        "ver": "2021.1.Gold"
    },
    "E0894F44-8350-4775-9192-A192E794A546": {
        "guid": "E0894F44-8350-4775-9192-A192E794A546",
        "name": "Folder Options DPCT",
        "notes": "-",
        "removed": "False",
        "ver": "2021.1.Gold"
    },
    "E249AFB8-6580-4CC3-8EF8-5D33C9A41A2C": {
        "guid": "E249AFB8-6580-4CC3-8EF8-5D33C9A41A2C",
        "name": "Gamma Correction",
        "notes": "-",
        "removed": "False",
        "ver": "2021.1.Gold"
    },
    "E2BDAFFF-FF3F-4C83-B31A-D79DB6F091D9": {
        "guid": "E2BDAFFF-FF3F-4C83-B31A-D79DB6F091D9",
        "name": "Interrupt",
        "notes": "-",
        "removed": "False",
        "ver": "2021.1.Gold"
    },
    "E3407632-7F3D-4B5B-A956-5155408D7468": {
        "guid": "E3407632-7F3D-4B5B-A956-5155408D7468",
        "name": "ISO3DFD OMP Offload",
        "notes": "-",
        "removed": "False",
        "ver": "2021.1.Gold"
    },
    "E3DE34BF-E5B6-44AF-8722-B2A5A6BE8D57": {
        "guid": "E3DE34BF-E5B6-44AF-8722-B2A5A6BE8D57",
        "name": "DPC++ OpenCL Interoperability Samples",
        "notes": "-",
        "removed": "False",
        "ver": "2021.1.Gold"
    },
    "E5C1C1FA-7FDB-4C09-8096-1812080FD6D5": {
        "guid": "E5C1C1FA-7FDB-4C09-8096-1812080FD6D5",
        "name": "Remove Loop Carried Dependency",
        "notes": "-",
        "removed": "False",
        "ver": "2021.1.Gold"
    },
    "E6115777-E2CE-4839-8900-24DC3D1AD572": {
        "guid": "E6115777-E2CE-4839-8900-24DC3D1AD572",
        "name": "Matrix Multiply",
        "notes": "-",
        "removed": "False",
        "ver": "2021.1.Gold"
    },
    "EB08D6D9-84ED-4C64-BA0F-69D3B9C5A136": {
        "guid": "EB08D6D9-84ED-4C64-BA0F-69D3B9C5A136",
        "name": "Loop Unroll",
        "notes": "-",
        "removed": "False",
        "ver": "2021.1.Gold"
    },
    "EC4A8B82-A2A4-4B03-9F26-1D1E7170D492": {
        "guid": "EC4A8B82-A2A4-4B03-9F26-1D1E7170D492",
        "name": "DB",
        "notes": "-",
        "removed": "False",
        "ver": "2021.1.Gold"
    },
    "ECF6C8EB-753B-4107-AF64-60662CE41726": {
        "guid": "ECF6C8EB-753B-4107-AF64-60662CE41726",
        "name": "DPC Reduce",
        "notes": "-",
        "removed": "False",
        "ver": "2021.1.Gold"
    },
    "ED2952EA-04CB-4353-9FE6-80E0F7DCA098": {
        "guid": "ED2952EA-04CB-4353-9FE6-80E0F7DCA098",
        "name": "Intel Python Daal4py Distributed Linear Regression",
        "notes": "-",
        "removed": "False",
        "ver": "2021.1.Gold"
    },
    "EEED3DAC-8D4E-4F4B-9C15-2B73CF0AC718": {
        "guid": "EEED3DAC-8D4E-4F4B-9C15-2B73CF0AC718",
        "name": "Analog In",
        "notes": "-",
        "removed": "False",
        "ver": "2021.1.Gold"
    },
    "EEF0B7DA-BB7A-482D-AACB-0F5E45CDCB0D": {
        "guid": "EEF0B7DA-BB7A-482D-AACB-0F5E45CDCB0D",
        "name": "Zero Copy Data Transfer",
        "notes": "-",
        "removed": "False",
        "ver": "2021.1.Gold"
    },
    "EF50CE31-C467-4374-8BCC-4E5F93B4D1C1": {
        "guid": "EF50CE31-C467-4374-8BCC-4E5F93B4D1C1",
        "name": "DPCPP Interoperability",
        "notes": "-",
        "removed": "False",
        "ver": "2021.1.Gold"
    },
    "F8E69741-0BE3-4CB7-BC17-2F63563D80C5": {
        "guid": "F8E69741-0BE3-4CB7-BC17-2F63563D80C5",
        "name": "UP2 LEDS",
        "notes": "-",
        "removed": "False",
        "ver": "2021.1.Gold"
    },
    "F8F830DE-3660-4478-B2FA-22EE492D7120": {
        "guid": "F8F830DE-3660-4478-B2FA-22EE492D7120",
        "name": "Azure IoTHub Telemetry",
        "notes": "-",
        "removed": "False",
        "ver": "2021.1.Gold"
    },
    "FB70D9EC-F355-4A50-8819-4AC6E507692C": {
        "guid": "FB70D9EC-F355-4A50-8819-4AC6E507692C",
        "name": "Intel Python XGBoost Daal4py Prediction",
        "notes": "-",
        "removed": "False",
        "ver": "2021.1.Gold"
    },
    "FBEC48E6-F5C5-478F-9DB2-E7FA5E158429": {
        "guid": "FBEC48E6-F5C5-478F-9DB2-E7FA5E158429",
        "name": "Shannonization",
        "notes": "-",
        "removed": "False",
        "ver": "2021.3.0"
    },
    "FC7A16DE-9594-4F40-AFA2-71ACABF366B3": {
        "guid": "FC7A16DE-9594-4F40-AFA2-71ACABF366B3",
        "name": "Tutorials",
        "notes": "-",
        "removed": "False",
        "ver": "2021.1.Gold"
    },
    "FF17715B-10DD-43E2-A408-67146A93702B": {
        "guid": "FF17715B-10DD-43E2-A408-67146A93702B",
        "name": "Particle Diffusion",
        "notes": "-",
        "removed": "False",
        "ver": "2021.1.Gold"
    },
    "b1b58be7-e22e-4ca2-ba59-6887b2f1be6c": {
        "guid": "b1b58be7-e22e-4ca2-ba59-6887b2f1be6c",
        "name": "Base: Vector Add",
        "notes": "-",
        "removed": "False",
        "ver": "2021.1.Gold"
    },
    "b50d9507-afad-46d2-8961-b69f58afc636": {
        "guid": "b50d9507-afad-46d2-8961-b69f58afc636",
        "name": "Chapter 20 - Epilogue",
        "notes": "-",
        "removed": "False",
        "ver": "2021.4.0"
    },
    "b93d6b84-9812-47e6-ad2a-7a221d5b32fb": {
        "guid": "b93d6b84-9812-47e6-ad2a-7a221d5b32fb",
        "name": "Chapter 02 - Where Code Executes",
        "notes": "-",
        "removed": "False",
        "ver": "2021.4.0"
    },
    "b9a18214-3bbb-4487-89c5-34fa7db239bd": {
        "guid": "b9a18214-3bbb-4487-89c5-34fa7db239bd",
        "name": "Chapter 10 - Defining Kernels",
        "notes": "-",
        "removed": "False",
        "ver": "2021.4.0"
    },
    "c52eb5b5-5260-47d3-aded-15c5b27779d5": {
        "guid": "c52eb5b5-5260-47d3-aded-15c5b27779d5",
        "name": "OpenMP* Reduction",
        "notes": "-",
        "removed": "False",
        "ver": "2021.1.Gold"
    },
    "df1ff4bd-e4b7-4b56-a23c-32c1abb06dfb": {
        "guid": "df1ff4bd-e4b7-4b56-a23c-32c1abb06dfb",
        "name": "Chapter 13 - Practical Tips",
        "notes": "-",
        "removed": "False",
        "ver": "2021.4.0"
    },
    "f3a518bb-ddc1-414a-a796-aa41073c9c81": {
        "guid": "f3a518bb-ddc1-414a-a796-aa41073c9c81",
        "name": "Chapter 16 - Programming for CPUs",
        "notes": "-",
        "removed": "False",
        "ver": "2021.4.0"
    },
    "f51eea84-5732-4425-a530-113448519667": {
        "guid": "f51eea84-5732-4425-a530-113448519667",
        "name": "DPC++ Essentials Tutorials",
        "notes": "-",
        "removed": "False",
        "ver": "2021.1.Gold"
    },
<<<<<<< HEAD
    "81B93386-B5EB-4998-B91B-3453263EC03E": {
        "guid": "81B93386-B5EB-4998-B91B-3453263EC03E",
        "ver": "2021.4.0",
        "name": "Intel® Python Scikit-learn Extension Getting Started"
    },
    "87FA013D-0B19-45AE-BCD5-43412BE0A99F" : {
        "guid": "87FA013D-0B19-45AE-BCD5-43412BE0A99F",
        "ver": "2021.4.0",
        "name": "Intel oneAPI Rendering Toolkit Embree Getting Started"
    },
    "41F82C06-A9FA-4521-B87A-8F7304CB6631" : {
        "guid": "41F82C06-A9FA-4521-B87A-8F7304CB6631",
        "ver": "2021.4.0",
        "name": "Intel oneAPI Rendering Toolkit Open Image Denoise Getting Started"
    },
    "80BB7E55-6FCA-491F-8541-E271324CF169" : {
        "guid": "80BB7E55-6FCA-491F-8541-E271324CF169",
        "ver": "2021.4.0",
        "name": "Intel oneAPI Rendering Toolkit Open VKL Getting Started"
    },
    "40C26D31-D553-4BD9-9E1D-63DDF352CB85" : {
        "guid": "40C26D31-D553-4BD9-9E1D-63DDF352CB85",
        "ver": "2021.4.0",
        "name": "Intel oneAPI Rendering Toolkit OSPRay Getting Started"
    },
    "f92e64c7-7a7c-4749-b421-9f7a9e120099": {
        "guid": "f92e64c7-7a7c-4749-b421-9f7a9e120099",
        "name": "Vectorize VecMatMult",
        "notes": "-",
        "removed": "False",
        "ver": "2021.1.Gold"
    }
}<|MERGE_RESOLUTION|>--- conflicted
+++ resolved
@@ -1106,7 +1106,6 @@
         "removed": "False",
         "ver": "2021.1.Gold"
     },
-<<<<<<< HEAD
     "81B93386-B5EB-4998-B91B-3453263EC03E": {
         "guid": "81B93386-B5EB-4998-B91B-3453263EC03E",
         "ver": "2021.4.0",
