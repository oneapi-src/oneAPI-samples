{
    "028AE3ED-2896-4C56-9066-42AA5D5FA973": {
        "guid": "028AE3ED-2896-4C56-9066-42AA5D5FA973",
        "ver": "2021.1.Gold",
        "name": "Getting Started",
        "notes": "-"
    },
    "035E3DCB-98D1-4F81-944D-5B1A5039DF1B": {
        "guid": "035E3DCB-98D1-4F81-944D-5B1A5039DF1B",
        "ver": "2021.1.Gold",
        "name": "TBB Task SYCL",
        "notes": "-"
    },
    "08F78756-4F3C-470C-9AE1-54DE09040799": {
        "guid": "08F78756-4F3C-470C-9AE1-54DE09040799",
        "ver": "2021.1.Gold",
        "name": "TBB ASYNC SYCL",
        "notes": "-"
    },
    "111213A0-C930-45B4-820F-02472BABBF34": {
        "guid": "111213A0-C930-45B4-820F-02472BABBF34",
        "ver": "2021.1.Gold",
        "name": "Intel Tensorflow Getting Started",
        "notes": "-"
    },
    "11A61AF6-727E-4241-B5A0-CCCD0EF160B9": {
        "guid": "11A61AF6-727E-4241-B5A0-CCCD0EF160B9",
        "ver": "2021.1.Gold",
        "name": "Pipe Array",
        "notes": "-"
    },
    "1457B49A-2CD3-48E5-B3A9-753EAD2D18F7": {
        "guid": "1457B49A-2CD3-48E5-B3A9-753EAD2D18F7",
        "ver": "2021.1.Gold",
        "name": "Fast Recompile",
        "notes": "-"
    },
    "17B9CB18-EAC1-4D08-8BBE-96F5D777C303": {
        "guid": "17B9CB18-EAC1-4D08-8BBE-96F5D777C303",
        "ver": "2021.1.Gold",
        "name": "TBB Resumable Tasks SYCL",
        "notes": "-"
    },
    "1C2AD9C2-D977-4586-9584-BF65A1AED0A2": {
        "guid": "1C2AD9C2-D977-4586-9584-BF65A1AED0A2",
        "ver": "2021.1.Gold",
        "name": "Computed Tomography",
        "notes": "-"
    },
    "2013EC16-5BB7-4EBF-9F55-E224A1C8CB73": {
        "guid": "2013EC16-5BB7-4EBF-9F55-E224A1C8CB73",
        "ver": "2021.1.Gold",
        "name": "Max Interleaving",
        "notes": "-"
    },
    "207061A0-CBDD-449C-A3AF-0BACB4A63D57": {
        "guid": "207061A0-CBDD-449C-A3AF-0BACB4A63D57",
        "ver": "2021.1.Gold",
        "name": "Optimize Inner Loop",
        "notes": "-"
    },
    "2100C9BD-331C-475B-9878-4D14AAF0981D": {
        "guid": "2100C9BD-331C-475B-9878-4D14AAF0981D",
        "ver": "2021.1.Gold",
        "name": "N-Way Buffering",
        "notes": "-"
    },
    "2760C1B6-25E5-4280-9F8F-34CA8DDEDA7C": {
        "guid": "2760C1B6-25E5-4280-9F8F-34CA8DDEDA7C",
        "ver": "2021.1.Gold",
        "name": "Loop Unroll",
        "notes": "-"
    },
    "2E6A2E22-035F-493B-B471-DFD8CF8F8256": {
        "guid": "2E6A2E22-035F-493B-B471-DFD8CF8F8256",
        "ver": "2021.1.Gold",
        "name": "Intel Python Daal4py Getting Started",
        "notes": "-"
    },
    "31BCA673-F514-4E2E-A8B3-A0B42D63884C": {
        "guid": "31BCA673-F514-4E2E-A8B3-A0B42D63884C",
        "ver": "2021.1.Gold",
        "name": "Memory Attributes",
        "notes": "-"
    },
    "3228581F-9DF8-4696-9B1C-0B31286B97C3": {
        "guid": "3228581F-9DF8-4696-9B1C-0B31286B97C3",
        "ver": "2021.1.Gold",
        "name": "QRD",
        "notes": "-"
    },
    "36C96B55-4DE0-4764-8A41-0F67D2300389": {
        "guid": "36C96B55-4DE0-4764-8A41-0F67D2300389",
        "ver": "2021.1.Gold",
        "name": "Hello VPP",
        "notes": "-"
    },
    "370A5B2B-EBB3-4E7F-89F3-73D333522215": {
        "guid": "370A5B2B-EBB3-4E7F-89F3-73D333522215",
        "ver": "2021.1.Gold",
        "name": "Loop Coalesce",
        "notes": "-"
    },
    "3814C3C8-6CD1-40C9-A94B-CB4D4F58E2B9": {
        "guid": "3814C3C8-6CD1-40C9-A94B-CB4D4F58E2B9",
        "ver": "2021.1.Gold",
        "name": "Sparse Conjugate Gradient",
        "notes": "-"
    },
    "389BBED3-456D-4092-B6D8-DDF782865D66": {
        "guid": "389BBED3-456D-4092-B6D8-DDF782865D66",
        "ver": "2021.1.Gold",
        "name": "Simple Model",
        "notes": "-"
    },
    "393622C0-7D69-4ECC-B9B1-4077316A135B": {
        "guid": "393622C0-7D69-4ECC-B9B1-4077316A135B",
        "ver": "2021.1.Gold",
        "name": "Monte Carlo Pi",
        "notes": "-"
    },
    "3A777FCA-2FFA-4A15-965F-A1125FE8051E": {
        "guid": "3A777FCA-2FFA-4A15-965F-A1125FE8051E",
        "ver": "2021.1.Gold",
        "name": "Explicit Data Movement",
        "notes": "-"
    },
    "3A7DA713-6083-4CA3-B66E-A3DF21744EB4": {
        "guid": "3A7DA713-6083-4CA3-B66E-A3DF21744EB4",
        "ver": "2021.1.Gold",
        "name": "ISO3DFD DPCPP",
        "notes": "-"
    },
    "3B164041-12CD-4429-A1AB-0F35EFE521FF": {
        "guid": "3B164041-12CD-4429-A1AB-0F35EFE521FF",
        "ver": "2021.1.Gold",
        "name": "Intel Python XGBoost Getting Started",
        "notes": "-"
    },
    "3E6FD81F-76A0-430C-AD82-0F94A45F93DC": {
        "guid": "3E6FD81F-76A0-430C-AD82-0F94A45F93DC",
        "ver": "2021.1.Gold",
        "name": "Intel PyTorch Getting Started",
        "notes": "-"
    },
    "3EC851D1-056A-4973-A2F7-9FC7EFEDA785": {
        "guid": "3EC851D1-056A-4973-A2F7-9FC7EFEDA785",
        "ver": "2021.1.Gold",
        "name": "lock LU Decomposition",
        "notes": "-"
    },
    "3FF02594-2431-4C39-A71B-FA54D34D6A97": {
        "guid": "3FF02594-2431-4C39-A71B-FA54D34D6A97",
        "ver": "2021.1.Gold",
        "name": "Matrix Mul MKL",
        "notes": "-"
    },
    "479AD17C-27E9-42F0-8CB1-14B48D098829": {
        "guid": "479AD17C-27E9-42F0-8CB1-14B48D098829",
        "ver": "2021.1.Gold",
        "name": "WS Pub Sub",
        "notes": "-"
    },
    "49C65CB6-F9FA-4E3C-B8BE-4A141E4E0F07": {
        "guid": "49C65CB6-F9FA-4E3C-B8BE-4A141E4E0F07",
        "ver": "2021.1.Gold",
        "name": "Simple Add",
        "notes": "-"
    },
    "4A088588-F4D3-4634-B864-FC0DE5BEE93B": {
        "guid": "4A088588-F4D3-4634-B864-FC0DE5BEE93B",
        "ver": "2021.1.Gold",
        "name": "Histogram",
        "notes": "-"
    },
    "4B3FDDD8-64CF-4CF3-9387-26E34F021E24": {
        "guid": "4B3FDDD8-64CF-4CF3-9387-26E34F021E24",
        "ver": "2021.1.Gold",
        "name": "Debugger: Array Transform",
        "notes": "-"
    },
    "4D5B57B8-6F34-4A11-89F5-3F07E766DB39": {
        "guid": "4D5B57B8-6F34-4A11-89F5-3F07E766DB39",
        "ver": "2021.1.Gold",
        "name": "itonic Sort",
        "notes": "-"
    },
    "4F0F5FBD-C237-4A9F-B259-2C56ABFB40D9": {
        "guid": "4F0F5FBD-C237-4A9F-B259-2C56ABFB40D9",
        "ver": "2021.1.Gold",
        "name": "ll Pairs Shortest Paths",
        "notes": "-"
    },
    "51713811-2E33-43D8-A064-4D711160EA05": {
        "guid": "51713811-2E33-43D8-A064-4D711160EA05",
        "ver": "2021.1.Gold",
        "name": "Dynamic Profiler",
        "notes": "-"
    },
    "54D189B9-2011-48ED-BFFC-E390D128EED5": {
        "guid": "54D189B9-2011-48ED-BFFC-E390D128EED5",
        "ver": "2021.1.Gold",
        "name": "Discrete Cosine Transform",
        "notes": "-"
    },
    "54F991CC-F04C-443A-9C3E-0AAF98A8FD65": {
        "guid": "54F991CC-F04C-443A-9C3E-0AAF98A8FD65",
        "ver": "2021.1.Gold",
        "name": "lock Cholesky Decomposition",
        "notes": "-"
    },
    "58CF1ABA-5D08-40B7-ACC2-5CB904261413": {
        "guid": "58CF1ABA-5D08-40B7-ACC2-5CB904261413",
        "ver": "2021.1.Gold",
        "name": "Pipes",
        "notes": "-"
    },
    "5AFED65F-F725-411D-B21C-B59008D1166D": {
        "guid": "5AFED65F-F725-411D-B21C-B59008D1166D",
        "ver": "2021.1.Gold",
        "name": "MergeSort OMP",
        "notes": "-"
    },
    "5c6ee310-cb61-4f9f-80da-0c94a3cb53e7": {
        "guid": "5c6ee310-cb61-4f9f-80da-0c94a3cb53e7",
        "ver": "2021.1.Gold",
        "name": "Optimize Integral",
        "notes": "-"
    },
    "5D274319-02EE-44B0-B055-71E4C50D05E0": {
        "guid": "5D274319-02EE-44B0-B055-71E4C50D05E0",
        "ver": "2021.1.Gold",
        "name": "Prefix Sum",
        "notes": "-"
    },
    "5E7932C9-B208-4A50-8700-D4970927D39D": {
        "guid": "5E7932C9-B208-4A50-8700-D4970927D39D",
        "ver": "2021.1.Gold",
        "name": "Compute Units",
        "notes": "-"
    },
    "6060B7B5-E8F6-4AB8-A43D-75693A9FA158": {
        "guid": "6060B7B5-E8F6-4AB8-A43D-75693A9FA158",
        "ver": "2021.1.Gold",
        "name": "CMake FPGA",
        "notes": "-"
    },
    "66A044D6-BBAE-45A5-B6C0-433E91FF29FC": {
        "guid": "66A044D6-BBAE-45A5-B6C0-433E91FF29FC",
        "ver": "2021.1.Gold",
        "name": "Makefile GPU",
        "notes": "-"
    },
    "66A57127-1F8D-4769-8CCB-16ECC56A446F": {
        "guid": "66A57127-1F8D-4769-8CCB-16ECC56A446F",
        "ver": "2021.1.Gold",
        "name": "Speculated Iterations",
        "notes": "-"
    },
    "6AFD0BE4-A4D2-42C2-A169-174862D91A35": {
        "guid": "6AFD0BE4-A4D2-42C2-A169-174862D91A35",
        "ver": "2021.1.Gold",
        "name": "Hello Encode",
        "notes": "-"
    },
    "6D067BD9-28EE-4ABE-A59A-4F91ADA9ED75": {
        "guid": "6D067BD9-28EE-4ABE-A59A-4F91ADA9ED75",
        "ver": "2021.1.Gold",
        "name": "Hello World GPU",
        "notes": "-"
    },
    "6e0828c5-bed5-447a-bab6-7fa251626d54": {
        "guid": "6e0828c5-bed5-447a-bab6-7fa251626d54",
        "ver": "2021.1.Gold",
        "name": "OpenMP* Primes",
        "notes": "-"
    },
    "6F00053A-11DC-40D1-90C7-1CFF822B874B": {
        "guid": "6F00053A-11DC-40D1-90C7-1CFF822B874B",
        "ver": "2021.1.Gold",
        "name": "Matrix Multiply Advisor",
        "notes": "-"
    },
    "7095DF22-8CBC-44FE-8E13-DDEFC49A7B18": {
        "guid": "7095DF22-8CBC-44FE-8E13-DDEFC49A7B18",
        "ver": "2021.1.Gold",
        "name": "lack Scholes",
        "notes": "-"
    },
    "70FAEF03-6509-4B6C-B995-D42A65CE36EE": {
        "guid": "70FAEF03-6509-4B6C-B995-D42A65CE36EE",
        "ver": "2021.1.Gold",
        "name": "Tutorials",
        "notes": "-"
    },
    "7AC408C8-DF59-46AE-B970-178CF257F364": {
        "guid": "7AC408C8-DF59-46AE-B970-178CF257F364",
        "ver": "2021.1.Gold",
        "name": "Random Sampling Without Replacement",
        "notes": "-"
    },
    "7F805BC5-F9A9-43B3-BBCB-580063CD59F8": {
        "guid": "7F805BC5-F9A9-43B3-BBCB-580063CD59F8",
        "ver": "2021.1.Gold",
        "name": "Monte Carlo Pi",
        "notes": "-"
    },
    "82e7612f-2810-4d12-9c75-c17fcbb946fa": {
        "guid": "82e7612f-2810-4d12-9c75-c17fcbb946fa",
        "ver": "2021.1.Gold",
        "name": "Intel Low Precision Optimization Tool Tensorflow Getting Started",
        "notes": "-"
    },
    "83A48E69-C1FC-4D9E-8123-2E79D7385DEF": {
        "guid": "83A48E69-C1FC-4D9E-8123-2E79D7385DEF",
        "ver": "2021.1.Gold",
        "name": "Vector Add DPCT",
        "notes": "-"
    },
    "8572B85D-0B32-40B1-8112-538F480C8660": {
        "guid": "8572B85D-0B32-40B1-8112-538F480C8660",
        "ver": "2021.1.Gold",
        "name": "Mandelbrot",
        "notes": "-"
    },
    "86066897-498B-41C5-BFA3-A03D3CAE2503": {
        "guid": "86066897-498B-41C5-BFA3-A03D3CAE2503",
        "ver": "2021.1.Gold",
        "name": "Kernel Args Restrict",
        "notes": "-"
    },
    "884439A5-0286-447B-9E6D-A7C22B61CED8": {
        "guid": "884439A5-0286-447B-9E6D-A7C22B61CED8",
        "ver": "2021.1.Gold",
        "name": "Triangular Loop",
        "notes": "-"
    },
    "892964F4-89DC-4E48-8511-8FCF6AE1A8D6": {
        "guid": "892964F4-89DC-4E48-8511-8FCF6AE1A8D6",
        "ver": "2021.1.Gold",
        "name": "On-Board Blink",
        "notes": "-"
    },
    "8BBEBD41-DD09-4EFE-9156-694DC5D2DE6A": {
        "guid": "8BBEBD41-DD09-4EFE-9156-694DC5D2DE6A",
        "ver": "2021.1.Gold",
        "name": "Digital In",
        "notes": "-"
    },
    "8E31124E-3F21-4A8F-A14A-950B7F008480": {
        "guid": "8E31124E-3F21-4A8F-A14A-950B7F008480",
        "ver": "2021.1.Gold",
        "name": "DPCPP Blur",
        "notes": "-"
    },
    "8EBFB820-A80C-4CC5-97DB-09B6161DDE1F": {
        "guid": "8EBFB820-A80C-4CC5-97DB-09B6161DDE1F",
        "ver": "2021.1.Gold",
        "name": "Hello IoT World",
        "notes": "-"
    },
    "93DA332C-5490-4E4B-8038-BDEC1662A2D0": {
        "guid": "93DA332C-5490-4E4B-8038-BDEC1662A2D0",
        "ver": "2021.1.Gold",
        "name": "On-Chip Memory Cache",
        "notes": "-"
    },
    "9483C0F0-7D63-4E99-86C5-37C40F77B2AE": {
        "guid": "9483C0F0-7D63-4E99-86C5-37C40F77B2AE",
        "ver": "2021.1.Gold",
        "name": "ISO2DFD DPCPP",
        "notes": "-"
    },
    "9605DCBF-6DDB-4FD2-812F-1ECF252AE334": {
        "guid": "9605DCBF-6DDB-4FD2-812F-1ECF252AE334",
        "ver": "2021.1.Gold",
        "name": "Use Library",
        "notes": "Removed for 2021.4 - Remove the tutorial use_library due to HLS/OCL library support being removed in oneAPI 2021.4. Also note that RTL libraries has an issue (with a known workaround) so that part of the flow is also removed, but we will likely have a KDB to showcase the workaround. The fix for this is expected in 2022.1. Please use 2022.3 if you either need HLS/OCL library support in SYCL, or if you need continued access to RTL libraries."
    },
    "9D7E5A6D-A39B-4FF8-B553-4B85116FCD69": {
        "guid": "9D7E5A6D-A39B-4FF8-B553-4B85116FCD69",
        "ver": "2021.1.Gold",
        "name": "System Profiling",
        "notes": "-"
    },
    "A211FDE2-B037-4069-BD84-C45E354798B7": {
        "guid": "A211FDE2-B037-4069-BD84-C45E354798B7",
        "ver": "2021.1.Gold",
        "name": "FPGA Compile",
        "notes": "-"
    },
    "A377C93A-6D81-4030-B2AD-BE85B6CE8450": {
        "guid": "A377C93A-6D81-4030-B2AD-BE85B6CE8450",
        "ver": "2021.1.Gold",
        "name": "PWM",
        "notes": "-"
    },
    "A544224A-B5C0-462C-95F6-7C266A1DB2EB": {
        "guid": "A544224A-B5C0-462C-95F6-7C266A1DB2EB",
        "ver": "2021.1.Gold",
        "name": "Digital Out",
        "notes": "-"
    },
    "A63E408B-75ED-4379-A6B5-AF013C0EBA58": {
        "guid": "A63E408B-75ED-4379-A6B5-AF013C0EBA58",
        "ver": "2021.1.Gold",
        "name": "Hidden Markov Models",
        "notes": "-"
    },
    "A8C505CF-06F7-4869-9129-EA31038B0394": {
        "guid": "A8C505CF-06F7-4869-9129-EA31038B0394",
        "ver": "2021.1.Gold",
        "name": "CMake GPU",
        "notes": "-"
    },
    "A962BCAA-7AA4-403A-9A5B-08964743FCBF": {
        "guid": "A962BCAA-7AA4-403A-9A5B-08964743FCBF",
        "ver": "2021.1.Gold",
        "name": "Makefile FPGA",
        "notes": "-"
    },
    "AA055D7B-290C-4FCA-990B-B9FC88AF18D4": {
        "guid": "AA055D7B-290C-4FCA-990B-B9FC88AF18D4",
        "ver": "2021.1.Gold",
        "name": "Census end-to-end workload",
        "notes": "-"
    },
    "AA458E3A-932C-460E-97A7-5962AF0C41FA": {
        "guid": "AA458E3A-932C-460E-97A7-5962AF0C41FA",
        "ver": "2021.1.Gold",
        "name": "Intel TensorFlow Horovod Multinode Training",
        "notes": "-"
    },
    "ACD0E89E-67CC-4CB4-87AB-B12B84962EAF": {
        "guid": "ACD0E89E-67CC-4CB4-87AB-B12B84962EAF",
        "ver": "2021.1.Gold",
        "name": "Intrinsics",
        "notes": "-"
    },
    "AE280EFE-9EB1-406D-B32D-5991F707E195": {
        "guid": "AE280EFE-9EB1-406D-B32D-5991F707E195",
        "ver": "2021.1.Gold",
        "name": "Intel Modin Getting Started",
        "notes": "-"
    },
    "AEDAA6EC-B6E0-4D5F-A97C-0B8312C4D86D": {
        "guid": "AEDAA6EC-B6E0-4D5F-A97C-0B8312C4D86D",
        "ver": "2021.1.Gold",
        "name": "Hello Decode",
        "notes": "-"
    },
    "b1b58be7-e22e-4ca2-ba59-6887b2f1be6c": {
        "guid": "b1b58be7-e22e-4ca2-ba59-6887b2f1be6c",
        "ver": "2021.1.Gold",
        "name": "ase: Vector Add",
        "notes": "-"
    },
    "B210B44F-FB86-4F42-BA4A-9980805350FF": {
        "guid": "B210B44F-FB86-4F42-BA4A-9980805350FF",
        "ver": "2021.1.Gold",
        "name": "Double Buffering",
        "notes": "-"
    },
    "B213F6A5-E0C3-4267-8D0B-DDA5073A3F23": {
        "guid": "B213F6A5-E0C3-4267-8D0B-DDA5073A3F23",
        "ver": "2021.1.Gold",
        "name": "Intel TensorFlow Model Zoo Inference With FP32 Int8",
        "notes": "-"
    },
    "B69FAC86-88BF-41BD-B4E0-ACDF753ED3CE": {
        "guid": "B69FAC86-88BF-41BD-B4E0-ACDF753ED3CE",
        "ver": "2021.1.Gold",
        "name": "Intel Python Daal4py Distributed K-Means",
        "notes": "-"
    },
    "B9C425DB-A3AD-4FCB-9CA0-1909E5189FB7": {
        "guid": "B9C425DB-A3AD-4FCB-9CA0-1909E5189FB7",
        "ver": "2021.1.Gold",
        "name": "Sepia Filter",
        "notes": "-"
    },
    "C3B945F8-D3CC-47E8-A094-D8A0B0DBA22C": {
        "guid": "C3B945F8-D3CC-47E8-A094-D8A0B0DBA22C",
        "ver": "2021.1.Gold",
        "name": "LSU Control",
        "notes": "-"
    },
    "c52eb5b5-5260-47d3-aded-15c5b27779d5": {
        "guid": "c52eb5b5-5260-47d3-aded-15c5b27779d5",
        "ver": "2021.1.Gold",
        "name": "OpenMP* Reduction",
        "notes": "-"
    },
    "C56209D9-5CF1-4EEC-AE95-596D81640AEB": {
        "guid": "C56209D9-5CF1-4EEC-AE95-596D81640AEB",
        "ver": "2021.1.Gold",
        "name": "oneCCL Getting Started",
        "notes": "-"
    },
    "C573751F-C04C-4EE0-A868-941EF460F944": {
        "guid": "C573751F-C04C-4EE0-A868-941EF460F944",
        "ver": "2021.1.Gold",
        "name": "Merge SPMV",
        "notes": "-"
    },
    "C78EEBD2-BF19-4DBC-9629-F2C8446CE47E": {
        "guid": "C78EEBD2-BF19-4DBC-9629-F2C8446CE47E",
        "ver": "2021.1.Gold",
        "name": "Stable Sort By Key",
        "notes": "-"
    },
    "C7FEBFF7-9067-456E-BE79-98CE22AE3B6B": {
        "guid": "C7FEBFF7-9067-456E-BE79-98CE22AE3B6B",
        "ver": "2021.1.Gold",
        "name": "Monte Carlo European Opt",
        "notes": "-"
    },
    "CD8FE0A5-B31A-4906-8386-27416361FE24": {
        "guid": "CD8FE0A5-B31A-4906-8386-27416361FE24",
        "ver": "2021.1.Gold",
        "name": "Loop IVDEP",
        "notes": "-"
    },
    "CDF82E46-91D4-46F6-B1E2-5C21443F41BC": {
        "guid": "CDF82E46-91D4-46F6-B1E2-5C21443F41BC",
        "ver": "2021.1.Gold",
        "name": "1D Heat Transfer",
        "notes": "-"
    },
    "CF755377-7B46-47D3-89A3-AB624692B2E8": {
        "guid": "CF755377-7B46-47D3-89A3-AB624692B2E8",
        "ver": "2021.1.Gold",
        "name": "IBM Device",
        "notes": "-"
    },
    "D55081EB-669D-4832-BCE6-23EE2ACA9F0F": {
        "guid": "D55081EB-669D-4832-BCE6-23EE2ACA9F0F",
        "ver": "2021.1.Gold",
        "name": "GZIP",
        "notes": "-"
    },
    "D5BFD7D5-737E-4CC9-84EE-FE94339B3DCA": {
        "guid": "D5BFD7D5-737E-4CC9-84EE-FE94339B3DCA",
        "ver": "2021.1.Gold",
        "name": "N-Body",
        "notes": "-"
    },
    "D5D48B97-C29C-4386-A6D2-DB84D006D6A9": {
        "guid": "D5D48B97-C29C-4386-A6D2-DB84D006D6A9",
        "ver": "2021.1.Gold",
        "name": "Matrix Multiply VTune Profiler",
        "notes": "-"
    },
    "D61397C9-59F0-4701-A55E-6EF9397C4E16": {
        "guid": "D61397C9-59F0-4701-A55E-6EF9397C4E16",
        "ver": "2021.1.Gold",
        "name": "Rodinia NW DPCT",
        "notes": "-"
    },
    "D661A5C2-5FE0-40F2-BFE7-70E3BA60F088": {
        "guid": "D661A5C2-5FE0-40F2-BFE7-70E3BA60F088",
        "ver": "2021.1.Gold",
        "name": "FPGA Reg",
        "notes": "-"
    },
    "D725E06E-0ECE-44F8-910D-AD1A8C89ED89": {
        "guid": "D725E06E-0ECE-44F8-910D-AD1A8C89ED89",
        "ver": "2021.1.Gold",
        "name": "Complex Mult",
        "notes": "-"
    },
    "DD113F58-4D91-41BB-B46E-6CF2C0D9F6F9": {
        "guid": "DD113F58-4D91-41BB-B46E-6CF2C0D9F6F9",
        "ver": "2021.1.Gold",
        "name": "Mandelbrot OMP",
        "notes": "-"
    },
    "E0894F44-8350-4775-9192-A192E794A546": {
        "guid": "E0894F44-8350-4775-9192-A192E794A546",
        "ver": "2021.1.Gold",
        "name": "Folder Options DPCT",
        "notes": "-"
    },
    "E249AFB8-6580-4CC3-8EF8-5D33C9A41A2C": {
        "guid": "E249AFB8-6580-4CC3-8EF8-5D33C9A41A2C",
        "ver": "2021.1.Gold",
        "name": "Gamma Correction",
        "notes": "-"
    },
    "E2BDAFFF-FF3F-4C83-B31A-D79DB6F091D9": {
        "guid": "E2BDAFFF-FF3F-4C83-B31A-D79DB6F091D9",
        "ver": "2021.1.Gold",
        "name": "Interrupt",
        "notes": "-"
    },
    "E3407632-7F3D-4B5B-A956-5155408D7468": {
        "guid": "E3407632-7F3D-4B5B-A956-5155408D7468",
        "ver": "2021.1.Gold",
        "name": "ISO3DFD OMP Offload",
        "notes": "-"
    },
    "E3DE34BF-E5B6-44AF-8722-B2A5A6BE8D57": {
        "guid": "E3DE34BF-E5B6-44AF-8722-B2A5A6BE8D57",
        "ver": "2021.1.Gold",
        "name": "DPC++ OpenCL Interoperability Samples",
        "notes": "-"
    },
    "E5C1C1FA-7FDB-4C09-8096-1812080FD6D5": {
        "guid": "E5C1C1FA-7FDB-4C09-8096-1812080FD6D5",
        "ver": "2021.1.Gold",
        "name": "Remove Loop Carried Dependency",
        "notes": "-"
    },
    "E6115777-E2CE-4839-8900-24DC3D1AD572": {
        "guid": "E6115777-E2CE-4839-8900-24DC3D1AD572",
        "ver": "2021.1.Gold",
        "name": "Matrix Mul",
        "notes": "-"
    },
    "EB08D6D9-84ED-4C64-BA0F-69D3B9C5A136": {
        "guid": "EB08D6D9-84ED-4C64-BA0F-69D3B9C5A136",
        "ver": "2021.1.Gold",
        "name": "Loop Unroll",
        "notes": "-"
    },
    "EC4A8B82-A2A4-4B03-9F26-1D1E7170D492": {
        "guid": "EC4A8B82-A2A4-4B03-9F26-1D1E7170D492",
        "ver": "2021.1.Gold",
        "name": "DB",
        "notes": "-"
    },
    "ED2952EA-04CB-4353-9FE6-80E0F7DCA098": {
        "guid": "ED2952EA-04CB-4353-9FE6-80E0F7DCA098",
        "ver": "2021.1.Gold",
        "name": "Intel Python Daal4py Distributed Linear Regression",
        "notes": "-"
    },
    "EEED3DAC-8D4E-4F4B-9C15-2B73CF0AC718": {
        "guid": "EEED3DAC-8D4E-4F4B-9C15-2B73CF0AC718",
        "ver": "2021.1.Gold",
        "name": "nalog In",
        "notes": "-"
    },
    "EEF0B7DA-BB7A-482D-AACB-0F5E45CDCB0D": {
        "guid": "EEF0B7DA-BB7A-482D-AACB-0F5E45CDCB0D",
        "ver": "2021.1.Gold",
        "name": "Zero Copy Data Transfer",
        "notes": "-"
    },
    "EF50CE31-C467-4374-8BCC-4E5F93B4D1C1": {
        "guid": "EF50CE31-C467-4374-8BCC-4E5F93B4D1C1",
        "ver": "2021.1.Gold",
        "name": "DPCPP Interoperability",
        "notes": "-"
    },
    "f51eea84-5732-4425-a530-113448519667": {
        "guid": "f51eea84-5732-4425-a530-113448519667",
        "ver": "2021.1.Gold",
        "name": "DPC++ Essentials Tutorials",
        "notes": "-"
    },
    "F8E69741-0BE3-4CB7-BC17-2F63563D80C5": {
        "guid": "F8E69741-0BE3-4CB7-BC17-2F63563D80C5",
        "ver": "2021.1.Gold",
        "name": "UP2 LEDS",
        "notes": "-"
    },
    "F8F830DE-3660-4478-B2FA-22EE492D7120": {
        "guid": "F8F830DE-3660-4478-B2FA-22EE492D7120",
        "ver": "2021.1.Gold",
        "name": "zure IoTHub Telemetry",
        "notes": "-"
    },
    "f92e64c7-7a7c-4749-b421-9f7a9e120099": {
        "guid": "f92e64c7-7a7c-4749-b421-9f7a9e120099",
        "ver": "2021.1.Gold",
        "name": "Vectorize VecMatMult",
        "notes": "-"
    },
    "FB70D9EC-F355-4A50-8819-4AC6E507692C": {
        "guid": "FB70D9EC-F355-4A50-8819-4AC6E507692C",
        "ver": "2021.1.Gold",
        "name": "Intel Python XGBoost Daal4py Prediction",
        "notes": "-"
    },
    "FF17715B-10DD-43E2-A408-67146A93702B": {
        "guid": "FF17715B-10DD-43E2-A408-67146A93702B",
        "ver": "2021.1.Gold",
        "name": "Particle Diffusion",
        "notes": "-"
    },
    "314B4C1D-07A0-4527-A9FA-9F87ED9622D7": {
        "guid": "314B4C1D-07A0-4527-A9FA-9F87ED9622D7",
        "ver": "2021.2.1",
        "name": "Lidar Object Detection using PointPillars",
        "notes": "-"
    },
    "39AA03BC-09ED-4DDF-A115-FD31F6F46450": {
        "guid": "39AA03BC-09ED-4DDF-A115-FD31F6F46450",
        "ver": "2021.2.1",
        "name": "STREAM",
        "notes": "-"
    },
    "69F6B0A1-3046-467F-B4A7-E61F636BC5BF": {
        "guid": "69F6B0A1-3046-467F-B4A7-E61F636BC5BF",
        "ver": "2021.2.1",
        "name": "Fourier Correlation",
        "notes": "-"
    },
    "8401B5F5-6F09-4727-A080-684C57104CAF": {
        "guid": "8401B5F5-6F09-4727-A080-684C57104CAF",
        "ver": "2021.2.1",
        "name": "uffered Host-Device Streaming",
        "notes": "-"
    },
    "9814F6BC-586C-43EE-AE5D-C4F079333FE8": {
        "guid": "9814F6BC-586C-43EE-AE5D-C4F079333FE8",
        "ver": "2021.2.1",
        "name": "Host-Device Streaming using USM",
        "notes": "-"
    },
    "2D2AAD9B-29BF-4380-B5E7-575CDECCF686": {
        "guid": "2D2AAD9B-29BF-4380-B5E7-575CDECCF686",
        "ver": "2021.3.0",
        "name": "OpenMP Offload C++ Tutorials",
        "notes": "-"
    },
    "5C68CD75-C11E-47A4-B6AA-B5B42CD0941C": {
        "guid": "5C68CD75-C11E-47A4-B6AA-B5B42CD0941C",
        "ver": "2021.3.0",
        "name": "IO streaming with DPC++ IO pipes",
        "notes": "-"
    },
    "61290EED-2CEF-4F59-AA62-DB6DC74F6421": {
        "guid": "61290EED-2CEF-4F59-AA62-DB6DC74F6421",
        "ver": "2021.3.0",
        "name": "Intel Python XGBoost Performance",
        "notes": "-"
    },
    "846806E2-4601-4081-87CC-93C84954A4F1": {
        "guid": "846806E2-4601-4081-87CC-93C84954A4F1",
        "ver": "2021.3.0",
        "name": "MVDR Beamforming",
        "notes": "-"
    },
    "9d32f194-8667-41d3-865d-d43e9983c471": {
        "guid": "9d32f194-8667-41d3-865d-d43e9983c471",
        "ver": "2021.3.0",
        "name": "Optimize TensorFlow pre-trained model for inference",
        "notes": "-"
    },
    "ADD7BA78-BBFD-4390-A814-886CCC7971C1": {
        "guid": "ADD7BA78-BBFD-4390-A814-886CCC7971C1",
        "ver": "2021.3.0",
        "name": "Student's T-test",
        "notes": "-"
    },
    "CA62DCB6-3815-413B-9B3D-2F31912B45E1": {
        "guid": "CA62DCB6-3815-413B-9B3D-2F31912B45E1",
        "ver": "2021.3.0",
        "name": "Loop Initiation Interval",
        "notes": "-"
    },
    "CFAC8EF8-E362-4054-ABE3-A04EEBEBCB46": {
        "guid": "CFAC8EF8-E362-4054-ABE3-A04EEBEBCB46",
        "ver": "2021.3.0",
        "name": "Jacobi",
        "notes": "-"
    },
    "D60DAB68-B9CC-4ECE-B10D-03F7B556171E": {
        "guid": "D60DAB68-B9CC-4ECE-B10D-03F7B556171E",
        "ver": "2021.3.0",
        "name": "OpenMP Offload Fortran Tutorials",
        "notes": "-"
    },
    "FBEC48E6-F5C5-478F-9DB2-E7FA5E158429": {
        "guid": "FBEC48E6-F5C5-478F-9DB2-E7FA5E158429",
        "ver": "2021.3.0",
        "name": "Shannonization",
        "notes": "-"
    },
    "AF215180-ECB8-4414-8049-D89E4882576D": {
        "guid": "AF215180-ECB8-4414-8049-D89E4882576D",
        "ver": "2021.4.0",
        "name": "Merge Sort",
        "notes": "-"
    },
    "CDC9540F-B89F-499E-BC27-E8EC9EA3B2D7": {
        "guid": "CDC9540F-B89F-499E-BC27-E8EC9EA3B2D7",
        "ver": "2021.4.0",
        "name": "Private Copies",
        "notes": "-"
    },
    "DBE51810-C64F-45F0-87EF-38898BE1D826": {
        "guid": "DBE51810-C64F-45F0-87EF-38898BE1D826",
        "ver": "2021.3.0",
        "name": "OpenMP Offload Feature Samples"
    },
    "1D1E56E0-9ED1-4948-B7D7-169E54B8283F": {
        "guid": "1D1E56E0-9ED1-4948-B7D7-169E54B8283F",
        "ver": "2021.4.0",
        "name": "Stall Enable"
    },
    "7f013625-544b-4b54-8302-f88cec8bc8e4": {
        "guid": "7f013625-544b-4b54-8302-f88cec8bc8e4",
        "ver": "2021.4.0",
        "name": "Chapter 01 - Introduction"
    },
    "b93d6b84-9812-47e6-ad2a-7a221d5b32fb": {
        "guid": "b93d6b84-9812-47e6-ad2a-7a221d5b32fb",
        "ver": "2021.4.0",
        "name": "Chapter 02 - Where Code Executes"
    },
    "662c9ce1-c87c-4d70-9432-67b0df0931b0": {
        "guid": "662c9ce1-c87c-4d70-9432-67b0df0931b0",
        "ver": "2021.4.0",
        "name": "Chapter 03 - Data Management"
    },
    "4c16d8f3-0662-4203-9d1f-b2ab2336eedb": {
        "guid": "4c16d8f3-0662-4203-9d1f-b2ab2336eedb",
        "ver": "2021.4.0",
        "name": "Chapter 04 - Expresssing Parallelism"
    },
    "60a71766-b0d6-4d8e-9223-8d5628c1bec0": {
        "guid": "60a71766-b0d6-4d8e-9223-8d5628c1bec0",
        "ver": "2021.4.0",
        "name": "Chapter 05 - Error Handling"
    },
    "1e00e2dd-ffe3-408f-a9ec-77e81532d75a": {
        "guid": "1e00e2dd-ffe3-408f-a9ec-77e81532d75a",
        "ver": "2021.4.0",
        "name": "Chapter 06 - Unified Shared Memory"
    },
    "25b534cd-4dc7-43dc-b3d0-05795b0b0f64": {
        "guid": "25b534cd-4dc7-43dc-b3d0-05795b0b0f64",
        "ver": "2021.4.0",
        "name": "Chapter 07 - Buffers"
    },
    "5945066a-c0a2-4ac1-8ca7-4aa7e87da1f0": {
        "guid": "5945066a-c0a2-4ac1-8ca7-4aa7e87da1f0",
        "ver": "2021.4.0",
        "name": "Chapter 08 - Scheduling Kernals and Data Movement"
    },
    "48b5dba6-3e96-4b3c-b7ab-beceed16c38d": {
        "guid": "48b5dba6-3e96-4b3c-b7ab-beceed16c38d",
        "ver": "2021.4.0",
        "name": "Chapter 09 - Communication and Synchronization"
    },
    "b9a18214-3bbb-4487-89c5-34fa7db239bd": {
        "guid": "b9a18214-3bbb-4487-89c5-34fa7db239bd",
        "ver": "2021.4.0",
        "name": "Chapter 10 - Defining Kernels"
    },
    "8cc4f36c-31e5-4964-b43f-cfb1221c4cb1": {
        "guid": "8cc4f36c-31e5-4964-b43f-cfb1221c4cb1",
        "ver": "2021.4.0",
        "name": "Chapter 11 - Vectors"
    },
    "500e074f-96d8-4c3c-b482-564faad83696": {
        "guid": "500e074f-96d8-4c3c-b482-564faad83696",
        "ver": "2021.4.0",
        "name": "Chapter 12 - Device Information"
    },
    "df1ff4bd-e4b7-4b56-a23c-32c1abb06dfb": {
        "guid": "df1ff4bd-e4b7-4b56-a23c-32c1abb06dfb",
        "ver": "2021.4.0",
        "name": "Chapter 13 - Practical Tips"
    },
    "99b2d923-326e-4d0d-8924-a96fca8ada2c": {
        "guid": "99b2d923-326e-4d0d-8924-a96fca8ada2c",
        "ver": "2021.4.0",
        "name": "Chapter 14 - Common Parallel Patterns"
    },
    "42601abe-219f-425a-9170-073553c93979": {
        "guid": "42601abe-219f-425a-9170-073553c93979",
        "ver": "2021.4.0",
        "name": "Chapter 15 - Programming for GPUs"
    },
    "f3a518bb-ddc1-414a-a796-aa41073c9c81": {
        "guid": "f3a518bb-ddc1-414a-a796-aa41073c9c81",
        "ver": "2021.4.0",
        "name": "Chapter 16 - Programming for CPUs"
    },
    "64700df0-8679-495e-9086-d6bb7502820f": {
        "guid": "64700df0-8679-495e-9086-d6bb7502820f",
        "ver": "2021.4.0",
        "name": "Chapter 17 - Programming for FPGA"
    },
    "9d73b58e-73d6-46e1-8c21-66274f6ee170": {
        "guid": "9d73b58e-73d6-46e1-8c21-66274f6ee170",
        "ver": "2021.4.0",
        "name": "Chapter 18 - Libraries"
    },
    "6464a02a-c783-457e-92af-915616ae98ea": {
        "guid": "6464a02a-c783-457e-92af-915616ae98ea",
        "ver": "2021.4.0",
        "name": "Chapter 19 - Memory Model and Atomics"
    },
    "b50d9507-afad-46d2-8961-b69f58afc636": {
        "guid": "b50d9507-afad-46d2-8961-b69f58afc636",
        "ver": "2021.4.0",
        "name": "Chapter 20 - Epilogue"
    },
    "FC7A16DE-9594-4F40-AFA2-71ACABF366B3": {
        "guid": "FC7A16DE-9594-4F40-AFA2-71ACABF366B3",
        "ver": "2021.1.Gold",
        "name": "Tutorials"
    },
    "748eb906-309f-469b-95c9-5258006c7587": {
        "guid": "748eb906-309f-469b-95c9-5258006c7587",
        "ver": "2021.1.Gold",
        "name": "CRR"
    },
    "ECF6C8EB-753B-4107-AF64-60662CE41726": {
        "guid": "ECF6C8EB-753B-4107-AF64-60662CE41726",
        "ver": "2021.1.Gold",
        "name": "DPC Reduce"
    },
    "81B93386-B5EB-4998-B91B-3453263EC03E": {
        "guid": "81B93386-B5EB-4998-B91B-3453263EC03E",
<<<<<<< HEAD
        "ver": "2021.4.0",
=======
        "ver": "2021.4",
>>>>>>> 227ffdfc
        "name": "Intel® Python Scikit-learn Extension Getting Started"
    }
}<|MERGE_RESOLUTION|>--- conflicted
+++ resolved
@@ -918,11 +918,7 @@
     },
     "81B93386-B5EB-4998-B91B-3453263EC03E": {
         "guid": "81B93386-B5EB-4998-B91B-3453263EC03E",
-<<<<<<< HEAD
-        "ver": "2021.4.0",
-=======
-        "ver": "2021.4",
->>>>>>> 227ffdfc
+        "ver": "2021.4.0",
         "name": "Intel® Python Scikit-learn Extension Getting Started"
     }
 }