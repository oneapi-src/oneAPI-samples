{
    "028AE3ED-2896-4C56-9066-42AA5D5FA973": {
        "guid": "028AE3ED-2896-4C56-9066-42AA5D5FA973",
        "name": "Getting Started",
        "notes": "-",
        "removed": "False",
        "ver": "2021.1.Gold"
    },
    "035E3DCB-98D1-4F81-944D-5B1A5039DF1B": {
        "guid": "035E3DCB-98D1-4F81-944D-5B1A5039DF1B",
        "name": "TBB Task SYCL",
        "notes": "-",
        "removed": "False",
        "ver": "2021.1.Gold"
    },
    "08F78756-4F3C-470C-9AE1-54DE09040799": {
        "guid": "08F78756-4F3C-470C-9AE1-54DE09040799",
        "name": "TBB ASYNC SYCL",
        "notes": "-",
        "removed": "False",
        "ver": "2021.1.Gold"
    },
    "111213A0-C930-45B4-820F-02472BABBF34": {
        "guid": "111213A0-C930-45B4-820F-02472BABBF34",
        "name": "Intel Tensorflow Getting Started",
        "notes": "-",
        "removed": "False",
        "ver": "2021.1.Gold"
    },
    "11A61AF6-727E-4241-B5A0-CCCD0EF160B9": {
        "guid": "11A61AF6-727E-4241-B5A0-CCCD0EF160B9",
        "name": "Pipe Array",
        "notes": "-",
        "removed": "False",
        "ver": "2021.1.Gold"
    },
    "1457B49A-2CD3-48E5-B3A9-753EAD2D18F7": {
        "guid": "1457B49A-2CD3-48E5-B3A9-753EAD2D18F7",
        "name": "Fast Recompile",
        "notes": "-",
        "removed": "False",
        "ver": "2021.1.Gold"
    },
    "17B9CB18-EAC1-4D08-8BBE-96F5D777C303": {
        "guid": "17B9CB18-EAC1-4D08-8BBE-96F5D777C303",
        "name": "TBB Resumable Tasks SYCL",
        "notes": "-",
        "removed": "False",
        "ver": "2021.1.Gold"
    },
    "1C2AD9C2-D977-4586-9584-BF65A1AED0A2": {
        "guid": "1C2AD9C2-D977-4586-9584-BF65A1AED0A2",
        "name": "Computed Tomography",
        "notes": "-",
        "removed": "False",
        "ver": "2021.1.Gold"
    },
    "1D1E56E0-9ED1-4948-B7D7-169E54B8283F": {
        "guid": "1D1E56E0-9ED1-4948-B7D7-169E54B8283F",
        "name": "Stall Enable",
        "notes": "-",
        "removed": "False",
        "ver": "2021.4.0"
    },
    "1e00e2dd-ffe3-408f-a9ec-77e81532d75a": {
        "guid": "1e00e2dd-ffe3-408f-a9ec-77e81532d75a",
        "name": "Chapter 06 - Unified Shared Memory",
        "notes": "-",
        "removed": "False",
        "ver": "2021.4.0"
    },
    "2013EC16-5BB7-4EBF-9F55-E224A1C8CB73": {
        "guid": "2013EC16-5BB7-4EBF-9F55-E224A1C8CB73",
        "name": "Max Interleaving",
        "notes": "-",
        "removed": "False",
        "ver": "2021.1.Gold"
    },
    "207061A0-CBDD-449C-A3AF-0BACB4A63D57": {
        "guid": "207061A0-CBDD-449C-A3AF-0BACB4A63D57",
        "name": "Optimize Inner Loop",
        "notes": "-",
        "removed": "False",
        "ver": "2021.1.Gold"
    },
    "2100C9BD-331C-475B-9878-4D14AAF0981D": {
        "guid": "2100C9BD-331C-475B-9878-4D14AAF0981D",
        "name": "N-Way Buffering",
        "notes": "-",
        "removed": "False",
        "ver": "2021.1.Gold"
    },
    "25b534cd-4dc7-43dc-b3d0-05795b0b0f64": {
        "guid": "25b534cd-4dc7-43dc-b3d0-05795b0b0f64",
        "name": "Chapter 07 - Buffers",
        "notes": "-",
        "removed": "False",
        "ver": "2021.4.0"
    },
    "2760C1B6-25E5-4280-9F8F-34CA8DDEDA7C": {
        "guid": "2760C1B6-25E5-4280-9F8F-34CA8DDEDA7C",
        "name": "Loop Unroll",
        "notes": "-",
        "removed": "False",
        "ver": "2021.1.Gold"
    },
    "2D2AAD9B-29BF-4380-B5E7-575CDECCF686": {
        "guid": "2D2AAD9B-29BF-4380-B5E7-575CDECCF686",
        "name": "OpenMP Offload C++ Tutorials",
        "notes": "-",
        "removed": "False",
        "ver": "2021.3.0"
    },
    "2E6A2E22-035F-493B-B471-DFD8CF8F8256": {
        "guid": "2E6A2E22-035F-493B-B471-DFD8CF8F8256",
        "name": "Intel Python Daal4py Getting Started",
        "notes": "-",
        "removed": "False",
        "ver": "2021.1.Gold"
    },
    "314B4C1D-07A0-4527-A9FA-9F87ED9622D7": {
        "guid": "314B4C1D-07A0-4527-A9FA-9F87ED9622D7",
        "name": "Lidar Object Detection using PointPillars",
        "notes": "-",
        "removed": "False",
        "ver": "2021.2.1"
    },
    "31BCA673-F514-4E2E-A8B3-A0B42D63884C": {
        "guid": "31BCA673-F514-4E2E-A8B3-A0B42D63884C",
        "name": "Memory Attributes",
        "notes": "-",
        "removed": "False",
        "ver": "2021.1.Gold"
    },
    "3228581F-9DF8-4696-9B1C-0B31286B97C3": {
        "guid": "3228581F-9DF8-4696-9B1C-0B31286B97C3",
        "name": "QRD",
        "notes": "-",
        "removed": "False",
        "ver": "2021.1.Gold"
    },
    "36C96B55-4DE0-4764-8A41-0F67D2300389": {
        "guid": "36C96B55-4DE0-4764-8A41-0F67D2300389",
        "name": "Hello VPP",
        "notes": "-",
        "removed": "False",
        "ver": "2021.1.Gold"
    },
    "370A5B2B-EBB3-4E7F-89F3-73D333522215": {
        "guid": "370A5B2B-EBB3-4E7F-89F3-73D333522215",
        "name": "Loop Coalesce",
        "notes": "-",
        "removed": "False",
        "ver": "2021.1.Gold"
    },
    "3814C3C8-6CD1-40C9-A94B-CB4D4F58E2B9": {
        "guid": "3814C3C8-6CD1-40C9-A94B-CB4D4F58E2B9",
        "name": "Sparse Conjugate Gradient",
        "notes": "-",
        "removed": "False",
        "ver": "2021.1.Gold"
    },
    "389BBED3-456D-4092-B6D8-DDF782865D66": {
        "guid": "389BBED3-456D-4092-B6D8-DDF782865D66",
        "name": "Simple Model",
        "notes": "-",
        "removed": "False",
        "ver": "2021.1.Gold"
    },
    "393622C0-7D69-4ECC-B9B1-4077316A135B": {
        "guid": "393622C0-7D69-4ECC-B9B1-4077316A135B",
        "name": "Monte Carlo Pi",
        "notes": "-",
        "removed": "False",
        "ver": "2021.1.Gold"
    },
    "39AA03BC-09ED-4DDF-A115-FD31F6F46450": {
        "guid": "39AA03BC-09ED-4DDF-A115-FD31F6F46450",
        "name": "STREAM",
        "notes": "-",
        "removed": "False",
        "ver": "2021.2.1"
    },
    "3A777FCA-2FFA-4A15-965F-A1125FE8051E": {
        "guid": "3A777FCA-2FFA-4A15-965F-A1125FE8051E",
        "name": "Explicit Data Movement",
        "notes": "-",
        "removed": "False",
        "ver": "2021.1.Gold"
    },
    "3A7DA713-6083-4CA3-B66E-A3DF21744EB4": {
        "guid": "3A7DA713-6083-4CA3-B66E-A3DF21744EB4",
        "name": "ISO3DFD DPCPP",
        "notes": "-",
        "removed": "False",
        "ver": "2021.1.Gold"
    },
    "3B164041-12CD-4429-A1AB-0F35EFE521FF": {
        "guid": "3B164041-12CD-4429-A1AB-0F35EFE521FF",
        "name": "Intel Python XGBoost Getting Started",
        "notes": "-",
        "removed": "False",
        "ver": "2021.1.Gold"
    },
    "3E6FD81F-76A0-430C-AD82-0F94A45F93DC": {
        "guid": "3E6FD81F-76A0-430C-AD82-0F94A45F93DC",
        "name": "Intel PyTorch Getting Started",
        "notes": "-",
        "removed": "False",
        "ver": "2021.1.Gold"
    },
    "3EC851D1-056A-4973-A2F7-9FC7EFEDA785": {
        "guid": "3EC851D1-056A-4973-A2F7-9FC7EFEDA785",
        "name": "Block LU Decomposition",
        "notes": "-",
        "removed": "False",
        "ver": "2021.1.Gold"
    },
    "3FF02594-2431-4C39-A71B-FA54D34D6A97": {
        "guid": "3FF02594-2431-4C39-A71B-FA54D34D6A97",
        "name": "Matrix Multiply MKL",
        "notes": "-",
        "removed": "False",
        "ver": "2021.1.Gold"
    },
    "42601abe-219f-425a-9170-073553c93979": {
        "guid": "42601abe-219f-425a-9170-073553c93979",
        "name": "Chapter 15 - Programming for GPUs",
        "notes": "-",
        "removed": "False",
        "ver": "2021.4.0"
    },
    "479AD17C-27E9-42F0-8CB1-14B48D098829": {
        "guid": "479AD17C-27E9-42F0-8CB1-14B48D098829",
        "name": "WS Pub Sub",
        "notes": "-",
        "removed": "False",
        "ver": "2021.1.Gold"
    },
    "48b5dba6-3e96-4b3c-b7ab-beceed16c38d": {
        "guid": "48b5dba6-3e96-4b3c-b7ab-beceed16c38d",
        "name": "Chapter 09 - Communication and Synchronization",
        "notes": "-",
        "removed": "False",
        "ver": "2021.4.0"
    },
    "49C65CB6-F9FA-4E3C-B8BE-4A141E4E0F07": {
        "guid": "49C65CB6-F9FA-4E3C-B8BE-4A141E4E0F07",
        "name": "Simple Add",
        "notes": "-",
        "removed": "False",
        "ver": "2021.1.Gold"
    },
    "4A088588-F4D3-4634-B864-FC0DE5BEE93B": {
        "guid": "4A088588-F4D3-4634-B864-FC0DE5BEE93B",
        "name": "Histogram",
        "notes": "-",
        "removed": "False",
        "ver": "2021.1.Gold"
    },
    "4B3FDDD8-64CF-4CF3-9387-26E34F021E24": {
        "guid": "4B3FDDD8-64CF-4CF3-9387-26E34F021E24",
        "name": "Debugger: Array Transform",
        "notes": "-",
        "removed": "False",
        "ver": "2021.1.Gold"
    },
    "4D5B57B8-6F34-4A11-89F5-3F07E766DB39": {
        "guid": "4D5B57B8-6F34-4A11-89F5-3F07E766DB39",
        "name": "Bitonic Sort",
        "notes": "-",
        "removed": "False",
        "ver": "2021.1.Gold"
    },
    "4F0F5FBD-C237-4A9F-B259-2C56ABFB40D9": {
        "guid": "4F0F5FBD-C237-4A9F-B259-2C56ABFB40D9",
        "name": "All Pairs Shortest Paths",
        "notes": "-",
        "removed": "False",
        "ver": "2021.1.Gold"
    },
    "4c16d8f3-0662-4203-9d1f-b2ab2336eedb": {
        "guid": "4c16d8f3-0662-4203-9d1f-b2ab2336eedb",
        "name": "Chapter 04 - Expresssing Parallelism",
        "notes": "-",
        "removed": "False",
        "ver": "2021.4.0"
    },
    "500e074f-96d8-4c3c-b482-564faad83696": {
        "guid": "500e074f-96d8-4c3c-b482-564faad83696",
        "name": "Chapter 12 - Device Information",
        "notes": "-",
        "removed": "False",
        "ver": "2021.4.0"
    },
    "51713811-2E33-43D8-A064-4D711160EA05": {
        "guid": "51713811-2E33-43D8-A064-4D711160EA05",
        "name": "Dynamic Profiler",
        "notes": "-",
        "removed": "False",
        "ver": "2021.1.Gold"
    },
    "54D189B9-2011-48ED-BFFC-E390D128EED5": {
        "guid": "54D189B9-2011-48ED-BFFC-E390D128EED5",
        "name": "Discrete Cosine Transform",
        "notes": "-",
        "removed": "False",
        "ver": "2021.1.Gold"
    },
    "54F991CC-F04C-443A-9C3E-0AAF98A8FD65": {
        "guid": "54F991CC-F04C-443A-9C3E-0AAF98A8FD65",
        "name": "Block Cholesky Decomposition",
        "notes": "-",
        "removed": "False",
        "ver": "2021.1.Gold"
    },
    "58CF1ABA-5D08-40B7-ACC2-5CB904261413": {
        "guid": "58CF1ABA-5D08-40B7-ACC2-5CB904261413",
        "name": "Pipes",
        "notes": "-",
        "removed": "False",
        "ver": "2021.1.Gold"
    },
    "5945066a-c0a2-4ac1-8ca7-4aa7e87da1f0": {
        "guid": "5945066a-c0a2-4ac1-8ca7-4aa7e87da1f0",
        "name": "Chapter 08 - Scheduling Kernals and Data Movement",
        "notes": "-",
        "removed": "False",
        "ver": "2021.4.0"
    },
    "5AFED65F-F725-411D-B21C-B59008D1166D": {
        "guid": "5AFED65F-F725-411D-B21C-B59008D1166D",
        "name": "MergeSort OMP",
        "notes": "-",
        "removed": "False",
        "ver": "2021.1.Gold"
    },
    "5C68CD75-C11E-47A4-B6AA-B5B42CD0941C": {
        "guid": "5C68CD75-C11E-47A4-B6AA-B5B42CD0941C",
        "name": "IO streaming with DPC++ IO pipes",
        "notes": "-",
        "removed": "False",
        "ver": "2021.3.0"
    },
    "5D274319-02EE-44B0-B055-71E4C50D05E0": {
        "guid": "5D274319-02EE-44B0-B055-71E4C50D05E0",
        "name": "Prefix Sum",
        "notes": "-",
        "removed": "False",
        "ver": "2021.1.Gold"
    },
    "5E7932C9-B208-4A50-8700-D4970927D39D": {
        "guid": "5E7932C9-B208-4A50-8700-D4970927D39D",
        "name": "Compute Units",
        "notes": "-",
        "removed": "False",
        "ver": "2021.1.Gold"
    },
    "5c6ee310-cb61-4f9f-80da-0c94a3cb53e7": {
        "guid": "5c6ee310-cb61-4f9f-80da-0c94a3cb53e7",
        "name": "Optimize Integral",
        "notes": "-",
        "removed": "False",
        "ver": "2021.1.Gold"
    },
    "6060B7B5-E8F6-4AB8-A43D-75693A9FA158": {
        "guid": "6060B7B5-E8F6-4AB8-A43D-75693A9FA158",
        "name": "CMake FPGA",
        "notes": "-",
        "removed": "False",
        "ver": "2021.1.Gold"
    },
    "60a71766-b0d6-4d8e-9223-8d5628c1bec0": {
        "guid": "60a71766-b0d6-4d8e-9223-8d5628c1bec0",
        "name": "Chapter 05 - Error Handling",
        "notes": "-",
        "removed": "False",
        "ver": "2021.4.0"
    },
    "61290EED-2CEF-4F59-AA62-DB6DC74F6421": {
        "guid": "61290EED-2CEF-4F59-AA62-DB6DC74F6421",
        "name": "Intel Python XGBoost Performance",
        "notes": "-",
        "removed": "False",
        "ver": "2021.3.0"
    },
    "6464a02a-c783-457e-92af-915616ae98ea": {
        "guid": "6464a02a-c783-457e-92af-915616ae98ea",
        "name": "Chapter 19 - Memory Model and Atomics",
        "notes": "-",
        "removed": "False",
        "ver": "2021.4.0"
    },
    "64700df0-8679-495e-9086-d6bb7502820f": {
        "guid": "64700df0-8679-495e-9086-d6bb7502820f",
        "name": "Chapter 17 - Programming for FPGA",
        "notes": "-",
        "removed": "False",
        "ver": "2021.4.0"
    },
    "662c9ce1-c87c-4d70-9432-67b0df0931b0": {
        "guid": "662c9ce1-c87c-4d70-9432-67b0df0931b0",
        "name": "Chapter 03 - Data Management",
        "notes": "-",
        "removed": "False",
        "ver": "2021.4.0"
    },
    "66A044D6-BBAE-45A5-B6C0-433E91FF29FC": {
        "guid": "66A044D6-BBAE-45A5-B6C0-433E91FF29FC",
        "name": "Makefile GPU",
        "notes": "-",
        "removed": "False",
        "ver": "2021.1.Gold"
    },
    "66A57127-1F8D-4769-8CCB-16ECC56A446F": {
        "guid": "66A57127-1F8D-4769-8CCB-16ECC56A446F",
        "name": "Speculated Iterations",
        "notes": "-",
        "removed": "False",
        "ver": "2021.1.Gold"
    },
    "69F6B0A1-3046-467F-B4A7-E61F636BC5BF": {
        "guid": "69F6B0A1-3046-467F-B4A7-E61F636BC5BF",
        "name": "Fourier Correlation",
        "notes": "-",
        "removed": "False",
        "ver": "2021.2.1"
    },
    "6AFD0BE4-A4D2-42C2-A169-174862D91A35": {
        "guid": "6AFD0BE4-A4D2-42C2-A169-174862D91A35",
        "name": "Hello Encode",
        "notes": "-",
        "removed": "False",
        "ver": "2021.1.Gold"
    },
    "6D067BD9-28EE-4ABE-A59A-4F91ADA9ED75": {
        "guid": "6D067BD9-28EE-4ABE-A59A-4F91ADA9ED75",
        "name": "Hello World GPU",
        "notes": "-",
        "removed": "False",
        "ver": "2021.1.Gold"
    },
    "6F00053A-11DC-40D1-90C7-1CFF822B874B": {
        "guid": "6F00053A-11DC-40D1-90C7-1CFF822B874B",
        "name": "Matrix Multiply Advisor",
        "notes": "-",
        "removed": "False",
        "ver": "2021.1.Gold"
    },
    "6e0828c5-bed5-447a-bab6-7fa251626d54": {
        "guid": "6e0828c5-bed5-447a-bab6-7fa251626d54",
        "name": "OpenMP* Primes",
        "notes": "-",
        "removed": "False",
        "ver": "2021.1.Gold"
    },
    "7095DF22-8CBC-44FE-8E13-DDEFC49A7B18": {
        "guid": "7095DF22-8CBC-44FE-8E13-DDEFC49A7B18",
        "name": "Black Scholes",
        "notes": "-",
        "removed": "False",
        "ver": "2021.1.Gold"
    },
    "70FAEF03-6509-4B6C-B995-D42A65CE36EE": {
        "guid": "70FAEF03-6509-4B6C-B995-D42A65CE36EE",
        "name": "Tutorials",
        "notes": "-",
        "removed": "False",
        "ver": "2021.1.Gold"
    },
    "748eb906-309f-469b-95c9-5258006c7587": {
        "guid": "748eb906-309f-469b-95c9-5258006c7587",
        "name": "CRR Binomial Tree",
        "notes": "-",
        "removed": "False",
        "ver": "2021.1.Gold"
    },
    "7AC408C8-DF59-46AE-B970-178CF257F364": {
        "guid": "7AC408C8-DF59-46AE-B970-178CF257F364",
        "name": "Random Sampling Without Replacement",
        "notes": "-",
        "removed": "False",
        "ver": "2021.1.Gold"
    },
    "7F805BC5-F9A9-43B3-BBCB-580063CD59F8": {
        "guid": "7F805BC5-F9A9-43B3-BBCB-580063CD59F8",
        "name": "Monte Carlo Pi",
        "notes": "-",
        "removed": "False",
        "ver": "2021.1.Gold"
    },
    "7f013625-544b-4b54-8302-f88cec8bc8e4": {
        "guid": "7f013625-544b-4b54-8302-f88cec8bc8e4",
        "name": "Chapter 01 - Introduction",
        "notes": "-",
        "removed": "False",
        "ver": "2021.4.0"
    },
    "81B93386-B5EB-4998-B91B-3453263EC03E": {
        "guid": "81B93386-B5EB-4998-B91B-3453263EC03E",
        "name": "Intel\u00c2\u00ae Python Scikit-learn Extension Getting Started",
        "notes": "-",
        "removed": "False",
        "ver": "2021.4.0"
    },
    "82e7612f-2810-4d12-9c75-c17fcbb946fa": {
        "guid": "82e7612f-2810-4d12-9c75-c17fcbb946fa",
        "name": "Intel Low Precision Optimization Tool Tensorflow Getting Started",
        "notes": "-",
        "removed": "False",
        "ver": "2021.1.Gold"
    },
    "83A48E69-C1FC-4D9E-8123-2E79D7385DEF": {
        "guid": "83A48E69-C1FC-4D9E-8123-2E79D7385DEF",
        "name": "Vector Add DPCT",
        "notes": "-",
        "removed": "False",
        "ver": "2021.1.Gold"
    },
    "8401B5F5-6F09-4727-A080-684C57104CAF": {
        "guid": "8401B5F5-6F09-4727-A080-684C57104CAF",
        "name": "Buffered Host-Device Streaming",
        "notes": "-",
        "removed": "False",
        "ver": "2021.2.1"
    },
    "846806E2-4601-4081-87CC-93C84954A4F1": {
        "guid": "846806E2-4601-4081-87CC-93C84954A4F1",
        "name": "MVDR Beamforming",
        "notes": "-",
        "removed": "False",
        "ver": "2021.3.0"
    },
    "8572B85D-0B32-40B1-8112-538F480C8660": {
        "guid": "8572B85D-0B32-40B1-8112-538F480C8660",
        "name": "Mandelbrot",
        "notes": "-",
        "removed": "False",
        "ver": "2021.1.Gold"
    },
    "86066897-498B-41C5-BFA3-A03D3CAE2503": {
        "guid": "86066897-498B-41C5-BFA3-A03D3CAE2503",
        "name": "Kernel Args Restrict",
        "notes": "-",
        "removed": "False",
        "ver": "2021.1.Gold"
    },
    "884439A5-0286-447B-9E6D-A7C22B61CED8": {
        "guid": "884439A5-0286-447B-9E6D-A7C22B61CED8",
        "name": "Triangular Loop",
        "notes": "-",
        "removed": "False",
        "ver": "2021.1.Gold"
    },
    "892964F4-89DC-4E48-8511-8FCF6AE1A8D6": {
        "guid": "892964F4-89DC-4E48-8511-8FCF6AE1A8D6",
        "name": "On-Board Blink",
        "notes": "-",
        "removed": "False",
        "ver": "2021.1.Gold"
    },
    "8BBEBD41-DD09-4EFE-9156-694DC5D2DE6A": {
        "guid": "8BBEBD41-DD09-4EFE-9156-694DC5D2DE6A",
        "name": "Digital In",
        "notes": "-",
        "removed": "False",
        "ver": "2021.1.Gold"
    },
    "8E31124E-3F21-4A8F-A14A-950B7F008480": {
        "guid": "8E31124E-3F21-4A8F-A14A-950B7F008480",
        "name": "DPCPP Blur",
        "notes": "-",
        "removed": "False",
        "ver": "2021.1.Gold"
    },
    "8EBFB820-A80C-4CC5-97DB-09B6161DDE1F": {
        "guid": "8EBFB820-A80C-4CC5-97DB-09B6161DDE1F",
        "name": "Hello IoT World",
        "notes": "-",
        "removed": "False",
        "ver": "2021.1.Gold"
    },
    "8cc4f36c-31e5-4964-b43f-cfb1221c4cb1": {
        "guid": "8cc4f36c-31e5-4964-b43f-cfb1221c4cb1",
        "name": "Chapter 11 - Vectors",
        "notes": "-",
        "removed": "False",
        "ver": "2021.4.0"
    },
    "93DA332C-5490-4E4B-8038-BDEC1662A2D0": {
        "guid": "93DA332C-5490-4E4B-8038-BDEC1662A2D0",
        "name": "On-Chip Memory Cache",
        "notes": "-",
        "removed": "False",
        "ver": "2021.1.Gold"
    },
    "9483C0F0-7D63-4E99-86C5-37C40F77B2AE": {
        "guid": "9483C0F0-7D63-4E99-86C5-37C40F77B2AE",
        "name": "ISO2DFD DPCPP",
        "notes": "-",
        "removed": "False",
        "ver": "2021.1.Gold"
    },
    "9605DCBF-6DDB-4FD2-812F-1ECF252AE334": {
        "guid": "9605DCBF-6DDB-4FD2-812F-1ECF252AE334",
        "name": "Use Library",
        "notes": "Removed for 2021.4 - Remove the tutorial use_library due to HLS/OCL library support being removed in oneAPI 2021.4. Also note that RTL libraries has an issue (with a known workaround) so that part of the flow is also removed, but we will likely have a KDB to showcase the workaround. The fix for this is expected in 2022.1. Please use 2021.3 if you either need HLS/OCL library support in SYCL, or if you need continued access to RTL libraries.",
        "path": "DirectProgramming/DPC++FPGA/Tutorials/Tools/use_library",
        "removed": "2021.3.0",
        "ver": "2021.1.Gold"
    },
    "9814F6BC-586C-43EE-AE5D-C4F079333FE8": {
        "guid": "9814F6BC-586C-43EE-AE5D-C4F079333FE8",
        "name": "Host-Device Streaming using USM",
        "notes": "-",
        "removed": "False",
        "ver": "2021.2.1"
    },
    "99b2d923-326e-4d0d-8924-a96fca8ada2c": {
        "guid": "99b2d923-326e-4d0d-8924-a96fca8ada2c",
        "name": "Chapter 14 - Common Parallel Patterns",
        "notes": "-",
        "removed": "False",
        "ver": "2021.4.0"
    },
    "9D7E5A6D-A39B-4FF8-B553-4B85116FCD69": {
        "guid": "9D7E5A6D-A39B-4FF8-B553-4B85116FCD69",
        "name": "System Profiling",
        "notes": "-",
        "removed": "False",
        "ver": "2021.1.Gold"
    },
    "9d32f194-8667-41d3-865d-d43e9983c471": {
        "guid": "9d32f194-8667-41d3-865d-d43e9983c471",
        "name": "Optimize TensorFlow pre-trained model for inference",
        "notes": "-",
        "removed": "False",
        "ver": "2021.3.0"
    },
    "9d73b58e-73d6-46e1-8c21-66274f6ee170": {
        "guid": "9d73b58e-73d6-46e1-8c21-66274f6ee170",
        "name": "Chapter 18 - Libraries",
        "notes": "-",
        "removed": "False",
        "ver": "2021.4.0"
    },
    "A211FDE2-B037-4069-BD84-C45E354798B7": {
        "guid": "A211FDE2-B037-4069-BD84-C45E354798B7",
        "name": "FPGA Compile",
        "notes": "-",
        "removed": "False",
        "ver": "2021.1.Gold"
    },
    "A377C93A-6D81-4030-B2AD-BE85B6CE8450": {
        "guid": "A377C93A-6D81-4030-B2AD-BE85B6CE8450",
        "name": "PWM",
        "notes": "-",
        "removed": "False",
        "ver": "2021.1.Gold"
    },
    "A544224A-B5C0-462C-95F6-7C266A1DB2EB": {
        "guid": "A544224A-B5C0-462C-95F6-7C266A1DB2EB",
        "name": "Digital Out",
        "notes": "-",
        "removed": "False",
        "ver": "2021.1.Gold"
    },
    "A63E408B-75ED-4379-A6B5-AF013C0EBA58": {
        "guid": "A63E408B-75ED-4379-A6B5-AF013C0EBA58",
        "name": "Hidden Markov Models",
        "notes": "-",
        "removed": "False",
        "ver": "2021.1.Gold"
    },
    "A8C505CF-06F7-4869-9129-EA31038B0394": {
        "guid": "A8C505CF-06F7-4869-9129-EA31038B0394",
        "name": "CMake GPU",
        "notes": "-",
        "removed": "False",
        "ver": "2021.1.Gold"
    },
    "A962BCAA-7AA4-403A-9A5B-08964743FCBF": {
        "guid": "A962BCAA-7AA4-403A-9A5B-08964743FCBF",
        "name": "Makefile FPGA",
        "notes": "-",
        "removed": "False",
        "ver": "2021.1.Gold"
    },
    "AA055D7B-290C-4FCA-990B-B9FC88AF18D4": {
        "guid": "AA055D7B-290C-4FCA-990B-B9FC88AF18D4",
        "name": "Census end-to-end workload",
        "notes": "-",
        "removed": "False",
        "ver": "2021.1.Gold"
    },
    "AA458E3A-932C-460E-97A7-5962AF0C41FA": {
        "guid": "AA458E3A-932C-460E-97A7-5962AF0C41FA",
        "name": "Intel TensorFlow Horovod Multinode Training",
        "notes": "-",
        "removed": "False",
        "ver": "2021.1.Gold"
    },
    "ACD0E89E-67CC-4CB4-87AB-B12B84962EAF": {
        "guid": "ACD0E89E-67CC-4CB4-87AB-B12B84962EAF",
        "name": "Intrinsics",
        "notes": "-",
        "removed": "False",
        "ver": "2021.1.Gold"
    },
    "ADD7BA78-BBFD-4390-A814-886CCC7971C1": {
        "guid": "ADD7BA78-BBFD-4390-A814-886CCC7971C1",
        "name": "Student's T-test",
        "notes": "-",
        "removed": "False",
        "ver": "2021.3.0"
    },
    "AE280EFE-9EB1-406D-B32D-5991F707E195": {
        "guid": "AE280EFE-9EB1-406D-B32D-5991F707E195",
        "name": "Intel Modin Getting Started",
        "notes": "-",
        "removed": "False",
        "ver": "2021.1.Gold"
    },
    "AEDAA6EC-B6E0-4D5F-A97C-0B8312C4D86D": {
        "guid": "AEDAA6EC-B6E0-4D5F-A97C-0B8312C4D86D",
        "name": "Hello Decode",
        "notes": "-",
        "removed": "False",
        "ver": "2021.1.Gold"
    },
    "AF215180-ECB8-4414-8049-D89E4882576D": {
        "guid": "AF215180-ECB8-4414-8049-D89E4882576D",
        "name": "Merge Sort",
        "notes": "-",
        "removed": "False",
        "ver": "2021.4.0"
    },
    "B210B44F-FB86-4F42-BA4A-9980805350FF": {
        "guid": "B210B44F-FB86-4F42-BA4A-9980805350FF",
        "name": "Double Buffering",
        "notes": "-",
        "removed": "False",
        "ver": "2021.1.Gold"
    },
    "B213F6A5-E0C3-4267-8D0B-DDA5073A3F23": {
        "guid": "B213F6A5-E0C3-4267-8D0B-DDA5073A3F23",
        "name": "Intel TensorFlow Model Zoo Inference With FP32 Int8",
        "notes": "-",
        "removed": "False",
        "ver": "2021.1.Gold"
    },
    "B69FAC86-88BF-41BD-B4E0-ACDF753ED3CE": {
        "guid": "B69FAC86-88BF-41BD-B4E0-ACDF753ED3CE",
        "name": "Intel Python Daal4py Distributed K-Means",
        "notes": "-",
        "removed": "False",
        "ver": "2021.1.Gold"
    },
    "B9C425DB-A3AD-4FCB-9CA0-1909E5189FB7": {
        "guid": "B9C425DB-A3AD-4FCB-9CA0-1909E5189FB7",
        "name": "Sepia Filter",
        "notes": "-",
        "removed": "False",
        "ver": "2021.1.Gold"
    },
    "C3B945F8-D3CC-47E8-A094-D8A0B0DBA22C": {
        "guid": "C3B945F8-D3CC-47E8-A094-D8A0B0DBA22C",
        "name": "LSU Control",
        "notes": "-",
        "removed": "False",
        "ver": "2021.1.Gold"
    },
    "C56209D9-5CF1-4EEC-AE95-596D81640AEB": {
        "guid": "C56209D9-5CF1-4EEC-AE95-596D81640AEB",
        "name": "oneCCL Getting Started",
        "notes": "-",
        "removed": "False",
        "ver": "2021.1.Gold"
    },
    "C573751F-C04C-4EE0-A868-941EF460F944": {
        "guid": "C573751F-C04C-4EE0-A868-941EF460F944",
        "name": "Merge SPMV",
        "notes": "-",
        "removed": "False",
        "ver": "2021.1.Gold"
    },
    "C78EEBD2-BF19-4DBC-9629-F2C8446CE47E": {
        "guid": "C78EEBD2-BF19-4DBC-9629-F2C8446CE47E",
        "name": "Stable Sort By Key",
        "notes": "-",
        "removed": "False",
        "ver": "2021.1.Gold"
    },
    "C7FEBFF7-9067-456E-BE79-98CE22AE3B6B": {
        "guid": "C7FEBFF7-9067-456E-BE79-98CE22AE3B6B",
        "name": "Monte Carlo European Opt",
        "notes": "-",
        "removed": "False",
        "ver": "2021.1.Gold"
    },
    "C8C8694A-5567-495B-8399-6EAB42AFFB44": {
        "guid": "C8C8694A-5567-495B-8399-6EAB42AFFB44",
        "name": "Intel(R) Extension for Scikit-learn: SVC for Adult dataset",
        "notes": "-",
        "removed": "False",
        "ver": "2021.4.0"
    },
    "CA62DCB6-3815-413B-9B3D-2F31912B45E1": {
        "guid": "CA62DCB6-3815-413B-9B3D-2F31912B45E1",
        "name": "Loop Initiation Interval",
        "notes": "-",
        "removed": "False",
        "ver": "2021.3.0"
    },
    "CD8FE0A5-B31A-4906-8386-27416361FE24": {
        "guid": "CD8FE0A5-B31A-4906-8386-27416361FE24",
        "name": "Loop IVDEP",
        "notes": "-",
        "removed": "False",
        "ver": "2021.1.Gold"
    },
    "CDC9540F-B89F-499E-BC27-E8EC9EA3B2D7": {
        "guid": "CDC9540F-B89F-499E-BC27-E8EC9EA3B2D7",
        "name": "Private Copies",
        "notes": "-",
        "removed": "False",
        "ver": "2021.4.0"
    },
    "CDF82E46-91D4-46F6-B1E2-5C21443F41BC": {
        "guid": "CDF82E46-91D4-46F6-B1E2-5C21443F41BC",
        "name": "1D Heat Transfer",
        "notes": "-",
        "removed": "False",
        "ver": "2021.1.Gold"
    },
    "CF755377-7B46-47D3-89A3-AB624692B2E8": {
        "guid": "CF755377-7B46-47D3-89A3-AB624692B2E8",
        "name": "IBM Device",
        "notes": "-",
        "removed": "False",
        "ver": "2021.1.Gold"
    },
    "CFAC8EF8-E362-4054-ABE3-A04EEBEBCB46": {
        "guid": "CFAC8EF8-E362-4054-ABE3-A04EEBEBCB46",
        "name": "Jacobi",
        "notes": "-",
        "removed": "False",
        "ver": "2021.3.0"
    },
    "D55081EB-669D-4832-BCE6-23EE2ACA9F0F": {
        "guid": "D55081EB-669D-4832-BCE6-23EE2ACA9F0F",
        "name": "GZIP",
        "notes": "-",
        "removed": "False",
        "ver": "2021.1.Gold"
    },
    "D5BFD7D5-737E-4CC9-84EE-FE94339B3DCA": {
        "guid": "D5BFD7D5-737E-4CC9-84EE-FE94339B3DCA",
        "name": "N-Body",
        "notes": "-",
        "removed": "False",
        "ver": "2021.1.Gold"
    },
    "D5D48B97-C29C-4386-A6D2-DB84D006D6A9": {
        "guid": "D5D48B97-C29C-4386-A6D2-DB84D006D6A9",
        "name": "Matrix Multiply VTune Profiler",
        "notes": "-",
        "removed": "False",
        "ver": "2021.1.Gold"
    },
    "D60DAB68-B9CC-4ECE-B10D-03F7B556171E": {
        "guid": "D60DAB68-B9CC-4ECE-B10D-03F7B556171E",
        "name": "OpenMP Offload Fortran Tutorials",
        "notes": "-",
        "removed": "False",
        "ver": "2021.3.0"
    },
    "D61397C9-59F0-4701-A55E-6EF9397C4E16": {
        "guid": "D61397C9-59F0-4701-A55E-6EF9397C4E16",
        "name": "Rodinia NW DPCT",
        "notes": "-",
        "removed": "False",
        "ver": "2021.1.Gold"
    },
    "D661A5C2-5FE0-40F2-BFE7-70E3BA60F088": {
        "guid": "D661A5C2-5FE0-40F2-BFE7-70E3BA60F088",
        "name": "FPGA Reg",
        "notes": "-",
        "removed": "False",
        "ver": "2021.1.Gold"
    },
    "D725E06E-0ECE-44F8-910D-AD1A8C89ED89": {
        "guid": "D725E06E-0ECE-44F8-910D-AD1A8C89ED89",
        "name": "Complex Mult",
        "notes": "-",
        "removed": "False",
        "ver": "2021.1.Gold"
    },
    "DBE51810-C64F-45F0-87EF-38898BE1D826": {
        "guid": "DBE51810-C64F-45F0-87EF-38898BE1D826",
        "name": "OpenMP Offload Feature Samples",
        "notes": "-",
        "removed": "False",
        "ver": "2021.3.0"
    },
    "DD113F58-4D91-41BB-B46E-6CF2C0D9F6F9": {
        "guid": "DD113F58-4D91-41BB-B46E-6CF2C0D9F6F9",
        "name": "Mandelbrot OMP",
        "notes": "-",
        "removed": "False",
        "ver": "2021.1.Gold"
    },
    "E0894F44-8350-4775-9192-A192E794A546": {
        "guid": "E0894F44-8350-4775-9192-A192E794A546",
        "name": "Folder Options DPCT",
        "notes": "-",
        "removed": "False",
        "ver": "2021.1.Gold"
    },
    "E249AFB8-6580-4CC3-8EF8-5D33C9A41A2C": {
        "guid": "E249AFB8-6580-4CC3-8EF8-5D33C9A41A2C",
        "name": "Gamma Correction",
        "notes": "-",
        "removed": "False",
        "ver": "2021.1.Gold"
    },
    "E2BDAFFF-FF3F-4C83-B31A-D79DB6F091D9": {
        "guid": "E2BDAFFF-FF3F-4C83-B31A-D79DB6F091D9",
        "name": "Interrupt",
        "notes": "-",
        "removed": "False",
        "ver": "2021.1.Gold"
    },
    "E3407632-7F3D-4B5B-A956-5155408D7468": {
        "guid": "E3407632-7F3D-4B5B-A956-5155408D7468",
        "name": "ISO3DFD OMP Offload",
        "notes": "-",
        "removed": "False",
        "ver": "2021.1.Gold"
    },
    "E3DE34BF-E5B6-44AF-8722-B2A5A6BE8D57": {
        "guid": "E3DE34BF-E5B6-44AF-8722-B2A5A6BE8D57",
        "name": "DPC++ OpenCL Interoperability Samples",
        "notes": "-",
        "removed": "False",
        "ver": "2021.1.Gold"
    },
    "E5C1C1FA-7FDB-4C09-8096-1812080FD6D5": {
        "guid": "E5C1C1FA-7FDB-4C09-8096-1812080FD6D5",
        "name": "Remove Loop Carried Dependency",
        "notes": "-",
        "removed": "False",
        "ver": "2021.1.Gold"
    },
    "E6115777-E2CE-4839-8900-24DC3D1AD572": {
        "guid": "E6115777-E2CE-4839-8900-24DC3D1AD572",
        "name": "Matrix Multiply",
        "notes": "-",
        "removed": "False",
        "ver": "2021.1.Gold"
    },
    "EB08D6D9-84ED-4C64-BA0F-69D3B9C5A136": {
        "guid": "EB08D6D9-84ED-4C64-BA0F-69D3B9C5A136",
        "name": "Loop Unroll",
        "notes": "-",
        "removed": "False",
        "ver": "2021.1.Gold"
    },
    "EC4A8B82-A2A4-4B03-9F26-1D1E7170D492": {
        "guid": "EC4A8B82-A2A4-4B03-9F26-1D1E7170D492",
        "name": "DB",
        "notes": "-",
        "removed": "False",
        "ver": "2021.1.Gold"
    },
    "ECF6C8EB-753B-4107-AF64-60662CE41726": {
        "guid": "ECF6C8EB-753B-4107-AF64-60662CE41726",
        "name": "DPC Reduce",
        "notes": "-",
        "removed": "False",
        "ver": "2021.1.Gold"
    },
    "ED2952EA-04CB-4353-9FE6-80E0F7DCA098": {
        "guid": "ED2952EA-04CB-4353-9FE6-80E0F7DCA098",
        "name": "Intel Python Daal4py Distributed Linear Regression",
        "notes": "-",
        "removed": "False",
        "ver": "2021.1.Gold"
    },
    "EEED3DAC-8D4E-4F4B-9C15-2B73CF0AC718": {
        "guid": "EEED3DAC-8D4E-4F4B-9C15-2B73CF0AC718",
        "name": "Analog In",
        "notes": "-",
        "removed": "False",
        "ver": "2021.1.Gold"
    },
    "EEF0B7DA-BB7A-482D-AACB-0F5E45CDCB0D": {
        "guid": "EEF0B7DA-BB7A-482D-AACB-0F5E45CDCB0D",
        "name": "Zero Copy Data Transfer",
        "notes": "-",
        "removed": "False",
        "ver": "2021.1.Gold"
    },
    "EF50CE31-C467-4374-8BCC-4E5F93B4D1C1": {
        "guid": "EF50CE31-C467-4374-8BCC-4E5F93B4D1C1",
        "name": "DPCPP Interoperability",
        "notes": "-",
        "removed": "False",
        "ver": "2021.1.Gold"
    },
    "F8E69741-0BE3-4CB7-BC17-2F63563D80C5": {
        "guid": "F8E69741-0BE3-4CB7-BC17-2F63563D80C5",
        "name": "UP2 LEDS",
        "notes": "-",
        "removed": "False",
        "ver": "2021.1.Gold"
    },
    "F8F830DE-3660-4478-B2FA-22EE492D7120": {
        "guid": "F8F830DE-3660-4478-B2FA-22EE492D7120",
        "name": "Azure IoTHub Telemetry",
        "notes": "-",
        "removed": "False",
        "ver": "2021.1.Gold"
    },
    "FB70D9EC-F355-4A50-8819-4AC6E507692C": {
        "guid": "FB70D9EC-F355-4A50-8819-4AC6E507692C",
        "name": "Intel Python XGBoost Daal4py Prediction",
        "notes": "-",
        "removed": "False",
        "ver": "2021.1.Gold"
    },
    "FBEC48E6-F5C5-478F-9DB2-E7FA5E158429": {
        "guid": "FBEC48E6-F5C5-478F-9DB2-E7FA5E158429",
        "name": "Shannonization",
        "notes": "-",
        "removed": "False",
        "ver": "2021.3.0"
    },
    "FC7A16DE-9594-4F40-AFA2-71ACABF366B3": {
        "guid": "FC7A16DE-9594-4F40-AFA2-71ACABF366B3",
        "name": "Tutorials",
        "notes": "-",
        "removed": "False",
        "ver": "2021.1.Gold"
    },
    "FF17715B-10DD-43E2-A408-67146A93702B": {
        "guid": "FF17715B-10DD-43E2-A408-67146A93702B",
        "name": "Particle Diffusion",
        "notes": "-",
        "removed": "False",
        "ver": "2021.1.Gold"
    },
    "b1b58be7-e22e-4ca2-ba59-6887b2f1be6c": {
        "guid": "b1b58be7-e22e-4ca2-ba59-6887b2f1be6c",
        "name": "Base: Vector Add",
        "notes": "-",
        "removed": "False",
        "ver": "2021.1.Gold"
    },
    "b50d9507-afad-46d2-8961-b69f58afc636": {
        "guid": "b50d9507-afad-46d2-8961-b69f58afc636",
        "name": "Chapter 20 - Epilogue",
        "notes": "-",
        "removed": "False",
        "ver": "2021.4.0"
    },
    "b93d6b84-9812-47e6-ad2a-7a221d5b32fb": {
        "guid": "b93d6b84-9812-47e6-ad2a-7a221d5b32fb",
        "name": "Chapter 02 - Where Code Executes",
        "notes": "-",
        "removed": "False",
        "ver": "2021.4.0"
    },
    "b9a18214-3bbb-4487-89c5-34fa7db239bd": {
        "guid": "b9a18214-3bbb-4487-89c5-34fa7db239bd",
        "name": "Chapter 10 - Defining Kernels",
        "notes": "-",
        "removed": "False",
        "ver": "2021.4.0"
    },
    "c52eb5b5-5260-47d3-aded-15c5b27779d5": {
        "guid": "c52eb5b5-5260-47d3-aded-15c5b27779d5",
        "name": "OpenMP* Reduction",
        "notes": "-",
        "removed": "False",
        "ver": "2021.1.Gold"
    },
    "df1ff4bd-e4b7-4b56-a23c-32c1abb06dfb": {
        "guid": "df1ff4bd-e4b7-4b56-a23c-32c1abb06dfb",
        "name": "Chapter 13 - Practical Tips",
        "notes": "-",
        "removed": "False",
        "ver": "2021.4.0"
    },
    "f3a518bb-ddc1-414a-a796-aa41073c9c81": {
        "guid": "f3a518bb-ddc1-414a-a796-aa41073c9c81",
        "name": "Chapter 16 - Programming for CPUs",
        "notes": "-",
        "removed": "False",
        "ver": "2021.4.0"
    },
    "f51eea84-5732-4425-a530-113448519667": {
        "guid": "f51eea84-5732-4425-a530-113448519667",
        "name": "DPC++ Essentials Tutorials",
        "notes": "-",
        "removed": "False",
        "ver": "2021.1.Gold"
    },
<<<<<<< HEAD
    "81B93386-B5EB-4998-B91B-3453263EC03E": {
        "guid": "81B93386-B5EB-4998-B91B-3453263EC03E",
        "ver": "2021.4.0",
        "name": "Intel® Python Scikit-learn Extension Getting Started"
    },
    "87FA013D-0B19-45AE-BCD5-43412BE0A99F" : {
        "guid": "87FA013D-0B19-45AE-BCD5-43412BE0A99F",
        "ver": "2021.4.0",
        "name": "Intel oneAPI Rendering Toolkit Embree Getting Started"
    },
    "41F82C06-A9FA-4521-B87A-8F7304CB6631" : {
        "guid": "41F82C06-A9FA-4521-B87A-8F7304CB6631",
        "ver": "2021.4.0",
        "name": "Intel oneAPI Rendering Toolkit Open Image Denoise Getting Started"
    },
    "80BB7E55-6FCA-491F-8541-E271324CF169" : {
        "guid": "80BB7E55-6FCA-491F-8541-E271324CF169",
        "ver": "2021.4.0",
        "name": "Intel oneAPI Rendering Toolkit Open VKL Getting Started"
    },
    "40C26D31-D553-4BD9-9E1D-63DDF352CB85" : {
        "guid": "40C26D31-D553-4BD9-9E1D-63DDF352CB85",
        "ver": "2021.4.0",
        "name": "Intel oneAPI Rendering Toolkit OSPRay Getting Started"
    }
=======
    "f92e64c7-7a7c-4749-b421-9f7a9e120099": {
        "guid": "f92e64c7-7a7c-4749-b421-9f7a9e120099",
        "name": "Vectorize VecMatMult",
        "notes": "-",
        "removed": "False",
        "ver": "2021.1.Gold"
    }
}
>>>>>>> db63aa36
<|MERGE_RESOLUTION|>--- conflicted
+++ resolved
@@ -1106,7 +1106,6 @@
         "removed": "False",
         "ver": "2021.1.Gold"
     },
-<<<<<<< HEAD
     "81B93386-B5EB-4998-B91B-3453263EC03E": {
         "guid": "81B93386-B5EB-4998-B91B-3453263EC03E",
         "ver": "2021.4.0",
@@ -1131,8 +1130,7 @@
         "guid": "40C26D31-D553-4BD9-9E1D-63DDF352CB85",
         "ver": "2021.4.0",
         "name": "Intel oneAPI Rendering Toolkit OSPRay Getting Started"
-    }
-=======
+    },
     "f92e64c7-7a7c-4749-b421-9f7a9e120099": {
         "guid": "f92e64c7-7a7c-4749-b421-9f7a9e120099",
         "name": "Vectorize VecMatMult",
@@ -1140,5 +1138,4 @@
         "removed": "False",
         "ver": "2021.1.Gold"
     }
-}
->>>>>>> db63aa36
+}