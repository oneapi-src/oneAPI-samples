{
    "00BBDEF2-F34E-46EA-9D41-DF871CC7272F": {
        "guid": "00BBDEF2-F34E-46EA-9D41-DF871CC7272F",
        "name": "Autorun kernels",
        "notes": "-",
        "removed": "False",
        "ver": "2022.1.0"
    },
    "028AE3ED-2896-4C56-9066-42AA5D5FA973": {
        "guid": "028AE3ED-2896-4C56-9066-42AA5D5FA973",
        "name": "Getting Started",
        "notes": "-",
        "removed": "False",
        "ver": "2021.1.Gold"
    },
    "035E3DCB-98D1-4F81-944D-5B1A5039DF1B": {
        "guid": "035E3DCB-98D1-4F81-944D-5B1A5039DF1B",
        "name": "TBB Task SYCL",
        "notes": "-",
        "removed": "False",
        "ver": "2021.1.Gold"
    },
    "08F78756-4F3C-470C-9AE1-54DE09040799": {
        "guid": "08F78756-4F3C-470C-9AE1-54DE09040799",
        "name": "TBB ASYNC SYCL",
        "notes": "-",
        "removed": "False",
        "ver": "2021.1.Gold"
    },
    "111213A0-C930-45B4-820F-02472BABBF34": {
        "guid": "111213A0-C930-45B4-820F-02472BABBF34",
        "name": "Intel Tensorflow Getting Started",
        "notes": "-",
        "removed": "False",
        "ver": "2021.1.Gold"
    },
    "11A61AF6-727E-4241-B5A0-CCCD0EF160B9": {
        "guid": "11A61AF6-727E-4241-B5A0-CCCD0EF160B9",
        "name": "Pipe Array",
        "notes": "-",
        "removed": "False",
        "ver": "2021.1.Gold"
    },
    "1457B49A-2CD3-48E5-B3A9-753EAD2D18F7": {
        "guid": "1457B49A-2CD3-48E5-B3A9-753EAD2D18F7",
        "name": "Fast Recompile",
        "notes": "-",
        "removed": "False",
        "ver": "2021.1.Gold"
    },
    "17B9CB18-EAC1-4D08-8BBE-96F5D777C303": {
        "guid": "17B9CB18-EAC1-4D08-8BBE-96F5D777C303",
        "name": "TBB Resumable Tasks SYCL",
        "notes": "-",
        "removed": "False",
        "ver": "2021.1.Gold"
    },
    "1ADD31DD-8D83-45E8-8AC4-6972C80354EB": {
        "guid": "1ADD31DD-8D83-45E8-8AC4-6972C80354EB",
        "name": "Scheduler Target FMAX",
        "notes": "-",
        "removed": "False",
        "ver": "2022.1.0"
    },
    "1C2AD9C2-D977-4586-9584-BF65A1AED0A2": {
        "guid": "1C2AD9C2-D977-4586-9584-BF65A1AED0A2",
        "name": "Computed Tomography",
        "notes": "-",
        "removed": "False",
        "ver": "2021.1.Gold"
    },
    "1D1E56E0-9ED1-4948-B7D7-169E54B8283F": {
        "guid": "1D1E56E0-9ED1-4948-B7D7-169E54B8283F",
        "name": "Stall Enable",
        "notes": "-",
        "removed": "False",
        "ver": "2021.4.0"
    },
    "1de1f2df-f068-4d46-b280-4f2f8150c24e": {
        "guid": "1de1f2df-f068-4d46-b280-4f2f8150c24e",
        "name": "Numba DPPY Essentials training",
        "notes": "-",
        "removed": "False",
        "ver": "2022.1.0"
    },
    "1e00e2dd-ffe3-408f-a9ec-77e81532d75a": {
        "guid": "1e00e2dd-ffe3-408f-a9ec-77e81532d75a",
        "name": "Chapter 06 - Unified Shared Memory",
        "notes": "-",
        "removed": "False",
        "ver": "2021.4.0"
    },
    "2013EC16-5BB7-4EBF-9F55-E224A1C8CB73": {
        "guid": "2013EC16-5BB7-4EBF-9F55-E224A1C8CB73",
        "name": "Max Interleaving",
        "notes": "-",
        "removed": "False",
        "ver": "2021.1.Gold"
    },
    "207061A0-CBDD-449C-A3AF-0BACB4A63D57": {
        "guid": "207061A0-CBDD-449C-A3AF-0BACB4A63D57",
        "name": "Optimize Inner Loop",
        "notes": "-",
        "removed": "False",
        "ver": "2021.1.Gold"
    },
    "2100C9BD-331C-475B-9878-4D14AAF0981D": {
        "guid": "2100C9BD-331C-475B-9878-4D14AAF0981D",
        "name": "N-Way Buffering",
        "notes": "-",
        "removed": "False",
        "ver": "2021.1.Gold"
    },
    "25b534cd-4dc7-43dc-b3d0-05795b0b0f64": {
        "guid": "25b534cd-4dc7-43dc-b3d0-05795b0b0f64",
        "name": "Chapter 07 - Buffers",
        "notes": "-",
        "removed": "False",
        "ver": "2021.4.0"
    },
    "2760C1B6-25E5-4280-9F8F-34CA8DDEDA7C": {
        "guid": "2760C1B6-25E5-4280-9F8F-34CA8DDEDA7C",
        "name": "Loop Unroll",
        "notes": "-",
        "removed": "False",
        "ver": "2021.1.Gold"
    },
    "2D2AAD9B-29BF-4380-B5E7-575CDECCF686": {
        "guid": "2D2AAD9B-29BF-4380-B5E7-575CDECCF686",
        "name": "OpenMP Offload C++ Tutorials",
        "notes": "-",
        "removed": "False",
        "ver": "2021.3.0"
    },
    "2E6A2E22-035F-493B-B471-DFD8CF8F8256": {
        "guid": "2E6A2E22-035F-493B-B471-DFD8CF8F8256",
        "name": "Intel Python Daal4py Getting Started",
        "notes": "-",
        "removed": "False",
        "ver": "2021.1.Gold"
    },
    "314B4C1D-07A0-4527-A9FA-9F87ED9622D7": {
        "guid": "314B4C1D-07A0-4527-A9FA-9F87ED9622D7",
        "name": "Lidar Object Detection using PointPillars",
        "notes": "-",
        "removed": "False",
        "ver": "2021.2.1"
    },
    "31BCA673-F514-4E2E-A8B3-A0B42D63884C": {
        "guid": "31BCA673-F514-4E2E-A8B3-A0B42D63884C",
        "name": "Memory Attributes",
        "notes": "-",
        "removed": "False",
        "ver": "2021.1.Gold"
    },
    "3228581F-9DF8-4696-9B1C-0B31286B97C3": {
        "guid": "3228581F-9DF8-4696-9B1C-0B31286B97C3",
        "name": "QRD",
        "notes": "-",
        "removed": "False",
        "ver": "2021.1.Gold"
    },
    "36C96B55-4DE0-4764-8A41-0F67D2300389": {
        "guid": "36C96B55-4DE0-4764-8A41-0F67D2300389",
        "name": "Hello VPP",
        "notes": "-",
        "removed": "False",
        "ver": "2021.1.Gold"
    },
    "370A5B2B-EBB3-4E7F-89F3-73D333522215": {
        "guid": "370A5B2B-EBB3-4E7F-89F3-73D333522215",
        "name": "Loop Coalesce",
        "notes": "-",
        "removed": "False",
        "ver": "2021.1.Gold"
    },
    "3814C3C8-6CD1-40C9-A94B-CB4D4F58E2B9": {
        "guid": "3814C3C8-6CD1-40C9-A94B-CB4D4F58E2B9",
        "name": "Sparse Conjugate Gradient",
        "notes": "-",
        "removed": "False",
        "ver": "2021.1.Gold"
    },
    "389BBED3-456D-4092-B6D8-DDF782865D66": {
        "guid": "389BBED3-456D-4092-B6D8-DDF782865D66",
        "name": "Simple Model",
        "notes": "-",
        "removed": "False",
        "ver": "2021.1.Gold"
    },
    "393622C0-7D69-4ECC-B9B1-4077316A135B": {
        "guid": "393622C0-7D69-4ECC-B9B1-4077316A135B",
        "name": "Monte Carlo Pi",
        "notes": "-",
        "removed": "False",
        "ver": "2021.1.Gold"
    },
    "39AA03BC-09ED-4DDF-A115-FD31F6F46450": {
        "guid": "39AA03BC-09ED-4DDF-A115-FD31F6F46450",
        "name": "STREAM",
        "notes": "-",
        "removed": "False",
        "ver": "2021.2.1"
    },
    "3A777FCA-2FFA-4A15-965F-A1125FE8051E": {
        "guid": "3A777FCA-2FFA-4A15-965F-A1125FE8051E",
        "name": "Explicit Data Movement",
        "notes": "-",
        "removed": "False",
        "ver": "2021.1.Gold"
    },
    "3A7DA713-6083-4CA3-B66E-A3DF21744EB4": {
        "guid": "3A7DA713-6083-4CA3-B66E-A3DF21744EB4",
        "name": "ISO3DFD DPCPP",
        "notes": "-",
        "removed": "False",
        "ver": "2021.1.Gold"
    },
    "3B164041-12CD-4429-A1AB-0F35EFE521FF": {
        "guid": "3B164041-12CD-4429-A1AB-0F35EFE521FF",
        "name": "Intel Python XGBoost Getting Started",
        "notes": "-",
        "removed": "False",
        "ver": "2021.1.Gold"
    },
    "3E6FD81F-76A0-430C-AD82-0F94A45F93DC": {
        "guid": "3E6FD81F-76A0-430C-AD82-0F94A45F93DC",
        "name": "Intel PyTorch Getting Started",
        "notes": "-",
        "removed": "False",
        "ver": "2021.1.Gold"
    },
    "3EC851D1-056A-4973-A2F7-9FC7EFEDA785": {
        "guid": "3EC851D1-056A-4973-A2F7-9FC7EFEDA785",
        "name": "Block LU Decomposition",
        "notes": "-",
        "removed": "False",
        "ver": "2021.1.Gold"
    },
    "3FF02594-2431-4C39-A71B-FA54D34D6A97": {
        "guid": "3FF02594-2431-4C39-A71B-FA54D34D6A97",
        "name": "Matrix Multiply MKL",
        "notes": "-",
        "removed": "False",
        "ver": "2021.1.Gold"
    },
    "40C26D31-D553-4BD9-9E1D-63DDF352CB85": {
        "guid": "40C26D31-D553-4BD9-9E1D-63DDF352CB85",
        "name": "Intel oneAPI Rendering Toolkit OSPRay Getting Started",
        "removed": "False",
        "ver": "2021.4.0"
    },
    "41F82C06-A9FA-4521-B87A-8F7304CB6631": {
        "guid": "41F82C06-A9FA-4521-B87A-8F7304CB6631",
        "name": "Intel oneAPI Rendering Toolkit Open Image Denoise Getting Started",
        "removed": "False",
        "ver": "2021.4.0"
    },
    "42601abe-219f-425a-9170-073553c93979": {
        "guid": "42601abe-219f-425a-9170-073553c93979",
        "name": "Chapter 15 - Programming for GPUs",
        "notes": "-",
        "removed": "False",
        "ver": "2021.4.0"
    },
    "479AD17C-27E9-42F0-8CB1-14B48D098829": {
        "guid": "479AD17C-27E9-42F0-8CB1-14B48D098829",
        "name": "WS Pub Sub",
        "notes": "-",
        "removed": "False",
        "ver": "2021.1.Gold"
    },
    "48b5dba6-3e96-4b3c-b7ab-beceed16c38d": {
        "guid": "48b5dba6-3e96-4b3c-b7ab-beceed16c38d",
        "name": "Chapter 09 - Communication and Synchronization",
        "notes": "-",
        "removed": "False",
        "ver": "2021.4.0"
    },
    "49C65CB6-F9FA-4E3C-B8BE-4A141E4E0F07": {
        "guid": "49C65CB6-F9FA-4E3C-B8BE-4A141E4E0F07",
        "name": "Simple Add",
        "notes": "-",
        "removed": "False",
        "ver": "2021.1.Gold"
    },
    "4A088588-F4D3-4634-B864-FC0DE5BEE93B": {
        "guid": "4A088588-F4D3-4634-B864-FC0DE5BEE93B",
        "name": "Histogram",
        "notes": "-",
        "removed": "False",
        "ver": "2021.1.Gold"
    },
    "4A9A5E59-D877-4FFF-A44C-0B96491840C0": {
        "guid": "4A9A5E59-D877-4FFF-A44C-0B96491840C0",
        "name": "Read-Only Cache",
        "notes": "-",
        "removed": "False",
        "ver": "2022.1.0"
    },
    "4B3FDDD8-64CF-4CF3-9387-26E34F021E24": {
        "guid": "4B3FDDD8-64CF-4CF3-9387-26E34F021E24",
        "name": "Debugger: Array Transform",
        "notes": "-",
        "removed": "False",
        "ver": "2021.1.Gold"
    },
    "4D5B57B8-6F34-4A11-89F5-3F07E766DB39": {
        "guid": "4D5B57B8-6F34-4A11-89F5-3F07E766DB39",
        "name": "Bitonic Sort",
        "notes": "-",
        "removed": "False",
        "ver": "2021.1.Gold"
    },
    "4F0F5FBD-C237-4A9F-B259-2C56ABFB40D9": {
        "guid": "4F0F5FBD-C237-4A9F-B259-2C56ABFB40D9",
        "name": "All Pairs Shortest Paths",
        "notes": "-",
        "removed": "False",
        "ver": "2021.1.Gold"
    },
    "4c16d8f3-0662-4203-9d1f-b2ab2336eedb": {
        "guid": "4c16d8f3-0662-4203-9d1f-b2ab2336eedb",
        "name": "Chapter 04 - Expresssing Parallelism",
        "notes": "-",
        "removed": "False",
        "ver": "2021.4.0"
    },
    "500e074f-96d8-4c3c-b482-564faad83696": {
        "guid": "500e074f-96d8-4c3c-b482-564faad83696",
        "name": "Chapter 12 - Device Information",
        "notes": "-",
        "removed": "False",
        "ver": "2021.4.0"
    },
    "51713811-2E33-43D8-A064-4D711160EA05": {
        "guid": "51713811-2E33-43D8-A064-4D711160EA05",
        "name": "Dynamic Profiler",
        "notes": "-",
        "removed": "False",
        "ver": "2021.1.Gold"
    },
    "54D189B9-2011-48ED-BFFC-E390D128EED5": {
        "guid": "54D189B9-2011-48ED-BFFC-E390D128EED5",
        "name": "Discrete Cosine Transform",
        "notes": "-",
        "removed": "False",
        "ver": "2021.1.Gold"
    },
    "54F991CC-F04C-443A-9C3E-0AAF98A8FD65": {
        "guid": "54F991CC-F04C-443A-9C3E-0AAF98A8FD65",
        "name": "Block Cholesky Decomposition",
        "notes": "-",
        "removed": "False",
        "ver": "2021.1.Gold"
    },
    "566433FF-0C04-4C99-A76E-B927F81872F8": {
        "guid": "566433FF-0C04-4C99-A76E-B927F81872F8",
        "name": "AC Int",
        "notes": "-",
        "removed": "False",
        "ver": "2022.1.0"
    },
    "58CF1ABA-5D08-40B7-ACC2-5CB904261413": {
        "guid": "58CF1ABA-5D08-40B7-ACC2-5CB904261413",
        "name": "Pipes",
        "notes": "-",
        "removed": "False",
        "ver": "2021.1.Gold"
    },
    "5945066a-c0a2-4ac1-8ca7-4aa7e87da1f0": {
        "guid": "5945066a-c0a2-4ac1-8ca7-4aa7e87da1f0",
        "name": "Chapter 08 - Scheduling Kernals and Data Movement",
        "notes": "-",
        "removed": "False",
        "ver": "2021.4.0"
    },
    "5AFED65F-F725-411D-B21C-B59008D1166D": {
        "guid": "5AFED65F-F725-411D-B21C-B59008D1166D",
        "name": "MergeSort OMP",
        "notes": "-",
        "removed": "False",
        "ver": "2021.1.Gold"
    },
    "5C68CD75-C11E-47A4-B6AA-B5B42CD0941C": {
        "guid": "5C68CD75-C11E-47A4-B6AA-B5B42CD0941C",
        "name": "IO streaming with DPC++ IO pipes",
        "notes": "-",
        "removed": "False",
        "ver": "2021.3.0"
    },
    "5D274319-02EE-44B0-B055-71E4C50D05E0": {
        "guid": "5D274319-02EE-44B0-B055-71E4C50D05E0",
        "name": "Prefix Sum",
        "notes": "-",
        "removed": "False",
        "ver": "2021.1.Gold"
    },
    "5E7932C9-B208-4A50-8700-D4970927D39D": {
        "guid": "5E7932C9-B208-4A50-8700-D4970927D39D",
        "name": "Compute Units",
        "notes": "-",
        "removed": "False",
        "ver": "2021.1.Gold"
    },
    "5c6ee310-cb61-4f9f-80da-0c94a3cb53e7": {
        "guid": "5c6ee310-cb61-4f9f-80da-0c94a3cb53e7",
        "name": "Optimize Integral",
        "notes": "-",
        "removed": "False",
        "ver": "2021.1.Gold"
    },
    "6060B7B5-E8F6-4AB8-A43D-75693A9FA158": {
        "guid": "6060B7B5-E8F6-4AB8-A43D-75693A9FA158",
        "name": "CMake FPGA",
        "notes": "-",
        "removed": "False",
        "ver": "2021.1.Gold"
    },
    "60a71766-b0d6-4d8e-9223-8d5628c1bec0": {
        "guid": "60a71766-b0d6-4d8e-9223-8d5628c1bec0",
        "name": "Chapter 05 - Error Handling",
        "notes": "-",
        "removed": "False",
        "ver": "2021.4.0"
    },
    "61290EED-2CEF-4F59-AA62-DB6DC74F6421": {
        "guid": "61290EED-2CEF-4F59-AA62-DB6DC74F6421",
        "name": "Intel Python XGBoost Performance",
        "notes": "-",
        "removed": "False",
        "ver": "2021.3.0"
    },
    "6464a02a-c783-457e-92af-915616ae98ea": {
        "guid": "6464a02a-c783-457e-92af-915616ae98ea",
        "name": "Chapter 19 - Memory Model and Atomics",
        "notes": "-",
        "removed": "False",
        "ver": "2021.4.0"
    },
    "64700df0-8679-495e-9086-d6bb7502820f": {
        "guid": "64700df0-8679-495e-9086-d6bb7502820f",
        "name": "Chapter 17 - Programming for FPGA",
        "notes": "-",
        "removed": "False",
        "ver": "2021.4.0"
    },
    "662c9ce1-c87c-4d70-9432-67b0df0931b0": {
        "guid": "662c9ce1-c87c-4d70-9432-67b0df0931b0",
        "name": "Chapter 03 - Data Management",
        "notes": "-",
        "removed": "False",
        "ver": "2021.4.0"
    },
    "66A044D6-BBAE-45A5-B6C0-433E91FF29FC": {
        "guid": "66A044D6-BBAE-45A5-B6C0-433E91FF29FC",
        "name": "Makefile GPU",
        "notes": "-",
        "removed": "False",
        "ver": "2021.1.Gold"
    },
    "66A57127-1F8D-4769-8CCB-16ECC56A446F": {
        "guid": "66A57127-1F8D-4769-8CCB-16ECC56A446F",
        "name": "Speculated Iterations",
        "notes": "-",
        "removed": "False",
        "ver": "2021.1.Gold"
    },
    "69F6B0A1-3046-467F-B4A7-E61F636BC5BF": {
        "guid": "69F6B0A1-3046-467F-B4A7-E61F636BC5BF",
        "name": "Fourier Correlation",
        "notes": "-",
        "removed": "False",
        "ver": "2021.2.1"
    },
    "6AFD0BE4-A4D2-42C2-A169-174862D91A35": {
        "guid": "6AFD0BE4-A4D2-42C2-A169-174862D91A35",
        "name": "Hello Encode",
        "notes": "-",
        "removed": "False",
        "ver": "2021.1.Gold"
    },
    "6D067BD9-28EE-4ABE-A59A-4F91ADA9ED75": {
        "guid": "6D067BD9-28EE-4ABE-A59A-4F91ADA9ED75",
        "name": "Hello World GPU",
        "notes": "-",
        "removed": "False",
        "ver": "2021.1.Gold"
    },
    "6F00053A-11DC-40D1-90C7-1CFF822B874B": {
        "guid": "6F00053A-11DC-40D1-90C7-1CFF822B874B",
        "name": "Matrix Multiply Advisor",
        "notes": "-",
        "removed": "False",
        "ver": "2021.1.Gold"
    },
    "6e0828c5-bed5-447a-bab6-7fa251626d54": {
        "guid": "6e0828c5-bed5-447a-bab6-7fa251626d54",
        "name": "OpenMP* Primes",
        "notes": "-",
        "removed": "False",
        "ver": "2021.1.Gold"
    },
    "7095DF22-8CBC-44FE-8E13-DDEFC49A7B18": {
        "guid": "7095DF22-8CBC-44FE-8E13-DDEFC49A7B18",
        "name": "Black Scholes",
        "notes": "-",
        "removed": "False",
        "ver": "2021.1.Gold"
    },
    "70FAEF03-6509-4B6C-B995-D42A65CE36EE": {
        "guid": "70FAEF03-6509-4B6C-B995-D42A65CE36EE",
        "name": "Tutorials",
        "notes": "-",
        "removed": "False",
        "ver": "2021.1.Gold"
    },
    "748eb906-309f-469b-95c9-5258006c7587": {
        "guid": "748eb906-309f-469b-95c9-5258006c7587",
        "name": "CRR Binomial Tree",
        "notes": "-",
        "removed": "False",
        "ver": "2021.1.Gold"
    },
    "77006CE8-2935-41C7-BA30-DF6EA07CD73A": {
        "guid": "77006CE8-2935-41C7-BA30-DF6EA07CD73A",
        "name": "DSP Control",
        "notes": "-",
        "removed": "False",
        "ver": "2022.1.0"
    },
    "79A181D7-D5AD-4D28-8508-3A04465265FB": {
        "guid": "79A181D7-D5AD-4D28-8508-3A04465265FB",
        "name": "Loop Fusion",
        "notes": "-",
        "removed": "False",
        "ver": "2022.1.0"
    },
    "7AC408C8-DF59-46AE-B970-178CF257F364": {
        "guid": "7AC408C8-DF59-46AE-B970-178CF257F364",
        "name": "Random Sampling Without Replacement",
        "notes": "-",
        "removed": "False",
        "ver": "2021.1.Gold"
    },
    "7D431C27-AC4C-4AFF-9566-5B978C3D1F5D": {
        "guid": "7D431C27-AC4C-4AFF-9566-5B978C3D1F5D",
        "name": "Printf",
        "notes": "-",
        "removed": "False",
        "ver": "2022.1.0"
    },
    "7F805BC5-F9A9-43B3-BBCB-580063CD59F8": {
        "guid": "7F805BC5-F9A9-43B3-BBCB-580063CD59F8",
        "name": "Monte Carlo Pi",
        "notes": "-",
        "removed": "False",
        "ver": "2021.1.Gold"
    },
    "7f013625-544b-4b54-8302-f88cec8bc8e4": {
        "guid": "7f013625-544b-4b54-8302-f88cec8bc8e4",
        "name": "Chapter 01 - Introduction",
        "notes": "-",
        "removed": "False",
        "ver": "2021.4.0"
    },
    "80BB7E55-6FCA-491F-8541-E271324CF169": {
        "guid": "80BB7E55-6FCA-491F-8541-E271324CF169",
        "name": "Intel oneAPI Rendering Toolkit Open VKL Getting Started",
        "removed": "False",
        "ver": "2021.4.0"
    },
    "81B93386-B5EB-4998-B91B-3453263EC03E": {
        "guid": "81B93386-B5EB-4998-B91B-3453263EC03E",
        "name": "Intel\u00c2\u00ae Python Scikit-learn Extension Getting Started",
        "removed": "False",
        "ver": "2021.4.0"
    },
    "82e7612f-2810-4d12-9c75-c17fcbb946fa": {
        "guid": "82e7612f-2810-4d12-9c75-c17fcbb946fa",
        "name": "Intel Low Precision Optimization Tool Tensorflow Getting Started",
        "notes": "-",
        "removed": "False",
        "ver": "2021.1.Gold"
    },
    "83A48E69-C1FC-4D9E-8123-2E79D7385DEF": {
        "guid": "83A48E69-C1FC-4D9E-8123-2E79D7385DEF",
        "name": "Vector Add DPCT",
        "notes": "-",
        "removed": "False",
        "ver": "2021.1.Gold"
    },
    "8401B5F5-6F09-4727-A080-684C57104CAF": {
        "guid": "8401B5F5-6F09-4727-A080-684C57104CAF",
        "name": "Buffered Host-Device Streaming",
        "notes": "-",
        "removed": "False",
        "ver": "2021.2.1"
    },
    "846806E2-4601-4081-87CC-93C84954A4F1": {
        "guid": "846806E2-4601-4081-87CC-93C84954A4F1",
        "name": "MVDR Beamforming",
        "notes": "-",
        "removed": "False",
        "ver": "2021.3.0"
    },
    "8572B85D-0B32-40B1-8112-538F480C8660": {
        "guid": "8572B85D-0B32-40B1-8112-538F480C8660",
        "name": "Mandelbrot",
        "notes": "-",
        "removed": "False",
        "ver": "2021.1.Gold"
    },
    "86066897-498B-41C5-BFA3-A03D3CAE2503": {
        "guid": "86066897-498B-41C5-BFA3-A03D3CAE2503",
        "name": "Kernel Args Restrict",
        "notes": "-",
        "removed": "False",
        "ver": "2021.1.Gold"
    },
    "87FA013D-0B19-45AE-BCD5-43412BE0A99F": {
        "guid": "87FA013D-0B19-45AE-BCD5-43412BE0A99F",
        "name": "Intel oneAPI Rendering Toolkit Embree Getting Started",
        "removed": "False",
        "ver": "2021.4.0"
    },
    "884439A5-0286-447B-9E6D-A7C22B61CED8": {
        "guid": "884439A5-0286-447B-9E6D-A7C22B61CED8",
        "name": "Triangular Loop",
        "notes": "-",
        "removed": "False",
        "ver": "2021.1.Gold"
    },
    "892964F4-89DC-4E48-8511-8FCF6AE1A8D6": {
        "guid": "892964F4-89DC-4E48-8511-8FCF6AE1A8D6",
        "name": "On-Board Blink",
        "notes": "-",
        "removed": "False",
        "ver": "2021.1.Gold"
    },
    "8BBEBD41-DD09-4EFE-9156-694DC5D2DE6A": {
        "guid": "8BBEBD41-DD09-4EFE-9156-694DC5D2DE6A",
        "name": "Digital In",
        "notes": "-",
        "removed": "False",
        "ver": "2021.1.Gold"
    },
    "8E31124E-3F21-4A8F-A14A-950B7F008480": {
        "guid": "8E31124E-3F21-4A8F-A14A-950B7F008480",
        "name": "DPCPP Blur",
        "notes": "-",
        "removed": "False",
        "ver": "2021.1.Gold"
    },
    "8EBFB820-A80C-4CC5-97DB-09B6161DDE1F": {
        "guid": "8EBFB820-A80C-4CC5-97DB-09B6161DDE1F",
        "name": "Hello IoT World",
        "notes": "-",
        "removed": "False",
        "ver": "2021.1.Gold"
    },
    "8EC73D58-B010-4080-9785-B5D9DB13EF3F": {
        "guid": "8EC73D58-B010-4080-9785-B5D9DB13EF3F",
        "name": "Mem Channels",
        "notes": "-",
        "removed": "False",
        "ver": "2022.1.0"
    },
    "8cc4f36c-31e5-4964-b43f-cfb1221c4cb1": {
        "guid": "8cc4f36c-31e5-4964-b43f-cfb1221c4cb1",
        "name": "Chapter 11 - Vectors",
        "notes": "-",
        "removed": "False",
        "ver": "2021.4.0"
    },
    "93DA332C-5490-4E4B-8038-BDEC1662A2D0": {
        "guid": "93DA332C-5490-4E4B-8038-BDEC1662A2D0",
        "name": "On-Chip Memory Cache",
        "notes": "-",
        "removed": "False",
        "ver": "2021.1.Gold"
    },
    "9483C0F0-7D63-4E99-86C5-37C40F77B2AE": {
        "guid": "9483C0F0-7D63-4E99-86C5-37C40F77B2AE",
        "name": "ISO2DFD DPCPP",
        "notes": "-",
        "removed": "False",
        "ver": "2021.1.Gold"
    },
    "9605DCBF-6DDB-4FD2-812F-1ECF252AE334": {
        "guid": "9605DCBF-6DDB-4FD2-812F-1ECF252AE334",
        "name": "Use Library",
        "notes": "Removed for 2021.4 - Remove the tutorial use_library due to HLS/OCL library support being removed in oneAPI 2021.4. Also note that RTL libraries has an issue (with a known workaround) so that part of the flow is also removed, but we will likely have a KDB to showcase the workaround. The fix for this is expected in 2022.1. Please use 2021.3 if you either need HLS/OCL library support in SYCL, or if you need continued access to RTL libraries.",
        "path": "DirectProgramming/DPC++FPGA/Tutorials/Tools/use_library",
        "removed": "2021.3.0",
        "ver": "2021.1.Gold"
    },
    "9814F6BC-586C-43EE-AE5D-C4F079333FE8": {
        "guid": "9814F6BC-586C-43EE-AE5D-C4F079333FE8",
        "name": "Host-Device Streaming using USM",
        "notes": "-",
        "removed": "False",
        "ver": "2021.2.1"
    },
    "99b2d923-326e-4d0d-8924-a96fca8ada2c": {
        "guid": "99b2d923-326e-4d0d-8924-a96fca8ada2c",
        "name": "Chapter 14 - Common Parallel Patterns",
        "notes": "-",
        "removed": "False",
        "ver": "2021.4.0"
    },
    "9D7E5A6D-A39B-4FF8-B553-4B85116FCD69": {
        "guid": "9D7E5A6D-A39B-4FF8-B553-4B85116FCD69",
        "name": "System Profiling",
        "notes": "-",
        "removed": "False",
        "ver": "2021.1.Gold"
    },
    "9d32f194-8667-41d3-865d-d43e9983c471": {
        "guid": "9d32f194-8667-41d3-865d-d43e9983c471",
        "name": "Optimize TensorFlow pre-trained model for inference",
        "notes": "-",
        "removed": "False",
        "ver": "2021.3.0"
    },
    "9d73b58e-73d6-46e1-8c21-66274f6ee170": {
        "guid": "9d73b58e-73d6-46e1-8c21-66274f6ee170",
        "name": "Chapter 18 - Libraries",
        "notes": "-",
        "removed": "False",
        "ver": "2021.4.0"
    },
    "A211FDE2-B037-4069-BD84-C45E354798B7": {
        "guid": "A211FDE2-B037-4069-BD84-C45E354798B7",
        "name": "FPGA Compile",
        "notes": "-",
        "removed": "False",
        "ver": "2021.1.Gold"
    },
    "A377C93A-6D81-4030-B2AD-BE85B6CE8450": {
        "guid": "A377C93A-6D81-4030-B2AD-BE85B6CE8450",
        "name": "PWM",
        "notes": "-",
        "removed": "False",
        "ver": "2021.1.Gold"
    },
    "A42A1772-2448-4f67-AB28-4080FE47F9C1": {
        "guid": "A42A1772-2448-4f67-AB28-4080FE47F9C1",
        "name": "QRI",
        "notes": "-",
        "removed": "False",
        "ver": "2022.1.0"
    },
    "A544224A-B5C0-462C-95F6-7C266A1DB2EB": {
        "guid": "A544224A-B5C0-462C-95F6-7C266A1DB2EB",
        "name": "Digital Out",
        "notes": "-",
        "removed": "False",
        "ver": "2021.1.Gold"
    },
    "A63E408B-75ED-4379-A6B5-AF013C0EBA58": {
        "guid": "A63E408B-75ED-4379-A6B5-AF013C0EBA58",
        "name": "Hidden Markov Models",
        "notes": "-",
        "removed": "False",
        "ver": "2021.1.Gold"
    },
    "A8C505CF-06F7-4869-9129-EA31038B0394": {
        "guid": "A8C505CF-06F7-4869-9129-EA31038B0394",
        "name": "CMake GPU",
        "notes": "-",
        "removed": "False",
        "ver": "2021.1.Gold"
    },
    "A962BCAA-7AA4-403A-9A5B-08964743FCBF": {
        "guid": "A962BCAA-7AA4-403A-9A5B-08964743FCBF",
        "name": "Makefile FPGA",
        "notes": "-",
        "removed": "False",
        "ver": "2021.1.Gold"
    },
    "AA055D7B-290C-4FCA-990B-B9FC88AF18D4": {
        "guid": "AA055D7B-290C-4FCA-990B-B9FC88AF18D4",
        "name": "Census end-to-end workload",
        "notes": "-",
        "removed": "False",
        "ver": "2021.1.Gold"
    },
    "AA458E3A-932C-460E-97A7-5962AF0C41FA": {
        "guid": "AA458E3A-932C-460E-97A7-5962AF0C41FA",
        "name": "Intel TensorFlow Horovod Multinode Training",
        "notes": "-",
        "removed": "False",
        "ver": "2021.1.Gold"
    },
    "ACD0E89E-67CC-4CB4-87AB-B12B84962EAF": {
        "guid": "ACD0E89E-67CC-4CB4-87AB-B12B84962EAF",
        "name": "Intrinsics",
        "notes": "-",
        "removed": "False",
        "ver": "2021.1.Gold"
    },
    "ADD7BA78-BBFD-4390-A814-886CCC7971C1": {
        "guid": "ADD7BA78-BBFD-4390-A814-886CCC7971C1",
        "name": "Student's T-test",
        "notes": "-",
        "removed": "False",
        "ver": "2021.3.0"
    },
    "AE280EFE-9EB1-406D-B32D-5991F707E195": {
        "guid": "AE280EFE-9EB1-406D-B32D-5991F707E195",
        "name": "Intel Modin Getting Started",
        "notes": "-",
        "removed": "False",
        "ver": "2021.1.Gold"
    },
    "AEDAA6EC-B6E0-4D5F-A97C-0B8312C4D86D": {
        "guid": "AEDAA6EC-B6E0-4D5F-A97C-0B8312C4D86D",
        "name": "Hello Decode",
        "notes": "-",
        "removed": "False",
        "ver": "2021.1.Gold"
    },
    "AF215180-ECB8-4414-8049-D89E4882576D": {
        "guid": "AF215180-ECB8-4414-8049-D89E4882576D",
        "name": "Merge Sort",
        "notes": "-",
        "removed": "False",
        "ver": "2021.4.0"
    },
    "B210B44F-FB86-4F42-BA4A-9980805350FF": {
        "guid": "B210B44F-FB86-4F42-BA4A-9980805350FF",
        "name": "Double Buffering",
        "notes": "-",
        "removed": "False",
        "ver": "2021.1.Gold"
    },
    "B213F6A5-E0C3-4267-8D0B-DDA5073A3F23": {
        "guid": "B213F6A5-E0C3-4267-8D0B-DDA5073A3F23",
        "name": "Intel TensorFlow Model Zoo Inference With FP32 Int8",
        "notes": "-",
        "removed": "False",
        "ver": "2021.1.Gold"
    },
    "B2974A99-4BC6-4F3E-AD3E-C17FE86AC2A4": {
        "guid": "B2974A99-4BC6-4F3E-AD3E-C17FE86AC2A4",
        "name": "Adaptive Noise Reduction",
        "notes": "-",
        "removed": "False",
        "ver": "2022.1.0"
    },
    "B69FAC86-88BF-41BD-B4E0-ACDF753ED3CE": {
        "guid": "B69FAC86-88BF-41BD-B4E0-ACDF753ED3CE",
        "name": "Intel Python Daal4py Distributed K-Means",
        "notes": "-",
        "removed": "False",
        "ver": "2021.1.Gold"
    },
    "B9C425DB-A3AD-4FCB-9CA0-1909E5189FB7": {
        "guid": "B9C425DB-A3AD-4FCB-9CA0-1909E5189FB7",
        "name": "Sepia Filter",
        "notes": "-",
        "removed": "False",
        "ver": "2021.1.Gold"
    },
    "C3B945F8-D3CC-47E8-A094-D8A0B0DBA22C": {
        "guid": "C3B945F8-D3CC-47E8-A094-D8A0B0DBA22C",
        "name": "LSU Control",
        "notes": "-",
        "removed": "False",
        "ver": "2021.1.Gold"
    },
    "C56209D9-5CF1-4EEC-AE95-596D81640AEB": {
        "guid": "C56209D9-5CF1-4EEC-AE95-596D81640AEB",
        "name": "oneCCL Getting Started",
        "notes": "-",
        "removed": "False",
        "ver": "2021.1.Gold"
    },
    "C573751F-C04C-4EE0-A868-941EF460F944": {
        "guid": "C573751F-C04C-4EE0-A868-941EF460F944",
        "name": "Merge SPMV",
        "notes": "-",
        "removed": "False",
        "ver": "2021.1.Gold"
    },
    "C78EEBD2-BF19-4DBC-9629-F2C8446CE47E": {
        "guid": "C78EEBD2-BF19-4DBC-9629-F2C8446CE47E",
        "name": "Stable Sort By Key",
        "notes": "-",
        "removed": "False",
        "ver": "2021.1.Gold"
    },
    "C7FEBFF7-9067-456E-BE79-98CE22AE3B6B": {
        "guid": "C7FEBFF7-9067-456E-BE79-98CE22AE3B6B",
        "name": "Monte Carlo European Opt",
        "notes": "-",
        "removed": "False",
        "ver": "2021.1.Gold"
    },
    "C8C8694A-5567-495B-8399-6EAB42AFFB44": {
        "guid": "C8C8694A-5567-495B-8399-6EAB42AFFB44",
        "name": "Intel(R) Extension for Scikit-learn: SVC for Adult dataset",
        "notes": "-",
        "removed": "False",
        "ver": "2021.4.0"
    },
    "CA62DCB6-3815-413B-9B3D-2F31912B45E1": {
        "guid": "CA62DCB6-3815-413B-9B3D-2F31912B45E1",
        "name": "Loop Initiation Interval",
        "notes": "-",
        "removed": "False",
        "ver": "2021.3.0"
    },
    "CD8FE0A5-B31A-4906-8386-27416361FE24": {
        "guid": "CD8FE0A5-B31A-4906-8386-27416361FE24",
        "name": "Loop IVDEP",
        "notes": "-",
        "removed": "False",
        "ver": "2021.1.Gold"
    },
    "CDC9540F-B89F-499E-BC27-E8EC9EA3B2D7": {
        "guid": "CDC9540F-B89F-499E-BC27-E8EC9EA3B2D7",
        "name": "Private Copies",
        "notes": "-",
        "removed": "False",
        "ver": "2021.4.0"
    },
    "CDF82E46-91D4-46F6-B1E2-5C21443F41BC": {
        "guid": "CDF82E46-91D4-46F6-B1E2-5C21443F41BC",
        "name": "1D Heat Transfer",
        "notes": "-",
        "removed": "False",
        "ver": "2021.1.Gold"
    },
    "CF755377-7B46-47D3-89A3-AB624692B2E8": {
        "guid": "CF755377-7B46-47D3-89A3-AB624692B2E8",
        "name": "IBM Device",
        "notes": "-",
        "removed": "False",
        "ver": "2021.1.Gold"
    },
    "CFAC8EF8-E362-4054-ABE3-A04EEBEBCB46": {
        "guid": "CFAC8EF8-E362-4054-ABE3-A04EEBEBCB46",
        "name": "Jacobi",
        "notes": "-",
        "removed": "False",
        "ver": "2021.3.0"
    },
    "D55081EB-669D-4832-BCE6-23EE2ACA9F0F": {
        "guid": "D55081EB-669D-4832-BCE6-23EE2ACA9F0F",
        "name": "GZIP",
        "notes": "-",
        "removed": "False",
        "ver": "2021.1.Gold"
    },
    "D5BFD7D5-737E-4CC9-84EE-FE94339B3DCA": {
        "guid": "D5BFD7D5-737E-4CC9-84EE-FE94339B3DCA",
        "name": "N-Body",
        "notes": "-",
        "removed": "False",
        "ver": "2021.1.Gold"
    },
    "D5D48B97-C29C-4386-A6D2-DB84D006D6A9": {
        "guid": "D5D48B97-C29C-4386-A6D2-DB84D006D6A9",
        "name": "Matrix Multiply VTune Profiler",
        "notes": "-",
        "removed": "False",
        "ver": "2021.1.Gold"
    },
    "D60DAB68-B9CC-4ECE-B10D-03F7B556171E": {
        "guid": "D60DAB68-B9CC-4ECE-B10D-03F7B556171E",
        "name": "OpenMP Offload Fortran Tutorials",
        "notes": "-",
        "removed": "False",
        "ver": "2021.3.0"
    },
    "D61397C9-59F0-4701-A55E-6EF9397C4E16": {
        "guid": "D61397C9-59F0-4701-A55E-6EF9397C4E16",
        "name": "Rodinia NW DPCT",
        "notes": "-",
        "removed": "False",
        "ver": "2021.1.Gold"
    },
    "D661A5C2-5FE0-40F2-BFE7-70E3BA60F088": {
        "guid": "D661A5C2-5FE0-40F2-BFE7-70E3BA60F088",
        "name": "FPGA Reg",
        "notes": "-",
        "removed": "False",
        "ver": "2021.1.Gold"
    },
    "D725E06E-0ECE-44F8-910D-AD1A8C89ED89": {
        "guid": "D725E06E-0ECE-44F8-910D-AD1A8C89ED89",
        "name": "Complex Mult",
        "notes": "-",
        "removed": "False",
        "ver": "2021.1.Gold"
    },
    "DBE51810-C64F-45F0-87EF-38898BE1D826": {
        "guid": "DBE51810-C64F-45F0-87EF-38898BE1D826",
        "name": "OpenMP Offload Feature Samples",
        "notes": "-",
        "removed": "False",
        "ver": "2021.3.0"
    },
    "DD113F58-4D91-41BB-B46E-6CF2C0D9F6F9": {
        "guid": "DD113F58-4D91-41BB-B46E-6CF2C0D9F6F9",
        "name": "Mandelbrot OMP",
        "notes": "-",
        "removed": "False",
        "ver": "2021.1.Gold"
    },
    "E0894F44-8350-4775-9192-A192E794A546": {
        "guid": "E0894F44-8350-4775-9192-A192E794A546",
        "name": "Folder Options DPCT",
        "notes": "-",
        "removed": "False",
        "ver": "2021.1.Gold"
    },
    "E249AFB8-6580-4CC3-8EF8-5D33C9A41A2C": {
        "guid": "E249AFB8-6580-4CC3-8EF8-5D33C9A41A2C",
        "name": "Gamma Correction",
        "notes": "-",
        "removed": "False",
        "ver": "2021.1.Gold"
    },
    "E2BDAFFF-FF3F-4C83-B31A-D79DB6F091D9": {
        "guid": "E2BDAFFF-FF3F-4C83-B31A-D79DB6F091D9",
        "name": "Interrupt",
        "notes": "-",
        "removed": "False",
        "ver": "2021.1.Gold"
    },
    "E3407632-7F3D-4B5B-A956-5155408D7468": {
        "guid": "E3407632-7F3D-4B5B-A956-5155408D7468",
        "name": "ISO3DFD OMP Offload",
        "notes": "-",
        "removed": "False",
        "ver": "2021.1.Gold"
    },
    "E3DE34BF-E5B6-44AF-8722-B2A5A6BE8D57": {
        "guid": "E3DE34BF-E5B6-44AF-8722-B2A5A6BE8D57",
        "name": "DPC++ OpenCL Interoperability Samples",
        "notes": "-",
        "removed": "False",
        "ver": "2021.1.Gold"
    },
    "E5C1C1FA-7FDB-4C09-8096-1812080FD6D5": {
        "guid": "E5C1C1FA-7FDB-4C09-8096-1812080FD6D5",
        "name": "Remove Loop Carried Dependency",
        "notes": "-",
        "removed": "False",
        "ver": "2021.1.Gold"
    },
    "E6115777-E2CE-4839-8900-24DC3D1AD572": {
        "guid": "E6115777-E2CE-4839-8900-24DC3D1AD572",
        "name": "Matrix Multiply",
        "notes": "-",
        "removed": "False",
        "ver": "2021.1.Gold"
    },
    "EB08D6D9-84ED-4C64-BA0F-69D3B9C5A136": {
        "guid": "EB08D6D9-84ED-4C64-BA0F-69D3B9C5A136",
        "name": "Loop Unroll",
        "notes": "-",
        "removed": "False",
        "ver": "2021.1.Gold"
    },
    "EC4A8B82-A2A4-4B03-9F26-1D1E7170D492": {
        "guid": "EC4A8B82-A2A4-4B03-9F26-1D1E7170D492",
        "name": "DB",
        "notes": "-",
        "removed": "False",
        "ver": "2021.1.Gold"
    },
    "ECF6C8EB-753B-4107-AF64-60662CE41726": {
        "guid": "ECF6C8EB-753B-4107-AF64-60662CE41726",
        "name": "DPC Reduce",
        "notes": "-",
        "removed": "False",
        "ver": "2021.1.Gold"
    },
    "ED2952EA-04CB-4353-9FE6-80E0F7DCA098": {
        "guid": "ED2952EA-04CB-4353-9FE6-80E0F7DCA098",
        "name": "Intel Python Daal4py Distributed Linear Regression",
        "notes": "-",
        "removed": "False",
        "ver": "2021.1.Gold"
    },
    "EEED3DAC-8D4E-4F4B-9C15-2B73CF0AC718": {
        "guid": "EEED3DAC-8D4E-4F4B-9C15-2B73CF0AC718",
        "name": "Analog In",
        "notes": "-",
        "removed": "False",
        "ver": "2021.1.Gold"
    },
    "EEF0B7DA-BB7A-482D-AACB-0F5E45CDCB0D": {
        "guid": "EEF0B7DA-BB7A-482D-AACB-0F5E45CDCB0D",
        "name": "Zero Copy Data Transfer",
        "notes": "-",
        "removed": "False",
        "ver": "2021.1.Gold"
    },
    "EF50CE31-C467-4374-8BCC-4E5F93B4D1C1": {
        "guid": "EF50CE31-C467-4374-8BCC-4E5F93B4D1C1",
        "name": "DPCPP Interoperability",
        "notes": "-",
        "removed": "False",
        "ver": "2021.1.Gold"
    },
    "F8E69741-0BE3-4CB7-BC17-2F63563D80C5": {
        "guid": "F8E69741-0BE3-4CB7-BC17-2F63563D80C5",
        "name": "UP2 LEDS",
        "notes": "-",
        "removed": "False",
        "ver": "2021.1.Gold"
    },
    "F8F830DE-3660-4478-B2FA-22EE492D7120": {
        "guid": "F8F830DE-3660-4478-B2FA-22EE492D7120",
        "name": "Azure IoTHub Telemetry",
        "notes": "-",
        "removed": "False",
        "ver": "2021.1.Gold"
    },
    "FB70D9EC-F355-4A50-8819-4AC6E507692C": {
        "guid": "FB70D9EC-F355-4A50-8819-4AC6E507692C",
        "name": "Intel Python XGBoost Daal4py Prediction",
        "notes": "-",
        "removed": "False",
        "ver": "2021.1.Gold"
    },
    "FBEC48E6-F5C5-478F-9DB2-E7FA5E158429": {
        "guid": "FBEC48E6-F5C5-478F-9DB2-E7FA5E158429",
        "name": "Shannonization",
        "notes": "-",
        "removed": "False",
        "ver": "2021.3.0"
    },
    "FC7A16DE-9594-4F40-AFA2-71ACABF366B3": {
        "guid": "FC7A16DE-9594-4F40-AFA2-71ACABF366B3",
        "name": "Tutorials",
        "notes": "-",
        "removed": "False",
        "ver": "2021.1.Gold"
    },
    "FF17715B-10DD-43E2-A408-67146A93702B": {
        "guid": "FF17715B-10DD-43E2-A408-67146A93702B",
        "name": "Particle Diffusion",
        "notes": "-",
        "removed": "False",
        "ver": "2021.1.Gold"
    },
    "b1b58be7-e22e-4ca2-ba59-6887b2f1be6c": {
        "guid": "b1b58be7-e22e-4ca2-ba59-6887b2f1be6c",
        "name": "Base: Vector Add",
        "notes": "-",
        "removed": "False",
        "ver": "2021.1.Gold"
    },
    "b50d9507-afad-46d2-8961-b69f58afc636": {
        "guid": "b50d9507-afad-46d2-8961-b69f58afc636",
        "name": "Chapter 20 - Epilogue",
        "notes": "-",
        "removed": "False",
        "ver": "2021.4.0"
    },
    "b93d6b84-9812-47e6-ad2a-7a221d5b32fb": {
        "guid": "b93d6b84-9812-47e6-ad2a-7a221d5b32fb",
        "name": "Chapter 02 - Where Code Executes",
        "notes": "-",
        "removed": "False",
        "ver": "2021.4.0"
    },
    "b9a18214-3bbb-4487-89c5-34fa7db239bd": {
        "guid": "b9a18214-3bbb-4487-89c5-34fa7db239bd",
        "name": "Chapter 10 - Defining Kernels",
        "notes": "-",
        "removed": "False",
        "ver": "2021.4.0"
    },
    "c52eb5b5-5260-47d3-aded-15c5b27779d5": {
        "guid": "c52eb5b5-5260-47d3-aded-15c5b27779d5",
        "name": "OpenMP* Reduction",
        "notes": "-",
        "removed": "False",
        "ver": "2021.1.Gold"
    },
    "df1ff4bd-e4b7-4b56-a23c-32c1abb06dfb": {
        "guid": "df1ff4bd-e4b7-4b56-a23c-32c1abb06dfb",
        "name": "Chapter 13 - Practical Tips",
        "notes": "-",
        "removed": "False",
        "ver": "2021.4.0"
    },
    "f3a518bb-ddc1-414a-a796-aa41073c9c81": {
        "guid": "f3a518bb-ddc1-414a-a796-aa41073c9c81",
        "name": "Chapter 16 - Programming for CPUs",
        "notes": "-",
        "removed": "False",
        "ver": "2021.4.0"
    },
    "f51eea84-5732-4425-a530-113448519667": {
        "guid": "f51eea84-5732-4425-a530-113448519667",
        "name": "DPC++ Essentials Tutorials",
        "notes": "-",
        "removed": "False",
        "ver": "2021.1.Gold"
    },
    "f92e64c7-7a7c-4749-b421-9f7a9e120099": {
        "guid": "f92e64c7-7a7c-4749-b421-9f7a9e120099",
        "name": "Vectorize VecMatMult",
        "notes": "-",
        "removed": "False",
        "ver": "2021.1.Gold"
    },
<<<<<<< HEAD
    "BDC6B80E-E764-409D-966B-662CF7EFB072": {
        "guid": "BDC6B80E-E764-409D-966B-662CF7EFB072",
	"ver": "2022.1.0",
	"name": "Intel oneAPI Rendering Toolkit ISPC Getting Started: 05_ispc_gsg"
=======
    "1F8590F3-FA2E-4246-92E4-C1848E9A768E": {
        "guid": "1F8590F3-FA2E-4246-92E4-C1848E9A768E",
        "name": "Jacobi Iterative",
        "notes": "-",
        "removed": "False",
        "ver": "2021.1.Gold"
>>>>>>> 06b6eaf4
    }
}<|MERGE_RESOLUTION|>--- conflicted
+++ resolved
@@ -1213,18 +1213,16 @@
         "removed": "False",
         "ver": "2021.1.Gold"
     },
-<<<<<<< HEAD
     "BDC6B80E-E764-409D-966B-662CF7EFB072": {
         "guid": "BDC6B80E-E764-409D-966B-662CF7EFB072",
-	"ver": "2022.1.0",
-	"name": "Intel oneAPI Rendering Toolkit ISPC Getting Started: 05_ispc_gsg"
-=======
+	       "ver": "2022.1.0",
+	       "name": "Intel oneAPI Rendering Toolkit ISPC Getting Started: 05_ispc_gsg"
+    },
     "1F8590F3-FA2E-4246-92E4-C1848E9A768E": {
         "guid": "1F8590F3-FA2E-4246-92E4-C1848E9A768E",
         "name": "Jacobi Iterative",
         "notes": "-",
         "removed": "False",
         "ver": "2021.1.Gold"
->>>>>>> 06b6eaf4
     }
 }